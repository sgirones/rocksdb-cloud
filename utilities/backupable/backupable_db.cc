--- conflicted
+++ resolved
@@ -747,8 +747,6 @@
   BackupID new_backup_id = latest_backup_id_ + 1;
 
   assert(backups_.find(new_backup_id) == backups_.end());
-<<<<<<< HEAD
-=======
 
   auto private_dir = GetAbsolutePath(GetPrivateFileRel(new_backup_id));
   Status s = backup_env_->FileExists(private_dir);
@@ -762,7 +760,6 @@
     s = Status::OK();
   }
 
->>>>>>> f438b98e
   auto ret = backups_.insert(std::make_pair(
       new_backup_id, unique_ptr<BackupMeta>(new BackupMeta(
                          GetBackupMetaFile(new_backup_id, false /* tmp */),
