//  Copyright (c) 2011-present, Facebook, Inc.  All rights reserved.
//  This source code is licensed under both the GPLv2 (found in the
//  COPYING file in the root directory) and Apache 2.0 License
//  (found in the LICENSE.Apache file in the root directory).
//
// Copyright (c) 2011 The LevelDB Authors. All rights reserved.
// Use of this source code is governed by a BSD-style license that can be
// found in the LICENSE file. See the AUTHORS file for names of contributors.

#include "rocksdb/customizable.h"

#include <cctype>
#include <cinttypes>
#include <cstring>
#include <unordered_map>

#include "db/db_test_util.h"
#include "options/options_helper.h"
#include "options/options_parser.h"
#include "port/stack_trace.h"
#include "rocksdb/convenience.h"
#include "rocksdb/env_encryption.h"
#include "rocksdb/file_checksum.h"
#include "rocksdb/flush_block_policy.h"
#include "rocksdb/secondary_cache.h"
#include "rocksdb/slice_transform.h"
#include "rocksdb/sst_partitioner.h"
#include "rocksdb/statistics.h"
#include "rocksdb/utilities/customizable_util.h"
#include "rocksdb/utilities/object_registry.h"
#include "rocksdb/utilities/options_type.h"
#include "table/block_based/flush_block_policy.h"
#include "table/mock_table.h"
#include "test_util/mock_time_env.h"
#include "test_util/testharness.h"
#include "test_util/testutil.h"
#include "util/file_checksum_helper.h"
#include "util/string_util.h"
#include "utilities/compaction_filters/remove_emptyvalue_compactionfilter.h"

#ifndef GFLAGS
bool FLAGS_enable_print = false;
#else
#include "util/gflags_compat.h"
using GFLAGS_NAMESPACE::ParseCommandLineFlags;
DEFINE_bool(enable_print, false, "Print options generated to console.");
#endif  // GFLAGS

namespace ROCKSDB_NAMESPACE {
namespace {
class StringLogger : public Logger {
 public:
  using Logger::Logv;
  void Logv(const char* format, va_list ap) override {
    char buffer[1000];
    vsnprintf(buffer, sizeof(buffer), format, ap);
    string_.append(buffer);
  }
  const std::string& str() const { return string_; }
  void clear() { string_.clear(); }

 private:
  std::string string_;
};

class TestCustomizable : public Customizable {
 public:
  TestCustomizable(const std::string& name) : name_(name) {}
  // Method to allow CheckedCast to work for this class
  static const char* kClassName() {
    return "TestCustomizable";
  }

  const char* Name() const override { return name_.c_str(); }
  static const char* Type() { return "test.custom"; }
#ifndef ROCKSDB_LITE
  static Status CreateFromString(const ConfigOptions& opts,
                                 const std::string& value,
                                 std::unique_ptr<TestCustomizable>* result);
  static Status CreateFromString(const ConfigOptions& opts,
                                 const std::string& value,
                                 std::shared_ptr<TestCustomizable>* result);
  static Status CreateFromString(const ConfigOptions& opts,
                                 const std::string& value,
                                 TestCustomizable** result);
#endif  // ROCKSDB_LITE
  bool IsInstanceOf(const std::string& name) const override {
    if (name == kClassName()) {
      return true;
    } else {
      return Customizable::IsInstanceOf(name);
    }
  }

 protected:
  const std::string name_;
};

struct AOptions {
  static const char* kName() { return "A"; }
  int i = 0;
  bool b = false;
};

static std::unordered_map<std::string, OptionTypeInfo> a_option_info = {
#ifndef ROCKSDB_LITE
    {"int",
     {offsetof(struct AOptions, i), OptionType::kInt,
      OptionVerificationType::kNormal, OptionTypeFlags::kMutable}},
    {"bool",
     {offsetof(struct AOptions, b), OptionType::kBoolean,
      OptionVerificationType::kNormal, OptionTypeFlags::kNone}},
#endif  // ROCKSDB_LITE
};

class ACustomizable : public TestCustomizable {
 public:
  explicit ACustomizable(const std::string& id)
      : TestCustomizable("A"), id_(id) {
    RegisterOptions(&opts_, &a_option_info);
  }
  std::string GetId() const override { return id_; }
  static const char* kClassName() { return "A"; }

 private:
  AOptions opts_;
  const std::string id_;
};

struct BOptions {
  std::string s;
  bool b = false;
};

static std::unordered_map<std::string, OptionTypeInfo> b_option_info = {
#ifndef ROCKSDB_LITE
    {"string",
     {offsetof(struct BOptions, s), OptionType::kString,
      OptionVerificationType::kNormal, OptionTypeFlags::kNone}},
    {"bool",
     {offsetof(struct BOptions, b), OptionType::kBoolean,
      OptionVerificationType::kNormal, OptionTypeFlags::kNone}},
#endif  // ROCKSDB_LITE
};

class BCustomizable : public TestCustomizable {
 private:
 public:
  explicit BCustomizable(const std::string& name) : TestCustomizable(name) {
    RegisterOptions(name, &opts_, &b_option_info);
  }
  static const char* kClassName() { return "B"; }

 private:
  BOptions opts_;
};

#ifndef ROCKSDB_LITE
static bool LoadSharedB(const std::string& id,
                        std::shared_ptr<TestCustomizable>* result) {
  if (id == "B") {
    result->reset(new BCustomizable(id));
    return true;
  } else if (id.empty()) {
    result->reset();
    return true;
  } else {
    return false;
  }
}

static int A_count = 0;
static int RegisterCustomTestObjects(ObjectLibrary& library,
                                     const std::string& /*arg*/) {
  library.Register<TestCustomizable>(
      "A.*",
      [](const std::string& name, std::unique_ptr<TestCustomizable>* guard,
         std::string* /* msg */) {
        guard->reset(new ACustomizable(name));
        A_count++;
        return guard->get();
      });

  library.Register<TestCustomizable>(
      "S", [](const std::string& name,
              std::unique_ptr<TestCustomizable>* /* guard */,
              std::string* /* msg */) { return new BCustomizable(name); });
  size_t num_types;
  return static_cast<int>(library.GetFactoryCount(&num_types));
}
#endif  // ROCKSDB_LITE

struct SimpleOptions {
  static const char* kName() { return "simple"; }
  bool b = true;
  std::unique_ptr<TestCustomizable> cu;
  std::shared_ptr<TestCustomizable> cs;
  TestCustomizable* cp = nullptr;
};

static std::unordered_map<std::string, OptionTypeInfo> simple_option_info = {
#ifndef ROCKSDB_LITE
    {"bool",
     {offsetof(struct SimpleOptions, b), OptionType::kBoolean,
      OptionVerificationType::kNormal, OptionTypeFlags::kNone}},
    {"unique",
     OptionTypeInfo::AsCustomUniquePtr<TestCustomizable>(
         offsetof(struct SimpleOptions, cu), OptionVerificationType::kNormal,
         OptionTypeFlags::kAllowNull)},
    {"shared",
     OptionTypeInfo::AsCustomSharedPtr<TestCustomizable>(
         offsetof(struct SimpleOptions, cs), OptionVerificationType::kNormal,
         OptionTypeFlags::kAllowNull)},
    {"pointer",
     OptionTypeInfo::AsCustomRawPtr<TestCustomizable>(
         offsetof(struct SimpleOptions, cp), OptionVerificationType::kNormal,
         OptionTypeFlags::kAllowNull)},
#endif  // ROCKSDB_LITE
};

class SimpleConfigurable : public Configurable {
 private:
  SimpleOptions simple_;

 public:
  SimpleConfigurable() { RegisterOptions(&simple_, &simple_option_info); }

  explicit SimpleConfigurable(
      const std::unordered_map<std::string, OptionTypeInfo>* map) {
    RegisterOptions(&simple_, map);
  }
};

#ifndef ROCKSDB_LITE
static void GetMapFromProperties(
    const std::string& props,
    std::unordered_map<std::string, std::string>* map) {
  std::istringstream iss(props);
  std::unordered_map<std::string, std::string> copy_map;
  std::string line;
  map->clear();
  for (int line_num = 0; std::getline(iss, line); line_num++) {
    std::string name;
    std::string value;
    ASSERT_OK(
        RocksDBOptionsParser::ParseStatement(&name, &value, line, line_num));
    (*map)[name] = value;
  }
}
#endif  // ROCKSDB_LITE
}  // namespace

#ifndef ROCKSDB_LITE
Status TestCustomizable::CreateFromString(
    const ConfigOptions& config_options, const std::string& value,
    std::shared_ptr<TestCustomizable>* result) {
  return LoadSharedObject<TestCustomizable>(config_options, value, LoadSharedB,
                                            result);
}

Status TestCustomizable::CreateFromString(
    const ConfigOptions& config_options, const std::string& value,
    std::unique_ptr<TestCustomizable>* result) {
  return LoadUniqueObject<TestCustomizable>(
      config_options, value,
      [](const std::string& id, std::unique_ptr<TestCustomizable>* u) {
        if (id == "B") {
          u->reset(new BCustomizable(id));
          return true;
        } else if (id.empty()) {
          u->reset();
          return true;
        } else {
          return false;
        }
      },
      result);
}

Status TestCustomizable::CreateFromString(const ConfigOptions& config_options,
                                          const std::string& value,
                                          TestCustomizable** result) {
  return LoadStaticObject<TestCustomizable>(
      config_options, value,
      [](const std::string& id, TestCustomizable** ptr) {
        if (id == "B") {
          *ptr = new BCustomizable(id);
          return true;
        } else if (id.empty()) {
          *ptr = nullptr;
          return true;
        } else {
          return false;
        }
      },
      result);
}
#endif  // ROCKSDB_LITE

class CustomizableTest : public testing::Test {
 public:
  CustomizableTest() {
    config_options_.invoke_prepare_options = false;
#ifndef ROCKSDB_LITE
    // GetOptionsFromMap is not supported in ROCKSDB_LITE
    config_options_.registry->AddLibrary("CustomizableTest",
                                         RegisterCustomTestObjects, "");
#endif  // ROCKSDB_LITE
  }

  ConfigOptions config_options_;
};

#ifndef ROCKSDB_LITE  // GetOptionsFromMap is not supported in ROCKSDB_LITE
// Tests that a Customizable can be created by:
//    - a simple name
//    - a XXX.id option
//    - a property with a name
TEST_F(CustomizableTest, CreateByNameTest) {
  ObjectLibrary::Default()->Register<TestCustomizable>(
      "TEST.*",
      [](const std::string& name, std::unique_ptr<TestCustomizable>* guard,
         std::string* /* msg */) {
        guard->reset(new TestCustomizable(name));
        return guard->get();
      });
  std::unique_ptr<Configurable> configurable(new SimpleConfigurable());
  SimpleOptions* simple = configurable->GetOptions<SimpleOptions>();
  ASSERT_NE(simple, nullptr);
  ASSERT_OK(
      configurable->ConfigureFromString(config_options_, "unique={id=TEST_1}"));
  ASSERT_NE(simple->cu, nullptr);
  ASSERT_EQ(simple->cu->GetId(), "TEST_1");
  ASSERT_OK(
      configurable->ConfigureFromString(config_options_, "unique.id=TEST_2"));
  ASSERT_NE(simple->cu, nullptr);
  ASSERT_EQ(simple->cu->GetId(), "TEST_2");
  ASSERT_OK(
      configurable->ConfigureFromString(config_options_, "unique=TEST_3"));
  ASSERT_NE(simple->cu, nullptr);
  ASSERT_EQ(simple->cu->GetId(), "TEST_3");
}

TEST_F(CustomizableTest, ToStringTest) {
  std::unique_ptr<TestCustomizable> custom(new TestCustomizable("test"));
  ASSERT_EQ(custom->ToString(config_options_), "test");
}

TEST_F(CustomizableTest, SimpleConfigureTest) {
  std::unordered_map<std::string, std::string> opt_map = {
      {"unique", "id=A;int=1;bool=true"},
      {"shared", "id=B;string=s"},
  };
  std::unique_ptr<Configurable> configurable(new SimpleConfigurable());
  ASSERT_OK(configurable->ConfigureFromMap(config_options_, opt_map));
  SimpleOptions* simple = configurable->GetOptions<SimpleOptions>();
  ASSERT_NE(simple, nullptr);
  ASSERT_NE(simple->cu, nullptr);
  ASSERT_EQ(simple->cu->GetId(), "A");
  std::string opt_str;
  std::string mismatch;
  ASSERT_OK(configurable->GetOptionString(config_options_, &opt_str));
  std::unique_ptr<Configurable> copy(new SimpleConfigurable());
  ASSERT_OK(copy->ConfigureFromString(config_options_, opt_str));
  ASSERT_TRUE(
      configurable->AreEquivalent(config_options_, copy.get(), &mismatch));
}

TEST_F(CustomizableTest, ConfigureFromPropsTest) {
  std::unordered_map<std::string, std::string> opt_map = {
      {"unique.id", "A"}, {"unique.A.int", "1"},    {"unique.A.bool", "true"},
      {"shared.id", "B"}, {"shared.B.string", "s"},
  };
  std::unique_ptr<Configurable> configurable(new SimpleConfigurable());
  ASSERT_OK(configurable->ConfigureFromMap(config_options_, opt_map));
  SimpleOptions* simple = configurable->GetOptions<SimpleOptions>();
  ASSERT_NE(simple, nullptr);
  ASSERT_NE(simple->cu, nullptr);
  ASSERT_EQ(simple->cu->GetId(), "A");
  std::string opt_str;
  std::string mismatch;
  config_options_.delimiter = "\n";
  std::unordered_map<std::string, std::string> props;
  ASSERT_OK(configurable->GetOptionString(config_options_, &opt_str));
  GetMapFromProperties(opt_str, &props);
  std::unique_ptr<Configurable> copy(new SimpleConfigurable());
  ASSERT_OK(copy->ConfigureFromMap(config_options_, props));
  ASSERT_TRUE(
      configurable->AreEquivalent(config_options_, copy.get(), &mismatch));
}

TEST_F(CustomizableTest, ConfigureFromShortTest) {
  std::unordered_map<std::string, std::string> opt_map = {
      {"unique.id", "A"}, {"unique.A.int", "1"},    {"unique.A.bool", "true"},
      {"shared.id", "B"}, {"shared.B.string", "s"},
  };
  std::unique_ptr<Configurable> configurable(new SimpleConfigurable());
  ASSERT_OK(configurable->ConfigureFromMap(config_options_, opt_map));
  SimpleOptions* simple = configurable->GetOptions<SimpleOptions>();
  ASSERT_NE(simple, nullptr);
  ASSERT_NE(simple->cu, nullptr);
  ASSERT_EQ(simple->cu->GetId(), "A");
}

TEST_F(CustomizableTest, AreEquivalentOptionsTest) {
  std::unordered_map<std::string, std::string> opt_map = {
      {"unique", "id=A;int=1;bool=true"},
      {"shared", "id=A;int=1;bool=true"},
  };
  std::string mismatch;
  ConfigOptions config_options = config_options_;
  std::unique_ptr<Configurable> c1(new SimpleConfigurable());
  std::unique_ptr<Configurable> c2(new SimpleConfigurable());
  ASSERT_OK(c1->ConfigureFromMap(config_options, opt_map));
  ASSERT_OK(c2->ConfigureFromMap(config_options, opt_map));
  ASSERT_TRUE(c1->AreEquivalent(config_options, c2.get(), &mismatch));
  SimpleOptions* simple = c1->GetOptions<SimpleOptions>();
  ASSERT_TRUE(
      simple->cu->AreEquivalent(config_options, simple->cs.get(), &mismatch));
  ASSERT_OK(simple->cu->ConfigureOption(config_options, "int", "2"));
  ASSERT_FALSE(
      simple->cu->AreEquivalent(config_options, simple->cs.get(), &mismatch));
  ASSERT_FALSE(c1->AreEquivalent(config_options, c2.get(), &mismatch));
  ConfigOptions loosely = config_options;
  loosely.sanity_level = ConfigOptions::kSanityLevelLooselyCompatible;
  ASSERT_TRUE(c1->AreEquivalent(loosely, c2.get(), &mismatch));
  ASSERT_TRUE(simple->cu->AreEquivalent(loosely, simple->cs.get(), &mismatch));

  ASSERT_OK(c1->ConfigureOption(config_options, "shared", "id=B;string=3"));
  ASSERT_TRUE(c1->AreEquivalent(loosely, c2.get(), &mismatch));
  ASSERT_FALSE(c1->AreEquivalent(config_options, c2.get(), &mismatch));
  ASSERT_FALSE(simple->cs->AreEquivalent(loosely, simple->cu.get(), &mismatch));
  simple->cs.reset();
  ASSERT_TRUE(c1->AreEquivalent(loosely, c2.get(), &mismatch));
  ASSERT_FALSE(c1->AreEquivalent(config_options, c2.get(), &mismatch));
}

// Tests that we can initialize a customizable from its options
TEST_F(CustomizableTest, ConfigureStandaloneCustomTest) {
  std::unique_ptr<TestCustomizable> base, copy;
  const auto& registry = config_options_.registry;
  ASSERT_OK(registry->NewUniqueObject<TestCustomizable>("A", &base));
  ASSERT_OK(registry->NewUniqueObject<TestCustomizable>("A", &copy));
  ASSERT_OK(base->ConfigureFromString(config_options_, "int=33;bool=true"));
  std::string opt_str;
  std::string mismatch;
  ASSERT_OK(base->GetOptionString(config_options_, &opt_str));
  ASSERT_OK(copy->ConfigureFromString(config_options_, opt_str));
  ASSERT_TRUE(base->AreEquivalent(config_options_, copy.get(), &mismatch));
}

// Tests that we fail appropriately if the pattern is not registered
TEST_F(CustomizableTest, BadNameTest) {
  config_options_.ignore_unsupported_options = false;
  std::unique_ptr<Configurable> c1(new SimpleConfigurable());
  ASSERT_NOK(
      c1->ConfigureFromString(config_options_, "unique.shared.id=bad name"));
  config_options_.ignore_unsupported_options = true;
  ASSERT_OK(
      c1->ConfigureFromString(config_options_, "unique.shared.id=bad name"));
}

// Tests that we fail appropriately if a bad option is passed to the underlying
// configurable
TEST_F(CustomizableTest, BadOptionTest) {
  std::unique_ptr<Configurable> c1(new SimpleConfigurable());
  ConfigOptions ignore = config_options_;
  ignore.ignore_unknown_options = true;

  ASSERT_NOK(c1->ConfigureFromString(config_options_, "A.int=11"));
  ASSERT_NOK(c1->ConfigureFromString(config_options_, "shared={id=B;int=1}"));
  ASSERT_OK(c1->ConfigureFromString(ignore, "shared={id=A;string=s}"));
  ASSERT_NOK(c1->ConfigureFromString(config_options_, "B.int=11"));
  ASSERT_OK(c1->ConfigureFromString(ignore, "B.int=11"));
  ASSERT_NOK(c1->ConfigureFromString(config_options_, "A.string=s"));
  ASSERT_OK(c1->ConfigureFromString(ignore, "A.string=s"));
  // Test as detached
  ASSERT_NOK(
      c1->ConfigureFromString(config_options_, "shared.id=A;A.string=b}"));
  ASSERT_OK(c1->ConfigureFromString(ignore, "shared.id=A;A.string=s}"));
}

// Tests that different IDs lead to different objects
TEST_F(CustomizableTest, UniqueIdTest) {
  std::unique_ptr<Configurable> base(new SimpleConfigurable());
  ASSERT_OK(base->ConfigureFromString(config_options_,
                                      "unique={id=A_1;int=1;bool=true}"));
  SimpleOptions* simple = base->GetOptions<SimpleOptions>();
  ASSERT_NE(simple, nullptr);
  ASSERT_NE(simple->cu, nullptr);
  ASSERT_EQ(simple->cu->GetId(), std::string("A_1"));
  std::string opt_str;
  std::string mismatch;
  ASSERT_OK(base->GetOptionString(config_options_, &opt_str));
  std::unique_ptr<Configurable> copy(new SimpleConfigurable());
  ASSERT_OK(copy->ConfigureFromString(config_options_, opt_str));
  ASSERT_TRUE(base->AreEquivalent(config_options_, copy.get(), &mismatch));
  ASSERT_OK(base->ConfigureFromString(config_options_,
                                      "unique={id=A_2;int=1;bool=true}"));
  ASSERT_FALSE(base->AreEquivalent(config_options_, copy.get(), &mismatch));
  ASSERT_EQ(simple->cu->GetId(), std::string("A_2"));
}

TEST_F(CustomizableTest, IsInstanceOfTest) {
  std::shared_ptr<TestCustomizable> tc = std::make_shared<ACustomizable>("A_1");

  ASSERT_EQ(tc->GetId(), std::string("A_1"));
  ASSERT_TRUE(tc->IsInstanceOf("A"));
  ASSERT_TRUE(tc->IsInstanceOf("TestCustomizable"));
  ASSERT_FALSE(tc->IsInstanceOf("B"));
  ASSERT_FALSE(tc->IsInstanceOf("A_1"));
  ASSERT_EQ(tc->CheckedCast<ACustomizable>(), tc.get());
  ASSERT_EQ(tc->CheckedCast<TestCustomizable>(), tc.get());
  ASSERT_EQ(tc->CheckedCast<BCustomizable>(), nullptr);

  tc.reset(new BCustomizable("B"));
  ASSERT_TRUE(tc->IsInstanceOf("B"));
  ASSERT_TRUE(tc->IsInstanceOf("TestCustomizable"));
  ASSERT_FALSE(tc->IsInstanceOf("A"));
  ASSERT_EQ(tc->CheckedCast<BCustomizable>(), tc.get());
  ASSERT_EQ(tc->CheckedCast<TestCustomizable>(), tc.get());
  ASSERT_EQ(tc->CheckedCast<ACustomizable>(), nullptr);
}

TEST_F(CustomizableTest, PrepareOptionsTest) {
  static std::unordered_map<std::string, OptionTypeInfo> p_option_info = {
#ifndef ROCKSDB_LITE
      {"can_prepare",
       {0, OptionType::kBoolean, OptionVerificationType::kNormal,
        OptionTypeFlags::kNone}},
#endif  // ROCKSDB_LITE
  };

  class PrepareCustomizable : public TestCustomizable {
   public:
    bool can_prepare_ = true;

    PrepareCustomizable() : TestCustomizable("P") {
      RegisterOptions("Prepare", &can_prepare_, &p_option_info);
    }

    Status PrepareOptions(const ConfigOptions& opts) override {
      if (!can_prepare_) {
        return Status::InvalidArgument("Cannot Prepare");
      } else {
        return TestCustomizable::PrepareOptions(opts);
      }
    }
  };

  ObjectLibrary::Default()->Register<TestCustomizable>(
      "P",
      [](const std::string& /*name*/, std::unique_ptr<TestCustomizable>* guard,
         std::string* /* msg */) {
        guard->reset(new PrepareCustomizable());
        return guard->get();
      });

  std::unique_ptr<Configurable> base(new SimpleConfigurable());
  ConfigOptions prepared(config_options_);
  prepared.invoke_prepare_options = true;

  ASSERT_OK(base->ConfigureFromString(
      prepared, "unique=A_1; shared={id=B;string=s}; pointer.id=S"));
  SimpleOptions* simple = base->GetOptions<SimpleOptions>();
  ASSERT_NE(simple, nullptr);
  ASSERT_NE(simple->cu, nullptr);
  ASSERT_NE(simple->cs, nullptr);
  ASSERT_NE(simple->cp, nullptr);
  delete simple->cp;
  base.reset(new SimpleConfigurable());
  ASSERT_OK(base->ConfigureFromString(
      config_options_, "unique=A_1; shared={id=B;string=s}; pointer.id=S"));

  simple = base->GetOptions<SimpleOptions>();
  ASSERT_NE(simple, nullptr);
  ASSERT_NE(simple->cu, nullptr);
  ASSERT_NE(simple->cs, nullptr);
  ASSERT_NE(simple->cp, nullptr);

  ASSERT_OK(base->PrepareOptions(config_options_));
  delete simple->cp;
  base.reset(new SimpleConfigurable());
  simple = base->GetOptions<SimpleOptions>();
  ASSERT_NE(simple, nullptr);

  ASSERT_NOK(
      base->ConfigureFromString(prepared, "unique={id=P; can_prepare=false}"));
  ASSERT_EQ(simple->cu, nullptr);

  ASSERT_OK(
      base->ConfigureFromString(prepared, "unique={id=P; can_prepare=true}"));
  ASSERT_NE(simple->cu, nullptr);

  ASSERT_OK(base->ConfigureFromString(config_options_,
                                      "unique={id=P; can_prepare=true}"));
  ASSERT_NE(simple->cu, nullptr);
  ASSERT_OK(simple->cu->PrepareOptions(prepared));

  ASSERT_OK(base->ConfigureFromString(config_options_,
                                      "unique={id=P; can_prepare=false}"));
  ASSERT_NE(simple->cu, nullptr);
  ASSERT_NOK(simple->cu->PrepareOptions(prepared));
}

namespace {
static std::unordered_map<std::string, OptionTypeInfo> inner_option_info = {
#ifndef ROCKSDB_LITE
    {"inner",
     OptionTypeInfo::AsCustomSharedPtr<TestCustomizable>(
         0, OptionVerificationType::kNormal, OptionTypeFlags::kStringNameOnly)}
#endif  // ROCKSDB_LITE
};

struct InnerOptions {
  static const char* kName() { return "InnerOptions"; }
  std::shared_ptr<Customizable> inner;
};

class InnerCustomizable : public Customizable {
 public:
  explicit InnerCustomizable(const std::shared_ptr<Customizable>& w) {
    iopts_.inner = w;
    RegisterOptions(&iopts_, &inner_option_info);
  }
  static const char* kClassName() { return "Inner"; }
  const char* Name() const override { return kClassName(); }

  bool IsInstanceOf(const std::string& name) const override {
    if (name == kClassName()) {
      return true;
    } else {
      return Customizable::IsInstanceOf(name);
    }
  }

 protected:
  const Customizable* Inner() const override { return iopts_.inner.get(); }

 private:
  InnerOptions iopts_;
};

struct WrappedOptions1 {
  static const char* kName() { return "WrappedOptions1"; }
  int i = 42;
};

class WrappedCustomizable1 : public InnerCustomizable {
 public:
  explicit WrappedCustomizable1(const std::shared_ptr<Customizable>& w)
      : InnerCustomizable(w) {
    RegisterOptions(&wopts_, nullptr);
  }
  const char* Name() const override { return kClassName(); }
  static const char* kClassName() { return "Wrapped1"; }

 private:
  WrappedOptions1 wopts_;
};

struct WrappedOptions2 {
  static const char* kName() { return "WrappedOptions2"; }
  std::string s = "42";
};
class WrappedCustomizable2 : public InnerCustomizable {
 public:
  explicit WrappedCustomizable2(const std::shared_ptr<Customizable>& w)
      : InnerCustomizable(w) {}
  const void* GetOptionsPtr(const std::string& name) const override {
    if (name == WrappedOptions2::kName()) {
      return &wopts_;
    } else {
      return InnerCustomizable::GetOptionsPtr(name);
    }
  }

  const char* Name() const override { return kClassName(); }
  static const char* kClassName() { return "Wrapped2"; }

 private:
  WrappedOptions2 wopts_;
};
}  // namespace

TEST_F(CustomizableTest, WrappedInnerTest) {
  std::shared_ptr<TestCustomizable> ac =
      std::make_shared<TestCustomizable>("A");

  ASSERT_TRUE(ac->IsInstanceOf("A"));
  ASSERT_TRUE(ac->IsInstanceOf("TestCustomizable"));
  ASSERT_EQ(ac->CheckedCast<TestCustomizable>(), ac.get());
  ASSERT_EQ(ac->CheckedCast<InnerCustomizable>(), nullptr);
  ASSERT_EQ(ac->CheckedCast<WrappedCustomizable1>(), nullptr);
  ASSERT_EQ(ac->CheckedCast<WrappedCustomizable2>(), nullptr);
  std::shared_ptr<Customizable> wc1 =
      std::make_shared<WrappedCustomizable1>(ac);

  ASSERT_TRUE(wc1->IsInstanceOf(WrappedCustomizable1::kClassName()));
  ASSERT_EQ(wc1->CheckedCast<WrappedCustomizable1>(), wc1.get());
  ASSERT_EQ(wc1->CheckedCast<WrappedCustomizable2>(), nullptr);
  ASSERT_EQ(wc1->CheckedCast<InnerCustomizable>(), wc1.get());
  ASSERT_EQ(wc1->CheckedCast<TestCustomizable>(), ac.get());

  std::shared_ptr<Customizable> wc2 =
      std::make_shared<WrappedCustomizable2>(wc1);
  ASSERT_TRUE(wc2->IsInstanceOf(WrappedCustomizable2::kClassName()));
  ASSERT_EQ(wc2->CheckedCast<WrappedCustomizable2>(), wc2.get());
  ASSERT_EQ(wc2->CheckedCast<WrappedCustomizable1>(), wc1.get());
  ASSERT_EQ(wc2->CheckedCast<InnerCustomizable>(), wc2.get());
  ASSERT_EQ(wc2->CheckedCast<TestCustomizable>(), ac.get());
}

TEST_F(CustomizableTest, CustomizableInnerTest) {
  std::shared_ptr<Customizable> c =
      std::make_shared<InnerCustomizable>(std::make_shared<ACustomizable>("a"));
  std::shared_ptr<Customizable> wc1 = std::make_shared<WrappedCustomizable1>(c);
  std::shared_ptr<Customizable> wc2 = std::make_shared<WrappedCustomizable2>(c);
  auto inner = c->GetOptions<InnerOptions>();
  ASSERT_NE(inner, nullptr);

  auto aopts = c->GetOptions<AOptions>();
  ASSERT_NE(aopts, nullptr);
  ASSERT_EQ(aopts, wc1->GetOptions<AOptions>());
  ASSERT_EQ(aopts, wc2->GetOptions<AOptions>());
  auto w1opts = wc1->GetOptions<WrappedOptions1>();
  ASSERT_NE(w1opts, nullptr);
  ASSERT_EQ(c->GetOptions<WrappedOptions1>(), nullptr);
  ASSERT_EQ(wc2->GetOptions<WrappedOptions1>(), nullptr);

  auto w2opts = wc2->GetOptions<WrappedOptions2>();
  ASSERT_NE(w2opts, nullptr);
  ASSERT_EQ(c->GetOptions<WrappedOptions2>(), nullptr);
  ASSERT_EQ(wc1->GetOptions<WrappedOptions2>(), nullptr);
}

TEST_F(CustomizableTest, CopyObjectTest) {
  class CopyCustomizable : public Customizable {
   public:
    CopyCustomizable() : prepared_(0), validated_(0) {}
    const char* Name() const override { return "CopyCustomizable"; }

    Status PrepareOptions(const ConfigOptions& options) override {
      prepared_++;
      return Customizable::PrepareOptions(options);
    }
    Status ValidateOptions(const DBOptions& db_opts,
                           const ColumnFamilyOptions& cf_opts) const override {
      validated_++;
      return Customizable::ValidateOptions(db_opts, cf_opts);
    }
    int prepared_;
    mutable int validated_;
  };

  CopyCustomizable c1;
  ConfigOptions config_options;
  Options options;

  ASSERT_OK(c1.PrepareOptions(config_options));
  ASSERT_OK(c1.ValidateOptions(options, options));
  ASSERT_EQ(c1.prepared_, 1);
  ASSERT_EQ(c1.validated_, 1);
  CopyCustomizable c2 = c1;
  ASSERT_OK(c1.PrepareOptions(config_options));
  ASSERT_OK(c1.ValidateOptions(options, options));
  ASSERT_EQ(c2.prepared_, 1);
  ASSERT_EQ(c2.validated_, 1);
  ASSERT_EQ(c1.prepared_, 2);
  ASSERT_EQ(c1.validated_, 2);
}

TEST_F(CustomizableTest, TestStringDepth) {
  ConfigOptions shallow = config_options_;
  std::unique_ptr<Configurable> c(
      new InnerCustomizable(std::make_shared<ACustomizable>("a")));
  std::string opt_str;
  shallow.depth = ConfigOptions::Depth::kDepthShallow;
  ASSERT_OK(c->GetOptionString(shallow, &opt_str));
  ASSERT_EQ(opt_str, "inner=a;");
  shallow.depth = ConfigOptions::Depth::kDepthDetailed;
  ASSERT_OK(c->GetOptionString(shallow, &opt_str));
  ASSERT_NE(opt_str, "inner=a;");
}

// Tests that we only get a new customizable when it changes
TEST_F(CustomizableTest, NewUniqueCustomizableTest) {
  std::unique_ptr<Configurable> base(new SimpleConfigurable());
  A_count = 0;
  ASSERT_OK(base->ConfigureFromString(config_options_,
                                      "unique={id=A_1;int=1;bool=true}"));
  SimpleOptions* simple = base->GetOptions<SimpleOptions>();
  ASSERT_NE(simple, nullptr);
  ASSERT_NE(simple->cu, nullptr);
  ASSERT_EQ(A_count, 1);  // Created one A
  ASSERT_OK(base->ConfigureFromString(config_options_,
                                      "unique={id=A_1;int=1;bool=false}"));
  ASSERT_EQ(A_count, 2);  // Create another A_1
  ASSERT_OK(base->ConfigureFromString(config_options_, "unique={id=}"));
  ASSERT_EQ(simple->cu, nullptr);
  ASSERT_EQ(A_count, 2);
  ASSERT_OK(base->ConfigureFromString(config_options_,
                                      "unique={id=A_2;int=1;bool=false}"));
  ASSERT_EQ(A_count, 3);  // Created another A
  ASSERT_OK(base->ConfigureFromString(config_options_, "unique.id="));
  ASSERT_EQ(simple->cu, nullptr);
  ASSERT_OK(base->ConfigureFromString(config_options_, "unique=nullptr"));
  ASSERT_EQ(simple->cu, nullptr);
  ASSERT_OK(base->ConfigureFromString(config_options_, "unique.id=nullptr"));
  ASSERT_EQ(simple->cu, nullptr);
  ASSERT_EQ(A_count, 3);
}

TEST_F(CustomizableTest, NewEmptyUniqueTest) {
  std::unique_ptr<Configurable> base(new SimpleConfigurable());
  SimpleOptions* simple = base->GetOptions<SimpleOptions>();
  ASSERT_EQ(simple->cu, nullptr);
  simple->cu.reset(new BCustomizable("B"));

  ASSERT_OK(base->ConfigureFromString(config_options_, "unique={id=}"));
  ASSERT_EQ(simple->cu, nullptr);
  simple->cu.reset(new BCustomizable("B"));

  ASSERT_OK(base->ConfigureFromString(config_options_, "unique={id=nullptr}"));
  ASSERT_EQ(simple->cu, nullptr);
  simple->cu.reset(new BCustomizable("B"));

  ASSERT_OK(base->ConfigureFromString(config_options_, "unique.id="));
  ASSERT_EQ(simple->cu, nullptr);
  simple->cu.reset(new BCustomizable("B"));

  ASSERT_OK(base->ConfigureFromString(config_options_, "unique=nullptr"));
  ASSERT_EQ(simple->cu, nullptr);
  simple->cu.reset(new BCustomizable("B"));

  ASSERT_OK(base->ConfigureFromString(config_options_, "unique.id=nullptr"));
  ASSERT_EQ(simple->cu, nullptr);
}

TEST_F(CustomizableTest, NewEmptySharedTest) {
  std::unique_ptr<Configurable> base(new SimpleConfigurable());

  SimpleOptions* simple = base->GetOptions<SimpleOptions>();
  ASSERT_NE(simple, nullptr);
  ASSERT_EQ(simple->cs, nullptr);
  simple->cs.reset(new BCustomizable("B"));

  ASSERT_OK(base->ConfigureFromString(config_options_, "shared={id=}"));
  ASSERT_NE(simple, nullptr);
  ASSERT_EQ(simple->cs, nullptr);
  simple->cs.reset(new BCustomizable("B"));

  ASSERT_OK(base->ConfigureFromString(config_options_, "shared={id=nullptr}"));
  ASSERT_EQ(simple->cs, nullptr);
  simple->cs.reset(new BCustomizable("B"));

  ASSERT_OK(base->ConfigureFromString(config_options_, "shared.id="));
  ASSERT_EQ(simple->cs, nullptr);
  simple->cs.reset(new BCustomizable("B"));

  ASSERT_OK(base->ConfigureFromString(config_options_, "shared.id=nullptr"));
  ASSERT_EQ(simple->cs, nullptr);
  simple->cs.reset(new BCustomizable("B"));

  ASSERT_OK(base->ConfigureFromString(config_options_, "shared=nullptr"));
  ASSERT_EQ(simple->cs, nullptr);
}

TEST_F(CustomizableTest, NewEmptyStaticTest) {
  std::unique_ptr<Configurable> base(new SimpleConfigurable());
  ASSERT_OK(base->ConfigureFromString(config_options_, "pointer={id=}"));
  SimpleOptions* simple = base->GetOptions<SimpleOptions>();
  ASSERT_NE(simple, nullptr);
  ASSERT_EQ(simple->cp, nullptr);
  ASSERT_OK(base->ConfigureFromString(config_options_, "pointer={id=nullptr}"));
  ASSERT_EQ(simple->cp, nullptr);

  ASSERT_OK(base->ConfigureFromString(config_options_, "pointer="));
  ASSERT_EQ(simple->cp, nullptr);
  ASSERT_OK(base->ConfigureFromString(config_options_, "pointer=nullptr"));
  ASSERT_EQ(simple->cp, nullptr);

  ASSERT_OK(base->ConfigureFromString(config_options_, "pointer.id="));
  ASSERT_EQ(simple->cp, nullptr);
  ASSERT_OK(base->ConfigureFromString(config_options_, "pointer.id=nullptr"));
  ASSERT_EQ(simple->cp, nullptr);
}

namespace {
#ifndef ROCKSDB_LITE
static std::unordered_map<std::string, OptionTypeInfo> vector_option_info = {
    {"vector",
     OptionTypeInfo::Vector<std::shared_ptr<TestCustomizable>>(
         0, OptionVerificationType::kNormal,

         OptionTypeFlags::kNone,

         OptionTypeInfo::AsCustomSharedPtr<TestCustomizable>(
             0, OptionVerificationType::kNormal, OptionTypeFlags::kNone))},
};
class VectorConfigurable : public SimpleConfigurable {
 public:
  VectorConfigurable() { RegisterOptions("vector", &cv, &vector_option_info); }
  std::vector<std::shared_ptr<TestCustomizable>> cv;
};
}  // namespace

TEST_F(CustomizableTest, VectorConfigTest) {
  VectorConfigurable orig, copy;
  std::shared_ptr<TestCustomizable> c1, c2;
  ASSERT_OK(TestCustomizable::CreateFromString(config_options_, "A", &c1));
  ASSERT_OK(TestCustomizable::CreateFromString(config_options_, "B", &c2));
  orig.cv.push_back(c1);
  orig.cv.push_back(c2);
  ASSERT_OK(orig.ConfigureFromString(config_options_, "unique=A2"));
  std::string opt_str, mismatch;
  ASSERT_OK(orig.GetOptionString(config_options_, &opt_str));
  ASSERT_OK(copy.ConfigureFromString(config_options_, opt_str));
  ASSERT_TRUE(orig.AreEquivalent(config_options_, &copy, &mismatch));
}

TEST_F(CustomizableTest, NoNameTest) {
  // If Customizables are created without names, they are not
  // part of the serialization (since they cannot be recreated)
  VectorConfigurable orig, copy;
  auto sopts = orig.GetOptions<SimpleOptions>();
  auto copts = copy.GetOptions<SimpleOptions>();
  sopts->cu.reset(new ACustomizable(""));
  orig.cv.push_back(std::make_shared<ACustomizable>(""));
  orig.cv.push_back(std::make_shared<ACustomizable>("A1"));
  std::string opt_str, mismatch;
  ASSERT_OK(orig.GetOptionString(config_options_, &opt_str));
  ASSERT_OK(copy.ConfigureFromString(config_options_, opt_str));
  ASSERT_EQ(copy.cv.size(), 1U);
  ASSERT_EQ(copy.cv[0]->GetId(), "A1");
  ASSERT_EQ(copts->cu, nullptr);
}

#endif  // ROCKSDB_LITE

TEST_F(CustomizableTest, IgnoreUnknownObjects) {
  ConfigOptions ignore = config_options_;
  std::shared_ptr<TestCustomizable> shared;
  std::unique_ptr<TestCustomizable> unique;
  TestCustomizable* pointer = nullptr;
  ignore.ignore_unsupported_options = false;
  ASSERT_NOK(
      LoadSharedObject<TestCustomizable>(ignore, "Unknown", nullptr, &shared));
  ASSERT_NOK(
      LoadUniqueObject<TestCustomizable>(ignore, "Unknown", nullptr, &unique));
  ASSERT_NOK(
      LoadStaticObject<TestCustomizable>(ignore, "Unknown", nullptr, &pointer));
  ASSERT_EQ(shared.get(), nullptr);
  ASSERT_EQ(unique.get(), nullptr);
  ASSERT_EQ(pointer, nullptr);
  ignore.ignore_unsupported_options = true;
  ASSERT_OK(
      LoadSharedObject<TestCustomizable>(ignore, "Unknown", nullptr, &shared));
  ASSERT_OK(
      LoadUniqueObject<TestCustomizable>(ignore, "Unknown", nullptr, &unique));
  ASSERT_OK(
      LoadStaticObject<TestCustomizable>(ignore, "Unknown", nullptr, &pointer));
  ASSERT_EQ(shared.get(), nullptr);
  ASSERT_EQ(unique.get(), nullptr);
  ASSERT_EQ(pointer, nullptr);
  ASSERT_OK(LoadSharedObject<TestCustomizable>(ignore, "id=Unknown", nullptr,
                                               &shared));
  ASSERT_OK(LoadUniqueObject<TestCustomizable>(ignore, "id=Unknown", nullptr,
                                               &unique));
  ASSERT_OK(LoadStaticObject<TestCustomizable>(ignore, "id=Unknown", nullptr,
                                               &pointer));
  ASSERT_EQ(shared.get(), nullptr);
  ASSERT_EQ(unique.get(), nullptr);
  ASSERT_EQ(pointer, nullptr);
  ASSERT_OK(LoadSharedObject<TestCustomizable>(ignore, "id=Unknown;option=bad",
                                               nullptr, &shared));
  ASSERT_OK(LoadUniqueObject<TestCustomizable>(ignore, "id=Unknown;option=bad",
                                               nullptr, &unique));
  ASSERT_OK(LoadStaticObject<TestCustomizable>(ignore, "id=Unknown;option=bad",
                                               nullptr, &pointer));
  ASSERT_EQ(shared.get(), nullptr);
  ASSERT_EQ(unique.get(), nullptr);
  ASSERT_EQ(pointer, nullptr);
}

TEST_F(CustomizableTest, FactoryFunctionTest) {
  std::shared_ptr<TestCustomizable> shared;
  std::unique_ptr<TestCustomizable> unique;
  TestCustomizable* pointer = nullptr;
  ConfigOptions ignore = config_options_;
  ignore.ignore_unsupported_options = false;
  ASSERT_OK(TestCustomizable::CreateFromString(ignore, "B", &shared));
  ASSERT_OK(TestCustomizable::CreateFromString(ignore, "B", &unique));
  ASSERT_OK(TestCustomizable::CreateFromString(ignore, "B", &pointer));
  ASSERT_NE(shared.get(), nullptr);
  ASSERT_NE(unique.get(), nullptr);
  ASSERT_NE(pointer, nullptr);
  delete pointer;
  pointer = nullptr;
  ASSERT_OK(TestCustomizable::CreateFromString(ignore, "id=", &shared));
  ASSERT_OK(TestCustomizable::CreateFromString(ignore, "id=", &unique));
  ASSERT_OK(TestCustomizable::CreateFromString(ignore, "id=", &pointer));
  ASSERT_EQ(shared.get(), nullptr);
  ASSERT_EQ(unique.get(), nullptr);
  ASSERT_EQ(pointer, nullptr);
  ASSERT_NOK(TestCustomizable::CreateFromString(ignore, "option=bad", &shared));
  ASSERT_NOK(TestCustomizable::CreateFromString(ignore, "option=bad", &unique));
  ASSERT_NOK(
      TestCustomizable::CreateFromString(ignore, "option=bad", &pointer));
  ASSERT_EQ(pointer, nullptr);
}

TEST_F(CustomizableTest, URLFactoryTest) {
  std::unique_ptr<TestCustomizable> unique;
  ConfigOptions ignore = config_options_;
  ignore.ignore_unsupported_options = false;
  ignore.ignore_unsupported_options = false;
  ASSERT_OK(TestCustomizable::CreateFromString(ignore, "A=1;x=y", &unique));
  ASSERT_NE(unique, nullptr);
  ASSERT_EQ(unique->GetId(), "A=1;x=y");
  ASSERT_OK(TestCustomizable::CreateFromString(ignore, "A;x=y", &unique));
  ASSERT_NE(unique, nullptr);
  ASSERT_EQ(unique->GetId(), "A;x=y");
  unique.reset();
  ASSERT_OK(TestCustomizable::CreateFromString(ignore, "A=1?x=y", &unique));
  ASSERT_NE(unique, nullptr);
  ASSERT_EQ(unique->GetId(), "A=1?x=y");
}

TEST_F(CustomizableTest, MutableOptionsTest) {
  static std::unordered_map<std::string, OptionTypeInfo> mutable_option_info = {
      {"mutable",
       OptionTypeInfo::AsCustomSharedPtr<TestCustomizable>(
           0, OptionVerificationType::kNormal, OptionTypeFlags::kMutable)}};
  static std::unordered_map<std::string, OptionTypeInfo> immutable_option_info =
      {{"immutable",
        OptionTypeInfo::AsCustomSharedPtr<TestCustomizable>(
            0, OptionVerificationType::kNormal, OptionTypeFlags::kAllowNull)}};

  class MutableCustomizable : public Customizable {
   private:
    std::shared_ptr<TestCustomizable> mutable_;
    std::shared_ptr<TestCustomizable> immutable_;

   public:
    MutableCustomizable() {
      RegisterOptions("mutable", &mutable_, &mutable_option_info);
      RegisterOptions("immutable", &immutable_, &immutable_option_info);
    }
    const char* Name() const override { return "MutableCustomizable"; }
  };
  MutableCustomizable mc, mc2;
  std::string mismatch;
  std::string opt_str;

  ConfigOptions options = config_options_;
  ASSERT_OK(mc.ConfigureOption(options, "mutable", "{id=B;}"));
  options.mutable_options_only = true;
  ASSERT_OK(mc.GetOptionString(options, &opt_str));
  ASSERT_OK(mc2.ConfigureFromString(options, opt_str));
  ASSERT_TRUE(mc.AreEquivalent(options, &mc2, &mismatch));

  options.mutable_options_only = false;
  ASSERT_OK(mc.ConfigureOption(options, "immutable", "{id=A; int=10}"));
  auto* mm = mc.GetOptions<std::shared_ptr<TestCustomizable>>("mutable");
  auto* im = mc.GetOptions<std::shared_ptr<TestCustomizable>>("immutable");
  ASSERT_NE(mm, nullptr);
  ASSERT_NE(mm->get(), nullptr);
  ASSERT_NE(im, nullptr);
  ASSERT_NE(im->get(), nullptr);

  // Now only deal with mutable options
  options.mutable_options_only = true;

  // Setting nested immutable customizable options fails
  ASSERT_NOK(mc.ConfigureOption(options, "immutable", "{id=B;}"));
  ASSERT_NOK(mc.ConfigureOption(options, "immutable.id", "B"));
  ASSERT_NOK(mc.ConfigureOption(options, "immutable.bool", "true"));
  ASSERT_NOK(mc.ConfigureOption(options, "immutable", "bool=true"));
  ASSERT_NOK(mc.ConfigureOption(options, "immutable", "{int=11;bool=true}"));
  auto* im_a = im->get()->GetOptions<AOptions>("A");
  ASSERT_NE(im_a, nullptr);
  ASSERT_EQ(im_a->i, 10);
  ASSERT_EQ(im_a->b, false);

  // Setting nested mutable customizable options succeeds but the object did not
  // change
  ASSERT_OK(mc.ConfigureOption(options, "immutable.int", "11"));
  ASSERT_EQ(im_a->i, 11);
  ASSERT_EQ(im_a, im->get()->GetOptions<AOptions>("A"));

  // The mutable configurable itself can be changed
  ASSERT_OK(mc.ConfigureOption(options, "mutable.id", "A"));
  ASSERT_OK(mc.ConfigureOption(options, "mutable", "A"));
  ASSERT_OK(mc.ConfigureOption(options, "mutable", "{id=A}"));
  ASSERT_OK(mc.ConfigureOption(options, "mutable", "{bool=true}"));

  // The Nested options in the mutable object can be changed
  ASSERT_OK(mc.ConfigureOption(options, "mutable", "{bool=true}"));
  auto* mm_a = mm->get()->GetOptions<AOptions>("A");
  ASSERT_EQ(mm_a->b, true);
  ASSERT_OK(mc.ConfigureOption(options, "mutable", "{int=22;bool=false}"));
  mm_a = mm->get()->GetOptions<AOptions>("A");
  ASSERT_EQ(mm_a->i, 22);
  ASSERT_EQ(mm_a->b, false);

  // Only the mutable options should get serialized
  options.mutable_options_only = false;
  ASSERT_OK(mc.GetOptionString(options, &opt_str));
  ASSERT_OK(mc.ConfigureOption(options, "immutable", "{id=B;}"));
  options.mutable_options_only = true;

  ASSERT_OK(mc.GetOptionString(options, &opt_str));
  ASSERT_OK(mc2.ConfigureFromString(options, opt_str));
  ASSERT_TRUE(mc.AreEquivalent(options, &mc2, &mismatch));
  options.mutable_options_only = false;
  ASSERT_FALSE(mc.AreEquivalent(options, &mc2, &mismatch));
  ASSERT_EQ(mismatch, "immutable");
}

TEST_F(CustomizableTest, CustomManagedObjects) {
  std::shared_ptr<TestCustomizable> object1, object2;
  ASSERT_OK(LoadManagedObject<TestCustomizable>(
      config_options_, "id=A_1;int=1;bool=true", &object1));
  ASSERT_OK(
      LoadManagedObject<TestCustomizable>(config_options_, "A_1", &object2));
  ASSERT_EQ(object1, object2);
  auto* opts = object2->GetOptions<AOptions>("A");
  ASSERT_NE(opts, nullptr);
  ASSERT_EQ(opts->i, 1);
  ASSERT_EQ(opts->b, true);
  ASSERT_OK(
      LoadManagedObject<TestCustomizable>(config_options_, "A_2", &object2));
  ASSERT_NE(object1, object2);
  object1.reset();
  ASSERT_OK(LoadManagedObject<TestCustomizable>(
      config_options_, "id=A_1;int=2;bool=false", &object1));
  opts = object1->GetOptions<AOptions>("A");
  ASSERT_NE(opts, nullptr);
  ASSERT_EQ(opts->i, 2);
  ASSERT_EQ(opts->b, false);
}

TEST_F(CustomizableTest, CreateManagedObjects) {
  class ManagedCustomizable : public Customizable {
   public:
    static const char* Type() { return "ManagedCustomizable"; }
    static const char* kClassName() { return "Managed"; }
    const char* Name() const override { return kClassName(); }
    std::string GetId() const override { return id_; }
    ManagedCustomizable() { id_ = GenerateIndividualId(); }
    static Status CreateFromString(
        const ConfigOptions& opts, const std::string& value,
        std::shared_ptr<ManagedCustomizable>* result) {
      return LoadManagedObject<ManagedCustomizable>(opts, value, result);
    }

   private:
    std::string id_;
  };

  config_options_.registry->AddLibrary("Managed")
      ->Register<ManagedCustomizable>(
          "Managed(@.*)?", [](const std::string& /*name*/,
                              std::unique_ptr<ManagedCustomizable>* guard,
                              std::string* /* msg */) {
            guard->reset(new ManagedCustomizable());
            return guard->get();
          });

  std::shared_ptr<ManagedCustomizable> mc1, mc2, mc3, obj;
  // Create a "deadbeef" customizable
  std::string deadbeef =
      std::string(ManagedCustomizable::kClassName()) + "@0xdeadbeef#0001";
  ASSERT_OK(
      ManagedCustomizable::CreateFromString(config_options_, deadbeef, &mc1));
  // Create an object with the base/class name
  ASSERT_OK(ManagedCustomizable::CreateFromString(
      config_options_, ManagedCustomizable::kClassName(), &mc2));
  // Creating another with the base name returns a different object
  ASSERT_OK(ManagedCustomizable::CreateFromString(
      config_options_, ManagedCustomizable::kClassName(), &mc3));
  // At this point, there should be 4 managed objects (deadbeef, mc1, 2, and 3)
  std::vector<std::shared_ptr<ManagedCustomizable>> objects;
  ASSERT_OK(config_options_.registry->ListManagedObjects(&objects));
  ASSERT_EQ(objects.size(), 4U);
  objects.clear();
  // Three separate object, none of them equal
  ASSERT_NE(mc1, mc2);
  ASSERT_NE(mc1, mc3);
  ASSERT_NE(mc2, mc3);

  // Creating another object with "deadbeef" object
  ASSERT_OK(
      ManagedCustomizable::CreateFromString(config_options_, deadbeef, &obj));
  ASSERT_EQ(mc1, obj);
  // Create another with the IDs of the instances
  ASSERT_OK(ManagedCustomizable::CreateFromString(config_options_, mc1->GetId(),
                                                  &obj));
  ASSERT_EQ(mc1, obj);
  ASSERT_OK(ManagedCustomizable::CreateFromString(config_options_, mc2->GetId(),
                                                  &obj));
  ASSERT_EQ(mc2, obj);
  ASSERT_OK(ManagedCustomizable::CreateFromString(config_options_, mc3->GetId(),
                                                  &obj));
  ASSERT_EQ(mc3, obj);

  // Now get rid of deadbeef.  2 Objects left (m2+m3)
  mc1.reset();
  ASSERT_EQ(
      config_options_.registry->GetManagedObject<ManagedCustomizable>(deadbeef),
      nullptr);
  ASSERT_OK(config_options_.registry->ListManagedObjects(&objects));
  ASSERT_EQ(objects.size(), 2U);
  objects.clear();

  // Associate deadbeef with #2
  ASSERT_OK(config_options_.registry->SetManagedObject(deadbeef, mc2));
  ASSERT_OK(
      ManagedCustomizable::CreateFromString(config_options_, deadbeef, &obj));
  ASSERT_EQ(mc2, obj);
  obj.reset();

  // Get the ID of mc2 and then reset it.  1 Object left
  std::string mc2id = mc2->GetId();
  mc2.reset();
  ASSERT_EQ(
      config_options_.registry->GetManagedObject<ManagedCustomizable>(mc2id),
      nullptr);
  ASSERT_OK(config_options_.registry->ListManagedObjects(&objects));
  ASSERT_EQ(objects.size(), 1U);
  objects.clear();

  // Create another object with the old mc2id.
  ASSERT_OK(
      ManagedCustomizable::CreateFromString(config_options_, mc2id, &mc2));
  ASSERT_OK(
      ManagedCustomizable::CreateFromString(config_options_, mc2id, &obj));
  ASSERT_EQ(mc2, obj);

  // For good measure, create another deadbeef object
  ASSERT_OK(
      ManagedCustomizable::CreateFromString(config_options_, deadbeef, &mc1));
  ASSERT_OK(
      ManagedCustomizable::CreateFromString(config_options_, deadbeef, &obj));
  ASSERT_EQ(mc1, obj);
}

#endif  // !ROCKSDB_LITE

namespace {
class TestSecondaryCache : public SecondaryCache {
 public:
  static const char* kClassName() { return "Test"; }
  const char* Name() const override { return kClassName(); }
  Status Insert(const Slice& /*key*/, void* /*value*/,
                const Cache::CacheItemHelper* /*helper*/) override {
    return Status::NotSupported();
  }
  std::unique_ptr<SecondaryCacheResultHandle> Lookup(
      const Slice& /*key*/, const Cache::CreateCallback& /*create_cb*/,
      bool /*wait*/) override {
    return nullptr;
  }
  void Erase(const Slice& /*key*/) override {}

  // Wait for a collection of handles to become ready
  void WaitAll(std::vector<SecondaryCacheResultHandle*> /*handles*/) override {}

  std::string GetPrintableOptions() const override { return ""; }
};

class TestStatistics : public StatisticsImpl {
 public:
  TestStatistics() : StatisticsImpl(nullptr) {}
  const char* Name() const override { return kClassName(); }
  static const char* kClassName() { return "Test"; }
};

class TestFlushBlockPolicyFactory : public FlushBlockPolicyFactory {
 public:
  TestFlushBlockPolicyFactory() {}

  static const char* kClassName() { return "TestFlushBlockPolicyFactory"; }
  const char* Name() const override { return kClassName(); }

  FlushBlockPolicy* NewFlushBlockPolicy(
      const BlockBasedTableOptions& /*table_options*/,
      const BlockBuilder& /*data_block_builder*/) const override {
    return nullptr;
  }
};

class MockSliceTransform : public SliceTransform {
 public:
  const char* Name() const override { return kClassName(); }
  static const char* kClassName() { return "Mock"; }

  Slice Transform(const Slice& /*key*/) const override { return Slice(); }

  bool InDomain(const Slice& /*key*/) const override { return false; }

  bool InRange(const Slice& /*key*/) const override { return false; }
};

#ifndef ROCKSDB_LITE
class MockEncryptionProvider : public EncryptionProvider {
 public:
  explicit MockEncryptionProvider(const std::string& id) : id_(id) {}
  const char* Name() const override { return "Mock"; }
  size_t GetPrefixLength() const override { return 0; }
  Status CreateNewPrefix(const std::string& /*fname*/, char* /*prefix*/,
                         size_t /*prefixLength*/) const override {
    return Status::NotSupported();
  }

  Status AddCipher(const std::string& /*descriptor*/, const char* /*cipher*/,
                   size_t /*len*/, bool /*for_write*/) override {
    return Status::NotSupported();
  }

  Status CreateCipherStream(
      const std::string& /*fname*/, const EnvOptions& /*options*/,
      Slice& /*prefix*/,
      std::unique_ptr<BlockAccessCipherStream>* /*result*/) override {
    return Status::NotSupported();
  }
  Status ValidateOptions(const DBOptions& db_opts,
                         const ColumnFamilyOptions& cf_opts) const override {
    if (EndsWith(id_, "://test")) {
      return EncryptionProvider::ValidateOptions(db_opts, cf_opts);
    } else {
      return Status::InvalidArgument("MockProvider not initialized");
    }
  }

 private:
  std::string id_;
};

class MockCipher : public BlockCipher {
 public:
  const char* Name() const override { return "Mock"; }
  size_t BlockSize() override { return 0; }
  Status Encrypt(char* /*data*/) override { return Status::NotSupported(); }
  Status Decrypt(char* data) override { return Encrypt(data); }
};
#endif  // ROCKSDB_LITE

class DummyFileSystem : public FileSystemWrapper {
 public:
  explicit DummyFileSystem(const std::shared_ptr<FileSystem>& t)
      : FileSystemWrapper(t) {}
  static const char* kClassName() { return "DummyFileSystem"; }
  const char* Name() const override { return kClassName(); }
};

#ifndef ROCKSDB_LITE

#endif  // ROCKSDB_LITE

class MockTablePropertiesCollectorFactory
    : public TablePropertiesCollectorFactory {
 private:
 public:
  TablePropertiesCollector* CreateTablePropertiesCollector(
      TablePropertiesCollectorFactory::Context /*context*/) override {
    return nullptr;
  }
  static const char* kClassName() { return "Mock"; }
  const char* Name() const override { return kClassName(); }
};

class MockSstPartitionerFactory : public SstPartitionerFactory {
 public:
  static const char* kClassName() { return "Mock"; }
  const char* Name() const override { return kClassName(); }
  std::unique_ptr<SstPartitioner> CreatePartitioner(
      const SstPartitioner::Context& /* context */) const override {
    return nullptr;
  }
};

class MockFileChecksumGenFactory : public FileChecksumGenFactory {
 public:
  static const char* kClassName() { return "Mock"; }
  const char* Name() const override { return kClassName(); }
  std::unique_ptr<FileChecksumGenerator> CreateFileChecksumGenerator(
      const FileChecksumGenContext& /*context*/) override {
    return nullptr;
  }
};

#ifndef ROCKSDB_LITE
static int RegisterLocalObjects(ObjectLibrary& library,
                                const std::string& /*arg*/) {
  size_t num_types;
  library.Register<TableFactory>(
      mock::MockTableFactory::kClassName(),
      [](const std::string& /*uri*/, std::unique_ptr<TableFactory>* guard,
         std::string* /* errmsg */) {
        guard->reset(new mock::MockTableFactory());
        return guard->get();
      });
<<<<<<< HEAD
  return static_cast<int>(library.GetFactoryCount(&num_types));
}
=======
  library.Register<EventListener>(
      OnFileDeletionListener::kClassName(),
      [](const std::string& /*uri*/, std::unique_ptr<EventListener>* guard,
         std::string* /* errmsg */) {
        guard->reset(new OnFileDeletionListener());
        return guard->get();
      });
  library.Register<EventListener>(
      FlushCounterListener::kClassName(),
      [](const std::string& /*uri*/, std::unique_ptr<EventListener>* guard,
         std::string* /* errmsg */) {
        guard->reset(new FlushCounterListener());
        return guard->get();
      });
  // Load any locally defined objects here
  library.Register<const SliceTransform>(
      MockSliceTransform::kClassName(),
      [](const std::string& /*uri*/,
         std::unique_ptr<const SliceTransform>* guard,
         std::string* /* errmsg */) {
        guard->reset(new MockSliceTransform());
        return guard->get();
      });
  library.Register<Statistics>(
      TestStatistics::kClassName(),
      [](const std::string& /*uri*/, std::unique_ptr<Statistics>* guard,
         std::string* /* errmsg */) {
        guard->reset(new TestStatistics());
        return guard->get();
      });

  library.Register<EncryptionProvider>(
      "Mock(://test)?",
      [](const std::string& uri, std::unique_ptr<EncryptionProvider>* guard,
         std::string* /* errmsg */) {
        guard->reset(new MockEncryptionProvider(uri));
        return guard->get();
      });
  library.Register<BlockCipher>("Mock", [](const std::string& /*uri*/,
                                           std::unique_ptr<BlockCipher>* guard,
                                           std::string* /* errmsg */) {
    guard->reset(new MockCipher());
    return guard->get();
  });
  library.Register<FlushBlockPolicyFactory>(
      TestFlushBlockPolicyFactory::kClassName(),
      [](const std::string& /*uri*/,
         std::unique_ptr<FlushBlockPolicyFactory>* guard,
         std::string* /* errmsg */) {
        guard->reset(new TestFlushBlockPolicyFactory());
        return guard->get();
      });
>>>>>>> f181158b

  library.Register<SecondaryCache>(
      TestSecondaryCache::kClassName(),
      [](const std::string& /*uri*/, std::unique_ptr<SecondaryCache>* guard,
         std::string* /* errmsg */) {
        guard->reset(new TestSecondaryCache());
        return guard->get();
      });

  library.Register<FileSystem>(
      DummyFileSystem::kClassName(),
      [](const std::string& /*uri*/, std::unique_ptr<FileSystem>* guard,
         std::string* /* errmsg */) {
        guard->reset(new DummyFileSystem(nullptr));
        return guard->get();
      });

  library.Register<SstPartitionerFactory>(
      MockSstPartitionerFactory::kClassName(),
      [](const std::string& /*uri*/,
         std::unique_ptr<SstPartitionerFactory>* guard,
         std::string* /* errmsg */) {
        guard->reset(new MockSstPartitionerFactory());
        return guard->get();
      });

  library.Register<FileChecksumGenFactory>(
      MockFileChecksumGenFactory::kClassName(),
      [](const std::string& /*uri*/,
         std::unique_ptr<FileChecksumGenFactory>* guard,
         std::string* /* errmsg */) {
        guard->reset(new MockFileChecksumGenFactory());
        return guard->get();
      });

  library.Register<TablePropertiesCollectorFactory>(
      MockTablePropertiesCollectorFactory::kClassName(),
      [](const std::string& /*uri*/,
         std::unique_ptr<TablePropertiesCollectorFactory>* guard,
         std::string* /* errmsg */) {
        guard->reset(new MockTablePropertiesCollectorFactory());
        return guard->get();
      });
  return static_cast<int>(library.GetFactoryCount(&num_types));
}
<<<<<<< HEAD
=======
#endif  // !ROCKSDB_LITE
}  // namespace
>>>>>>> f181158b

class LoadCustomizableTest : public testing::Test {
 public:
  LoadCustomizableTest() {
    config_options_.ignore_unsupported_options = false;
    config_options_.invoke_prepare_options = false;
  }
  bool RegisterTests(const std::string& arg) {
#ifndef ROCKSDB_LITE
    config_options_.registry->AddLibrary("custom-tests",
                                         test::RegisterTestObjects, arg);
    config_options_.registry->AddLibrary("local-tests", RegisterLocalObjects,
                                         arg);
    return true;
#else
    (void)arg;
    return false;
#endif  // !ROCKSDB_LITE
  }

 protected:
  DBOptions db_opts_;
  ColumnFamilyOptions cf_opts_;
  ConfigOptions config_options_;
};

TEST_F(LoadCustomizableTest, LoadTableFactoryTest) {
  std::shared_ptr<TableFactory> factory;
  ASSERT_NOK(TableFactory::CreateFromString(
      config_options_, mock::MockTableFactory::kClassName(), &factory));
  ASSERT_OK(TableFactory::CreateFromString(
      config_options_, TableFactory::kBlockBasedTableName(), &factory));
  ASSERT_NE(factory, nullptr);
  ASSERT_STREQ(factory->Name(), TableFactory::kBlockBasedTableName());
#ifndef ROCKSDB_LITE
  std::string opts_str = "table_factory=";
  ASSERT_OK(GetColumnFamilyOptionsFromString(
      config_options_, cf_opts_,
      opts_str + TableFactory::kBlockBasedTableName(), &cf_opts_));
  ASSERT_NE(cf_opts_.table_factory.get(), nullptr);
  ASSERT_STREQ(cf_opts_.table_factory->Name(),
               TableFactory::kBlockBasedTableName());
#endif  // ROCKSDB_LITE
  if (RegisterTests("Test")) {
    ASSERT_OK(TableFactory::CreateFromString(
        config_options_, mock::MockTableFactory::kClassName(), &factory));
    ASSERT_NE(factory, nullptr);
    ASSERT_STREQ(factory->Name(), mock::MockTableFactory::kClassName());
#ifndef ROCKSDB_LITE
    ASSERT_OK(GetColumnFamilyOptionsFromString(
        config_options_, cf_opts_,
        opts_str + mock::MockTableFactory::kClassName(), &cf_opts_));
    ASSERT_NE(cf_opts_.table_factory.get(), nullptr);
    ASSERT_STREQ(cf_opts_.table_factory->Name(),
                 mock::MockTableFactory::kClassName());
#endif  // ROCKSDB_LITE
  }
}

TEST_F(LoadCustomizableTest, LoadFileSystemTest) {
  ColumnFamilyOptions cf_opts;
  std::shared_ptr<FileSystem> result;
  ASSERT_NOK(FileSystem::CreateFromString(
      config_options_, DummyFileSystem::kClassName(), &result));
  ASSERT_OK(FileSystem::CreateFromString(config_options_,
                                         FileSystem::kDefaultName(), &result));
  ASSERT_NE(result, nullptr);
  ASSERT_TRUE(result->IsInstanceOf(FileSystem::kDefaultName()));
  if (RegisterTests("Test")) {
    ASSERT_OK(FileSystem::CreateFromString(
        config_options_, DummyFileSystem::kClassName(), &result));
    ASSERT_NE(result, nullptr);
    ASSERT_STREQ(result->Name(), DummyFileSystem::kClassName());
    ASSERT_FALSE(result->IsInstanceOf(FileSystem::kDefaultName()));
  }
}

TEST_F(LoadCustomizableTest, LoadSecondaryCacheTest) {
  std::shared_ptr<SecondaryCache> result;
  ASSERT_NOK(SecondaryCache::CreateFromString(
      config_options_, TestSecondaryCache::kClassName(), &result));
  if (RegisterTests("Test")) {
    ASSERT_OK(SecondaryCache::CreateFromString(
        config_options_, TestSecondaryCache::kClassName(), &result));
    ASSERT_NE(result, nullptr);
    ASSERT_STREQ(result->Name(), TestSecondaryCache::kClassName());
  }
}

#ifndef ROCKSDB_LITE
TEST_F(LoadCustomizableTest, LoadSstPartitionerFactoryTest) {
  std::shared_ptr<SstPartitionerFactory> factory;
  ASSERT_NOK(SstPartitionerFactory::CreateFromString(config_options_, "Mock",
                                                     &factory));
  ASSERT_OK(SstPartitionerFactory::CreateFromString(
      config_options_, SstPartitionerFixedPrefixFactory::kClassName(),
      &factory));
  ASSERT_NE(factory, nullptr);
  ASSERT_STREQ(factory->Name(), SstPartitionerFixedPrefixFactory::kClassName());

  if (RegisterTests("Test")) {
    ASSERT_OK(SstPartitionerFactory::CreateFromString(config_options_, "Mock",
                                                      &factory));
    ASSERT_NE(factory, nullptr);
    ASSERT_STREQ(factory->Name(), "Mock");
  }
}
#endif  // ROCKSDB_LITE

TEST_F(LoadCustomizableTest, LoadChecksumGenFactoryTest) {
  std::shared_ptr<FileChecksumGenFactory> factory;
  ASSERT_NOK(FileChecksumGenFactory::CreateFromString(config_options_, "Mock",
                                                      &factory));
  ASSERT_OK(FileChecksumGenFactory::CreateFromString(
      config_options_, FileChecksumGenCrc32cFactory::kClassName(), &factory));
  ASSERT_NE(factory, nullptr);
  ASSERT_STREQ(factory->Name(), FileChecksumGenCrc32cFactory::kClassName());

  if (RegisterTests("Test")) {
    ASSERT_OK(FileChecksumGenFactory::CreateFromString(config_options_, "Mock",
                                                       &factory));
    ASSERT_NE(factory, nullptr);
    ASSERT_STREQ(factory->Name(), "Mock");
  }
}

TEST_F(LoadCustomizableTest, LoadTablePropertiesCollectorFactoryTest) {
  std::shared_ptr<TablePropertiesCollectorFactory> factory;
  ASSERT_NOK(TablePropertiesCollectorFactory::CreateFromString(
      config_options_, MockTablePropertiesCollectorFactory::kClassName(),
      &factory));
  if (RegisterTests("Test")) {
    ASSERT_OK(TablePropertiesCollectorFactory::CreateFromString(
        config_options_, MockTablePropertiesCollectorFactory::kClassName(),
        &factory));
    ASSERT_NE(factory, nullptr);
    ASSERT_STREQ(factory->Name(),
                 MockTablePropertiesCollectorFactory::kClassName());
  }
}
#endif  // !ROCKSDB_LITE

TEST_F(LoadCustomizableTest, LoadSliceTransformFactoryTest) {
  std::shared_ptr<const SliceTransform> result;
  ASSERT_NOK(
      SliceTransform::CreateFromString(config_options_, "Mock", &result));
  ASSERT_OK(
      SliceTransform::CreateFromString(config_options_, "fixed:16", &result));
  ASSERT_NE(result.get(), nullptr);
  ASSERT_TRUE(result->IsInstanceOf("fixed"));
  ASSERT_OK(SliceTransform::CreateFromString(
      config_options_, "rocksdb.FixedPrefix.22", &result));
  ASSERT_NE(result.get(), nullptr);
  ASSERT_TRUE(result->IsInstanceOf("fixed"));

  ASSERT_OK(
      SliceTransform::CreateFromString(config_options_, "capped:16", &result));
  ASSERT_NE(result.get(), nullptr);
  ASSERT_TRUE(result->IsInstanceOf("capped"));

  ASSERT_OK(SliceTransform::CreateFromString(
      config_options_, "rocksdb.CappedPrefix.11", &result));
  ASSERT_NE(result.get(), nullptr);
  ASSERT_TRUE(result->IsInstanceOf("capped"));

  if (RegisterTests("Test")) {
    ASSERT_OK(
        SliceTransform::CreateFromString(config_options_, "Mock", &result));
    ASSERT_NE(result, nullptr);
    ASSERT_STREQ(result->Name(), "Mock");
  }
}

TEST_F(LoadCustomizableTest, LoadStatisticsTest) {
  std::shared_ptr<Statistics> stats;
  ASSERT_NOK(Statistics::CreateFromString(
      config_options_, TestStatistics::kClassName(), &stats));
  ASSERT_OK(
      Statistics::CreateFromString(config_options_, "BasicStatistics", &stats));
  ASSERT_NE(stats, nullptr);
  ASSERT_EQ(stats->Name(), std::string("BasicStatistics"));
#ifndef ROCKSDB_LITE
  ASSERT_NOK(GetDBOptionsFromString(config_options_, db_opts_,
                                    "statistics=Test", &db_opts_));
  ASSERT_OK(GetDBOptionsFromString(config_options_, db_opts_,
                                   "statistics=BasicStatistics", &db_opts_));
  ASSERT_NE(db_opts_.statistics, nullptr);
  ASSERT_STREQ(db_opts_.statistics->Name(), "BasicStatistics");

  if (RegisterTests("test")) {
    ASSERT_OK(Statistics::CreateFromString(
        config_options_, TestStatistics::kClassName(), &stats));
    ASSERT_NE(stats, nullptr);
    ASSERT_STREQ(stats->Name(), TestStatistics::kClassName());

    ASSERT_OK(GetDBOptionsFromString(config_options_, db_opts_,
                                     "statistics=Test", &db_opts_));
    ASSERT_NE(db_opts_.statistics, nullptr);
    ASSERT_STREQ(db_opts_.statistics->Name(), TestStatistics::kClassName());

    ASSERT_OK(GetDBOptionsFromString(
        config_options_, db_opts_, "statistics={id=Test;inner=BasicStatistics}",
        &db_opts_));
    ASSERT_NE(db_opts_.statistics, nullptr);
    ASSERT_STREQ(db_opts_.statistics->Name(), TestStatistics::kClassName());
    auto* inner = db_opts_.statistics->GetOptions<std::shared_ptr<Statistics>>(
        "StatisticsOptions");
    ASSERT_NE(inner, nullptr);
    ASSERT_NE(inner->get(), nullptr);
    ASSERT_STREQ(inner->get()->Name(), "BasicStatistics");

    ASSERT_OK(Statistics::CreateFromString(
        config_options_, "id=BasicStatistics;inner=Test", &stats));
    ASSERT_NE(stats, nullptr);
    ASSERT_STREQ(stats->Name(), "BasicStatistics");
    inner = stats->GetOptions<std::shared_ptr<Statistics>>("StatisticsOptions");
    ASSERT_NE(inner, nullptr);
    ASSERT_NE(inner->get(), nullptr);
    ASSERT_STREQ(inner->get()->Name(), TestStatistics::kClassName());
  }
#endif
}

TEST_F(LoadCustomizableTest, LoadMemTableRepFactoryTest) {
  std::unique_ptr<MemTableRepFactory> result;
  ASSERT_NOK(MemTableRepFactory::CreateFromString(
      config_options_, "SpecialSkipListFactory", &result));
  ASSERT_OK(MemTableRepFactory::CreateFromString(
      config_options_, SkipListFactory::kClassName(), &result));
  ASSERT_NE(result.get(), nullptr);
  ASSERT_TRUE(result->IsInstanceOf(SkipListFactory::kClassName()));

  if (RegisterTests("Test")) {
    ASSERT_OK(MemTableRepFactory::CreateFromString(
        config_options_, "SpecialSkipListFactory", &result));
    ASSERT_NE(result, nullptr);
    ASSERT_STREQ(result->Name(), "SpecialSkipListFactory");
  }
}

TEST_F(LoadCustomizableTest, LoadMergeOperatorTest) {
  std::shared_ptr<MergeOperator> result;

  ASSERT_NOK(
      MergeOperator::CreateFromString(config_options_, "Changling", &result));
  ASSERT_OK(MergeOperator::CreateFromString(config_options_, "put", &result));
  ASSERT_NE(result, nullptr);
  ASSERT_STREQ(result->Name(), "PutOperator");
  if (RegisterTests("Test")) {
    ASSERT_OK(
        MergeOperator::CreateFromString(config_options_, "Changling", &result));
    ASSERT_NE(result, nullptr);
    ASSERT_STREQ(result->Name(), "ChanglingMergeOperator");
  }
}

TEST_F(LoadCustomizableTest, LoadCompactionFilterFactoryTest) {
  std::shared_ptr<CompactionFilterFactory> result;

  ASSERT_NOK(CompactionFilterFactory::CreateFromString(config_options_,
                                                       "Changling", &result));
  if (RegisterTests("Test")) {
    ASSERT_OK(CompactionFilterFactory::CreateFromString(config_options_,
                                                        "Changling", &result));
    ASSERT_NE(result, nullptr);
    ASSERT_STREQ(result->Name(), "ChanglingCompactionFilterFactory");
  }
}

TEST_F(LoadCustomizableTest, LoadCompactionFilterTest) {
  const CompactionFilter* result = nullptr;

  ASSERT_NOK(CompactionFilter::CreateFromString(config_options_, "Changling",
                                                &result));
#ifndef ROCKSDB_LITE
  ASSERT_OK(CompactionFilter::CreateFromString(
      config_options_, RemoveEmptyValueCompactionFilter::kClassName(),
      &result));
  ASSERT_NE(result, nullptr);
  ASSERT_STREQ(result->Name(), RemoveEmptyValueCompactionFilter::kClassName());
  delete result;
  result = nullptr;
  if (RegisterTests("Test")) {
    ASSERT_OK(CompactionFilter::CreateFromString(config_options_, "Changling",
                                                 &result));
    ASSERT_NE(result, nullptr);
    ASSERT_STREQ(result->Name(), "ChanglingCompactionFilter");
    delete result;
  }
#endif  // ROCKSDB_LITE
}

#ifndef ROCKSDB_LITE
TEST_F(LoadCustomizableTest, LoadEventListenerTest) {
  std::shared_ptr<EventListener> result;

  ASSERT_NOK(EventListener::CreateFromString(
      config_options_, OnFileDeletionListener::kClassName(), &result));
  ASSERT_NOK(EventListener::CreateFromString(
      config_options_, FlushCounterListener::kClassName(), &result));
  if (RegisterTests("Test")) {
    ASSERT_OK(EventListener::CreateFromString(
        config_options_, OnFileDeletionListener::kClassName(), &result));
    ASSERT_NE(result, nullptr);
    ASSERT_STREQ(result->Name(), OnFileDeletionListener::kClassName());
    ASSERT_OK(EventListener::CreateFromString(
        config_options_, FlushCounterListener::kClassName(), &result));
    ASSERT_NE(result, nullptr);
    ASSERT_STREQ(result->Name(), FlushCounterListener::kClassName());
  }
}

TEST_F(LoadCustomizableTest, LoadEncryptionProviderTest) {
  std::shared_ptr<EncryptionProvider> result;
  ASSERT_NOK(
      EncryptionProvider::CreateFromString(config_options_, "Mock", &result));
  ASSERT_OK(
      EncryptionProvider::CreateFromString(config_options_, "CTR", &result));
  ASSERT_NE(result, nullptr);
  ASSERT_STREQ(result->Name(), "CTR");
  ASSERT_NOK(result->ValidateOptions(db_opts_, cf_opts_));
  ASSERT_OK(EncryptionProvider::CreateFromString(config_options_, "CTR://test",
                                                 &result));
  ASSERT_NE(result, nullptr);
  ASSERT_STREQ(result->Name(), "CTR");
  ASSERT_OK(result->ValidateOptions(db_opts_, cf_opts_));

  if (RegisterTests("Test")) {
    ASSERT_OK(
        EncryptionProvider::CreateFromString(config_options_, "Mock", &result));
    ASSERT_NE(result, nullptr);
    ASSERT_STREQ(result->Name(), "Mock");
    ASSERT_OK(EncryptionProvider::CreateFromString(config_options_,
                                                   "Mock://test", &result));
    ASSERT_NE(result, nullptr);
    ASSERT_STREQ(result->Name(), "Mock");
    ASSERT_OK(result->ValidateOptions(db_opts_, cf_opts_));
  }
}

TEST_F(LoadCustomizableTest, LoadEncryptionCipherTest) {
  std::shared_ptr<BlockCipher> result;
  ASSERT_NOK(BlockCipher::CreateFromString(config_options_, "Mock", &result));
  ASSERT_OK(BlockCipher::CreateFromString(config_options_, "ROT13", &result));
  ASSERT_NE(result, nullptr);
  ASSERT_STREQ(result->Name(), "ROT13");
  if (RegisterTests("Test")) {
    ASSERT_OK(BlockCipher::CreateFromString(config_options_, "Mock", &result));
    ASSERT_NE(result, nullptr);
    ASSERT_STREQ(result->Name(), "Mock");
  }
}
#endif  // !ROCKSDB_LITE

TEST_F(LoadCustomizableTest, LoadSystemClockTest) {
  std::shared_ptr<SystemClock> result;
  ASSERT_NOK(SystemClock::CreateFromString(
      config_options_, MockSystemClock::kClassName(), &result));
  ASSERT_OK(SystemClock::CreateFromString(
      config_options_, SystemClock::kDefaultName(), &result));
  ASSERT_NE(result, nullptr);
  ASSERT_TRUE(result->IsInstanceOf(SystemClock::kDefaultName()));
  if (RegisterTests("Test")) {
    ASSERT_OK(SystemClock::CreateFromString(
        config_options_, MockSystemClock::kClassName(), &result));
    ASSERT_NE(result, nullptr);
    ASSERT_STREQ(result->Name(), MockSystemClock::kClassName());
  }
}

TEST_F(LoadCustomizableTest, LoadFlushBlockPolicyFactoryTest) {
  std::shared_ptr<TableFactory> table;
  std::shared_ptr<FlushBlockPolicyFactory> result;
  ASSERT_NOK(FlushBlockPolicyFactory::CreateFromString(
      config_options_, TestFlushBlockPolicyFactory::kClassName(), &result));

  ASSERT_OK(
      FlushBlockPolicyFactory::CreateFromString(config_options_, "", &result));
  ASSERT_NE(result, nullptr);
  ASSERT_STREQ(result->Name(), FlushBlockBySizePolicyFactory::kClassName());

  ASSERT_OK(FlushBlockPolicyFactory::CreateFromString(
      config_options_, FlushBlockEveryKeyPolicyFactory::kClassName(), &result));
  ASSERT_NE(result, nullptr);
  ASSERT_STREQ(result->Name(), FlushBlockEveryKeyPolicyFactory::kClassName());

  ASSERT_OK(FlushBlockPolicyFactory::CreateFromString(
      config_options_, FlushBlockBySizePolicyFactory::kClassName(), &result));
  ASSERT_NE(result, nullptr);
  ASSERT_STREQ(result->Name(), FlushBlockBySizePolicyFactory::kClassName());
#ifndef ROCKSDB_LITE
  std::string table_opts = "id=BlockBasedTable; flush_block_policy_factory=";
  ASSERT_OK(TableFactory::CreateFromString(
      config_options_,
      table_opts + FlushBlockEveryKeyPolicyFactory::kClassName(), &table));
  auto bbto = table->GetOptions<BlockBasedTableOptions>();
  ASSERT_NE(bbto, nullptr);
  ASSERT_NE(bbto->flush_block_policy_factory.get(), nullptr);
  ASSERT_STREQ(bbto->flush_block_policy_factory->Name(),
               FlushBlockEveryKeyPolicyFactory::kClassName());
  if (RegisterTests("Test")) {
    ASSERT_OK(FlushBlockPolicyFactory::CreateFromString(
        config_options_, TestFlushBlockPolicyFactory::kClassName(), &result));
    ASSERT_NE(result, nullptr);
    ASSERT_STREQ(result->Name(), TestFlushBlockPolicyFactory::kClassName());
    ASSERT_OK(TableFactory::CreateFromString(
        config_options_, table_opts + TestFlushBlockPolicyFactory::kClassName(),
        &table));
    bbto = table->GetOptions<BlockBasedTableOptions>();
    ASSERT_NE(bbto, nullptr);
    ASSERT_NE(bbto->flush_block_policy_factory.get(), nullptr);
    ASSERT_STREQ(bbto->flush_block_policy_factory->Name(),
                 TestFlushBlockPolicyFactory::kClassName());
  }
#endif  // ROCKSDB_LITE
}

}  // namespace ROCKSDB_NAMESPACE
int main(int argc, char** argv) {
  ::testing::InitGoogleTest(&argc, argv);
  ROCKSDB_NAMESPACE::port::InstallStackTraceHandler();
#ifdef GFLAGS
  ParseCommandLineFlags(&argc, &argv, true);
#endif  // GFLAGS
  return RUN_ALL_TESTS();
}<|MERGE_RESOLUTION|>--- conflicted
+++ resolved
@@ -612,20 +612,11 @@
 #endif  // ROCKSDB_LITE
 };
 
-struct InnerOptions {
-  static const char* kName() { return "InnerOptions"; }
-  std::shared_ptr<Customizable> inner;
-};
-
 class InnerCustomizable : public Customizable {
  public:
-  explicit InnerCustomizable(const std::shared_ptr<Customizable>& w) {
-    iopts_.inner = w;
-    RegisterOptions(&iopts_, &inner_option_info);
-  }
+  explicit InnerCustomizable(const std::shared_ptr<Customizable>& w)
+      : inner_(w) {}
   static const char* kClassName() { return "Inner"; }
-  const char* Name() const override { return kClassName(); }
-
   bool IsInstanceOf(const std::string& name) const override {
     if (name == kClassName()) {
       return true;
@@ -635,51 +626,26 @@
   }
 
  protected:
-  const Customizable* Inner() const override { return iopts_.inner.get(); }
+  const Customizable* Inner() const override { return inner_.get(); }
 
  private:
-  InnerOptions iopts_;
-};
-
-struct WrappedOptions1 {
-  static const char* kName() { return "WrappedOptions1"; }
-  int i = 42;
+  std::shared_ptr<Customizable> inner_;
 };
 
 class WrappedCustomizable1 : public InnerCustomizable {
  public:
   explicit WrappedCustomizable1(const std::shared_ptr<Customizable>& w)
-      : InnerCustomizable(w) {
-    RegisterOptions(&wopts_, nullptr);
-  }
+      : InnerCustomizable(w) {}
   const char* Name() const override { return kClassName(); }
   static const char* kClassName() { return "Wrapped1"; }
-
- private:
-  WrappedOptions1 wopts_;
-};
-
-struct WrappedOptions2 {
-  static const char* kName() { return "WrappedOptions2"; }
-  std::string s = "42";
-};
+};
+
 class WrappedCustomizable2 : public InnerCustomizable {
  public:
   explicit WrappedCustomizable2(const std::shared_ptr<Customizable>& w)
       : InnerCustomizable(w) {}
-  const void* GetOptionsPtr(const std::string& name) const override {
-    if (name == WrappedOptions2::kName()) {
-      return &wopts_;
-    } else {
-      return InnerCustomizable::GetOptionsPtr(name);
-    }
-  }
-
   const char* Name() const override { return kClassName(); }
   static const char* kClassName() { return "Wrapped2"; }
-
- private:
-  WrappedOptions2 wopts_;
 };
 }  // namespace
 
@@ -709,29 +675,6 @@
   ASSERT_EQ(wc2->CheckedCast<WrappedCustomizable1>(), wc1.get());
   ASSERT_EQ(wc2->CheckedCast<InnerCustomizable>(), wc2.get());
   ASSERT_EQ(wc2->CheckedCast<TestCustomizable>(), ac.get());
-}
-
-TEST_F(CustomizableTest, CustomizableInnerTest) {
-  std::shared_ptr<Customizable> c =
-      std::make_shared<InnerCustomizable>(std::make_shared<ACustomizable>("a"));
-  std::shared_ptr<Customizable> wc1 = std::make_shared<WrappedCustomizable1>(c);
-  std::shared_ptr<Customizable> wc2 = std::make_shared<WrappedCustomizable2>(c);
-  auto inner = c->GetOptions<InnerOptions>();
-  ASSERT_NE(inner, nullptr);
-
-  auto aopts = c->GetOptions<AOptions>();
-  ASSERT_NE(aopts, nullptr);
-  ASSERT_EQ(aopts, wc1->GetOptions<AOptions>());
-  ASSERT_EQ(aopts, wc2->GetOptions<AOptions>());
-  auto w1opts = wc1->GetOptions<WrappedOptions1>();
-  ASSERT_NE(w1opts, nullptr);
-  ASSERT_EQ(c->GetOptions<WrappedOptions1>(), nullptr);
-  ASSERT_EQ(wc2->GetOptions<WrappedOptions1>(), nullptr);
-
-  auto w2opts = wc2->GetOptions<WrappedOptions2>();
-  ASSERT_NE(w2opts, nullptr);
-  ASSERT_EQ(c->GetOptions<WrappedOptions2>(), nullptr);
-  ASSERT_EQ(wc1->GetOptions<WrappedOptions2>(), nullptr);
 }
 
 TEST_F(CustomizableTest, CopyObjectTest) {
@@ -771,9 +714,20 @@
 }
 
 TEST_F(CustomizableTest, TestStringDepth) {
+  class ShallowCustomizable : public Customizable {
+   public:
+    ShallowCustomizable() {
+      inner_ = std::make_shared<ACustomizable>("a");
+      RegisterOptions("inner", &inner_, &inner_option_info);
+    }
+    static const char* kClassName() { return "shallow"; }
+    const char* Name() const override { return kClassName(); }
+
+   private:
+    std::shared_ptr<TestCustomizable> inner_;
+  };
   ConfigOptions shallow = config_options_;
-  std::unique_ptr<Configurable> c(
-      new InnerCustomizable(std::make_shared<ACustomizable>("a")));
+  std::unique_ptr<Configurable> c(new ShallowCustomizable());
   std::string opt_str;
   shallow.depth = ConfigOptions::Depth::kDepthShallow;
   ASSERT_OK(c->GetOptionString(shallow, &opt_str));
@@ -1402,10 +1356,6 @@
         guard->reset(new mock::MockTableFactory());
         return guard->get();
       });
-<<<<<<< HEAD
-  return static_cast<int>(library.GetFactoryCount(&num_types));
-}
-=======
   library.Register<EventListener>(
       OnFileDeletionListener::kClassName(),
       [](const std::string& /*uri*/, std::unique_ptr<EventListener>* guard,
@@ -1458,7 +1408,6 @@
         guard->reset(new TestFlushBlockPolicyFactory());
         return guard->get();
       });
->>>>>>> f181158b
 
   library.Register<SecondaryCache>(
       TestSecondaryCache::kClassName(),
@@ -1504,11 +1453,8 @@
       });
   return static_cast<int>(library.GetFactoryCount(&num_types));
 }
-<<<<<<< HEAD
-=======
 #endif  // !ROCKSDB_LITE
 }  // namespace
->>>>>>> f181158b
 
 class LoadCustomizableTest : public testing::Test {
  public:
@@ -1649,7 +1595,31 @@
                  MockTablePropertiesCollectorFactory::kClassName());
   }
 }
-#endif  // !ROCKSDB_LITE
+
+TEST_F(LoadCustomizableTest, LoadComparatorTest) {
+  const Comparator* bytewise = BytewiseComparator();
+  const Comparator* reverse = ReverseBytewiseComparator();
+
+  const Comparator* result = nullptr;
+  ASSERT_NOK(Comparator::CreateFromString(
+      config_options_, test::SimpleSuffixReverseComparator::kClassName(),
+      &result));
+  ASSERT_OK(
+      Comparator::CreateFromString(config_options_, bytewise->Name(), &result));
+  ASSERT_EQ(result, bytewise);
+  ASSERT_OK(
+      Comparator::CreateFromString(config_options_, reverse->Name(), &result));
+  ASSERT_EQ(result, reverse);
+
+  if (RegisterTests("Test")) {
+    ASSERT_OK(Comparator::CreateFromString(
+        config_options_, test::SimpleSuffixReverseComparator::kClassName(),
+        &result));
+    ASSERT_NE(result, nullptr);
+    ASSERT_STREQ(result->Name(),
+                 test::SimpleSuffixReverseComparator::kClassName());
+  }
+}
 
 TEST_F(LoadCustomizableTest, LoadSliceTransformFactoryTest) {
   std::shared_ptr<const SliceTransform> result;
