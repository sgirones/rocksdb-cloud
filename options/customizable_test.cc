--- conflicted
+++ resolved
@@ -1230,12 +1230,8 @@
   static const char* kClassName() { return "Test"; }
   const char* Name() const override { return kClassName(); }
   Status Insert(const Slice& /*key*/, Cache::ObjectPtr /*value*/,
-<<<<<<< HEAD
-                const Cache::CacheItemHelper* /*helper*/) override {
-=======
                 const Cache::CacheItemHelper* /*helper*/,
                 bool /*force_insert*/) override {
->>>>>>> 49ce8a10
     return Status::NotSupported();
   }
   Status InsertSaved(const Slice& /*key*/, const Slice& /*saved*/,
@@ -1245,13 +1241,8 @@
   std::unique_ptr<SecondaryCacheResultHandle> Lookup(
       const Slice& /*key*/, const Cache::CacheItemHelper* /*helper*/,
       Cache::CreateContext* /*create_context*/, bool /*wait*/,
-<<<<<<< HEAD
-      bool /*advise_erase*/, bool& is_in_sec_cache) override {
-    is_in_sec_cache = true;
-=======
       bool /*advise_erase*/, bool& kept_in_sec_cache) override {
     kept_in_sec_cache = true;
->>>>>>> 49ce8a10
     return nullptr;
   }
 
