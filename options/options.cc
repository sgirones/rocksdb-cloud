//  Copyright (c) 2011-present, Facebook, Inc.  All rights reserved.
//  This source code is licensed under both the GPLv2 (found in the
//  COPYING file in the root directory) and Apache 2.0 License
//  (found in the LICENSE.Apache file in the root directory).
//
// Copyright (c) 2011 The LevelDB Authors. All rights reserved.
// Use of this source code is governed by a BSD-style license that can be
// found in the LICENSE file. See the AUTHORS file for names of contributors.

#include "rocksdb/options.h"

#include <cinttypes>
#include <limits>

#include "logging/logging.h"
#include "monitoring/statistics_impl.h"
#include "options/db_options.h"
#include "options/options_helper.h"
#include "rocksdb/cache.h"
#include "rocksdb/compaction_filter.h"
#include "rocksdb/comparator.h"
#include "rocksdb/env.h"
#include "rocksdb/filter_policy.h"
#include "rocksdb/memtablerep.h"
#include "rocksdb/merge_operator.h"
#include "rocksdb/slice.h"
#include "rocksdb/slice_transform.h"
#include "rocksdb/sst_file_manager.h"
#include "rocksdb/sst_partitioner.h"
#include "rocksdb/table.h"
#include "rocksdb/table_properties.h"
#include "rocksdb/wal_filter.h"
#include "table/block_based/block_based_table_factory.h"
#include "util/compression.h"

namespace ROCKSDB_NAMESPACE {

AdvancedColumnFamilyOptions::AdvancedColumnFamilyOptions() {
  assert(memtable_factory.get() != nullptr);
}

AdvancedColumnFamilyOptions::AdvancedColumnFamilyOptions(const Options& options)
    : max_write_buffer_number(options.max_write_buffer_number),
      min_write_buffer_number_to_merge(
          options.min_write_buffer_number_to_merge),
      max_write_buffer_number_to_maintain(
          options.max_write_buffer_number_to_maintain),
      max_write_buffer_size_to_maintain(
          options.max_write_buffer_size_to_maintain),
      inplace_update_support(options.inplace_update_support),
      inplace_update_num_locks(options.inplace_update_num_locks),
      experimental_mempurge_threshold(options.experimental_mempurge_threshold),
      inplace_callback(options.inplace_callback),
      memtable_prefix_bloom_size_ratio(
          options.memtable_prefix_bloom_size_ratio),
      memtable_whole_key_filtering(options.memtable_whole_key_filtering),
      memtable_huge_page_size(options.memtable_huge_page_size),
      memtable_insert_with_hint_prefix_extractor(
          options.memtable_insert_with_hint_prefix_extractor),
      bloom_locality(options.bloom_locality),
      arena_block_size(options.arena_block_size),
      compression_per_level(options.compression_per_level),
      num_levels(options.num_levels),
      level0_slowdown_writes_trigger(options.level0_slowdown_writes_trigger),
      level0_stop_writes_trigger(options.level0_stop_writes_trigger),
      target_file_size_base(options.target_file_size_base),
      target_file_size_multiplier(options.target_file_size_multiplier),
      level_compaction_dynamic_level_bytes(
          options.level_compaction_dynamic_level_bytes),
      max_bytes_for_level_multiplier(options.max_bytes_for_level_multiplier),
      max_bytes_for_level_multiplier_additional(
          options.max_bytes_for_level_multiplier_additional),
      max_compaction_bytes(options.max_compaction_bytes),
      ignore_max_compaction_bytes_for_input(
          options.ignore_max_compaction_bytes_for_input),
      soft_pending_compaction_bytes_limit(
          options.soft_pending_compaction_bytes_limit),
      hard_pending_compaction_bytes_limit(
          options.hard_pending_compaction_bytes_limit),
      compaction_style(options.compaction_style),
      compaction_pri(options.compaction_pri),
      compaction_options_universal(options.compaction_options_universal),
      compaction_options_fifo(options.compaction_options_fifo),
      max_sequential_skip_in_iterations(
          options.max_sequential_skip_in_iterations),
      memtable_factory(options.memtable_factory),
      table_properties_collector_factories(
          options.table_properties_collector_factories),
      max_successive_merges(options.max_successive_merges),
      optimize_filters_for_hits(options.optimize_filters_for_hits),
      paranoid_file_checks(options.paranoid_file_checks),
      force_consistency_checks(options.force_consistency_checks),
      report_bg_io_stats(options.report_bg_io_stats),
      ttl(options.ttl),
      periodic_compaction_seconds(options.periodic_compaction_seconds),
      sample_for_compression(options.sample_for_compression),
      default_temperature(options.default_temperature),
      preclude_last_level_data_seconds(
          options.preclude_last_level_data_seconds),
      preserve_internal_time_seconds(options.preserve_internal_time_seconds),
      enable_blob_files(options.enable_blob_files),
      min_blob_size(options.min_blob_size),
      blob_file_size(options.blob_file_size),
      blob_compression_type(options.blob_compression_type),
      enable_blob_garbage_collection(options.enable_blob_garbage_collection),
      blob_garbage_collection_age_cutoff(
          options.blob_garbage_collection_age_cutoff),
      blob_garbage_collection_force_threshold(
          options.blob_garbage_collection_force_threshold),
      blob_compaction_readahead_size(options.blob_compaction_readahead_size),
      blob_file_starting_level(options.blob_file_starting_level),
      blob_cache(options.blob_cache),
      prepopulate_blob_cache(options.prepopulate_blob_cache),
      persist_user_defined_timestamps(options.persist_user_defined_timestamps) {
  assert(memtable_factory.get() != nullptr);
  if (max_bytes_for_level_multiplier_additional.size() <
      static_cast<unsigned int>(num_levels)) {
    max_bytes_for_level_multiplier_additional.resize(num_levels, 1);
  }
}

ColumnFamilyOptions::ColumnFamilyOptions()
    : compression(Snappy_Supported() ? kSnappyCompression : kNoCompression),
      table_factory(
          std::shared_ptr<TableFactory>(new BlockBasedTableFactory())) {}

ColumnFamilyOptions::ColumnFamilyOptions(const Options& options)
    : ColumnFamilyOptions(*static_cast<const ColumnFamilyOptions*>(&options)) {}

DBOptions::DBOptions() {}
DBOptions::DBOptions(const Options& options)
    : DBOptions(*static_cast<const DBOptions*>(&options)) {}

void DBOptions::Dump(Logger* log) const {
    ImmutableDBOptions(*this).Dump(log);
    MutableDBOptions(*this).Dump(log);
}  // DBOptions::Dump

void ColumnFamilyOptions::Dump(Logger* log) const {
  ROCKS_LOG_HEADER(log, "              Options.comparator: %s",
                   comparator->Name());
  if (comparator->timestamp_size() > 0) {
    ROCKS_LOG_HEADER(
        log, "              Options.persist_user_defined_timestamps: %s",
        persist_user_defined_timestamps ? "true" : "false");
  }
  ROCKS_LOG_HEADER(log, "          Options.merge_operator: %s",
                   merge_operator ? merge_operator->Name() : "None");
  ROCKS_LOG_HEADER(log, "       Options.compaction_filter: %s",
                   compaction_filter ? compaction_filter->Name() : "None");
  ROCKS_LOG_HEADER(
      log, "       Options.compaction_filter_factory: %s",
      compaction_filter_factory ? compaction_filter_factory->Name() : "None");
  ROCKS_LOG_HEADER(
      log, " Options.sst_partitioner_factory: %s",
      sst_partitioner_factory ? sst_partitioner_factory->Name() : "None");
  ROCKS_LOG_HEADER(log, "        Options.memtable_factory: %s",
                   memtable_factory->Name());
  ROCKS_LOG_HEADER(log, "           Options.table_factory: %s",
                   table_factory->Name());
  ROCKS_LOG_HEADER(log, "           table_factory options: %s",
                   table_factory->GetPrintableOptions().c_str());
  ROCKS_LOG_HEADER(log, "       Options.write_buffer_size: %" ROCKSDB_PRIszt,
                   write_buffer_size);
  ROCKS_LOG_HEADER(log, " Options.max_write_buffer_number: %d",
                   max_write_buffer_number);
  if (!compression_per_level.empty()) {
    for (unsigned int i = 0; i < compression_per_level.size(); i++) {
      ROCKS_LOG_HEADER(
          log, "       Options.compression[%d]: %s", i,
          CompressionTypeToString(compression_per_level[i]).c_str());
    }
    } else {
      ROCKS_LOG_HEADER(log, "         Options.compression: %s",
                       CompressionTypeToString(compression).c_str());
    }
    ROCKS_LOG_HEADER(
        log, "                 Options.bottommost_compression: %s",
        bottommost_compression == kDisableCompressionOption
            ? "Disabled"
            : CompressionTypeToString(bottommost_compression).c_str());
    ROCKS_LOG_HEADER(
        log, "      Options.prefix_extractor: %s",
        prefix_extractor == nullptr ? "nullptr" : prefix_extractor->Name());
    ROCKS_LOG_HEADER(log,
                     "  Options.memtable_insert_with_hint_prefix_extractor: %s",
                     memtable_insert_with_hint_prefix_extractor == nullptr
                         ? "nullptr"
                         : memtable_insert_with_hint_prefix_extractor->Name());
    ROCKS_LOG_HEADER(log, "            Options.num_levels: %d", num_levels);
    ROCKS_LOG_HEADER(log, "       Options.min_write_buffer_number_to_merge: %d",
                     min_write_buffer_number_to_merge);
    ROCKS_LOG_HEADER(log, "    Options.max_write_buffer_number_to_maintain: %d",
                     max_write_buffer_number_to_maintain);
    ROCKS_LOG_HEADER(log,
                     "    Options.max_write_buffer_size_to_maintain: %" PRIu64,
                     max_write_buffer_size_to_maintain);
    ROCKS_LOG_HEADER(
        log, "           Options.bottommost_compression_opts.window_bits: %d",
        bottommost_compression_opts.window_bits);
    ROCKS_LOG_HEADER(
        log, "                 Options.bottommost_compression_opts.level: %d",
        bottommost_compression_opts.level);
    ROCKS_LOG_HEADER(
        log, "              Options.bottommost_compression_opts.strategy: %d",
        bottommost_compression_opts.strategy);
    ROCKS_LOG_HEADER(
        log,
        "        Options.bottommost_compression_opts.max_dict_bytes: "
        "%" PRIu32,
        bottommost_compression_opts.max_dict_bytes);
    ROCKS_LOG_HEADER(
        log,
        "        Options.bottommost_compression_opts.zstd_max_train_bytes: "
        "%" PRIu32,
        bottommost_compression_opts.zstd_max_train_bytes);
    ROCKS_LOG_HEADER(
        log,
        "        Options.bottommost_compression_opts.parallel_threads: "
        "%" PRIu32,
        bottommost_compression_opts.parallel_threads);
    ROCKS_LOG_HEADER(
        log, "                 Options.bottommost_compression_opts.enabled: %s",
        bottommost_compression_opts.enabled ? "true" : "false");
    ROCKS_LOG_HEADER(
        log,
        "        Options.bottommost_compression_opts.max_dict_buffer_bytes: "
        "%" PRIu64,
        bottommost_compression_opts.max_dict_buffer_bytes);
    ROCKS_LOG_HEADER(
        log,
        "        Options.bottommost_compression_opts.use_zstd_dict_trainer: %s",
        bottommost_compression_opts.use_zstd_dict_trainer ? "true" : "false");
    ROCKS_LOG_HEADER(log, "           Options.compression_opts.window_bits: %d",
                     compression_opts.window_bits);
    ROCKS_LOG_HEADER(log, "                 Options.compression_opts.level: %d",
                     compression_opts.level);
    ROCKS_LOG_HEADER(log, "              Options.compression_opts.strategy: %d",
                     compression_opts.strategy);
    ROCKS_LOG_HEADER(
        log,
        "        Options.compression_opts.max_dict_bytes: %" PRIu32,
        compression_opts.max_dict_bytes);
    ROCKS_LOG_HEADER(log,
                     "        Options.compression_opts.zstd_max_train_bytes: "
                     "%" PRIu32,
                     compression_opts.zstd_max_train_bytes);
    ROCKS_LOG_HEADER(
        log, "        Options.compression_opts.use_zstd_dict_trainer: %s",
        compression_opts.use_zstd_dict_trainer ? "true" : "false");
    ROCKS_LOG_HEADER(log,
                     "        Options.compression_opts.parallel_threads: "
                     "%" PRIu32,
                     compression_opts.parallel_threads);
    ROCKS_LOG_HEADER(log,
                     "                 Options.compression_opts.enabled: %s",
                     compression_opts.enabled ? "true" : "false");
    ROCKS_LOG_HEADER(log,
                     "        Options.compression_opts.max_dict_buffer_bytes: "
                     "%" PRIu64,
                     compression_opts.max_dict_buffer_bytes);
    ROCKS_LOG_HEADER(log, "     Options.level0_file_num_compaction_trigger: %d",
                     level0_file_num_compaction_trigger);
    ROCKS_LOG_HEADER(log, "         Options.level0_slowdown_writes_trigger: %d",
                     level0_slowdown_writes_trigger);
    ROCKS_LOG_HEADER(log, "             Options.level0_stop_writes_trigger: %d",
                     level0_stop_writes_trigger);
    ROCKS_LOG_HEADER(
        log, "                  Options.target_file_size_base: %" PRIu64,
        target_file_size_base);
    ROCKS_LOG_HEADER(log, "            Options.target_file_size_multiplier: %d",
                     target_file_size_multiplier);
    ROCKS_LOG_HEADER(
        log, "               Options.max_bytes_for_level_base: %" PRIu64,
        max_bytes_for_level_base);
    ROCKS_LOG_HEADER(log, "Options.level_compaction_dynamic_level_bytes: %d",
                     level_compaction_dynamic_level_bytes);
    ROCKS_LOG_HEADER(log, "         Options.max_bytes_for_level_multiplier: %f",
                     max_bytes_for_level_multiplier);
    for (size_t i = 0; i < max_bytes_for_level_multiplier_additional.size();
         i++) {
      ROCKS_LOG_HEADER(
          log, "Options.max_bytes_for_level_multiplier_addtl[%" ROCKSDB_PRIszt
               "]: %d",
          i, max_bytes_for_level_multiplier_additional[i]);
    }
    ROCKS_LOG_HEADER(
        log, "      Options.max_sequential_skip_in_iterations: %" PRIu64,
        max_sequential_skip_in_iterations);
    ROCKS_LOG_HEADER(
        log, "                   Options.max_compaction_bytes: %" PRIu64,
        max_compaction_bytes);
    ROCKS_LOG_HEADER(log, "  Options.ignore_max_compaction_bytes_for_input: %s",
                     ignore_max_compaction_bytes_for_input ? "true" : "false");
    ROCKS_LOG_HEADER(
        log,
        "                       Options.arena_block_size: %" ROCKSDB_PRIszt,
        arena_block_size);
    ROCKS_LOG_HEADER(log,
                     "  Options.soft_pending_compaction_bytes_limit: %" PRIu64,
                     soft_pending_compaction_bytes_limit);
    ROCKS_LOG_HEADER(log,
                     "  Options.hard_pending_compaction_bytes_limit: %" PRIu64,
                     hard_pending_compaction_bytes_limit);
    ROCKS_LOG_HEADER(log, "               Options.disable_auto_compactions: %d",
                     disable_auto_compactions);

    const auto& it_compaction_style =
        compaction_style_to_string.find(compaction_style);
    std::string str_compaction_style;
    if (it_compaction_style == compaction_style_to_string.end()) {
      assert(false);
      str_compaction_style = "unknown_" + std::to_string(compaction_style);
    } else {
      str_compaction_style = it_compaction_style->second;
    }
    ROCKS_LOG_HEADER(log,
                     "                       Options.compaction_style: %s",
                     str_compaction_style.c_str());

    const auto& it_compaction_pri =
        compaction_pri_to_string.find(compaction_pri);
    std::string str_compaction_pri;
    if (it_compaction_pri == compaction_pri_to_string.end()) {
      assert(false);
      str_compaction_pri = "unknown_" + std::to_string(compaction_pri);
    } else {
      str_compaction_pri = it_compaction_pri->second;
    }
    ROCKS_LOG_HEADER(log,
                     "                         Options.compaction_pri: %s",
                     str_compaction_pri.c_str());
    ROCKS_LOG_HEADER(log,
                     "Options.compaction_options_universal.size_ratio: %u",
                     compaction_options_universal.size_ratio);
    ROCKS_LOG_HEADER(log,
                     "Options.compaction_options_universal.min_merge_width: %u",
                     compaction_options_universal.min_merge_width);
    ROCKS_LOG_HEADER(log,
                     "Options.compaction_options_universal.max_merge_width: %u",
                     compaction_options_universal.max_merge_width);
    ROCKS_LOG_HEADER(
        log,
        "Options.compaction_options_universal."
        "max_size_amplification_percent: %u",
        compaction_options_universal.max_size_amplification_percent);
    ROCKS_LOG_HEADER(
        log,
        "Options.compaction_options_universal.compression_size_percent: %d",
        compaction_options_universal.compression_size_percent);
    const auto& it_compaction_stop_style = compaction_stop_style_to_string.find(
        compaction_options_universal.stop_style);
    std::string str_compaction_stop_style;
    if (it_compaction_stop_style == compaction_stop_style_to_string.end()) {
      assert(false);
      str_compaction_stop_style =
          "unknown_" + std::to_string(compaction_options_universal.stop_style);
    } else {
      str_compaction_stop_style = it_compaction_stop_style->second;
    }
    ROCKS_LOG_HEADER(log,
                     "Options.compaction_options_universal.stop_style: %s",
                     str_compaction_stop_style.c_str());
    ROCKS_LOG_HEADER(
        log, "Options.compaction_options_fifo.max_table_files_size: %" PRIu64,
        compaction_options_fifo.max_table_files_size);
    ROCKS_LOG_HEADER(log,
                     "Options.compaction_options_fifo.allow_compaction: %d",
                     compaction_options_fifo.allow_compaction);
    std::ostringstream collector_info;
    for (const auto& collector_factory : table_properties_collector_factories) {
      collector_info << collector_factory->ToString() << ';';
    }
    ROCKS_LOG_HEADER(
        log, "                  Options.table_properties_collectors: %s",
        collector_info.str().c_str());
    ROCKS_LOG_HEADER(log,
                     "                  Options.inplace_update_support: %d",
                     inplace_update_support);
    ROCKS_LOG_HEADER(
        log,
        "                Options.inplace_update_num_locks: %" ROCKSDB_PRIszt,
        inplace_update_num_locks);
    // TODO: easier config for bloom (maybe based on avg key/value size)
    ROCKS_LOG_HEADER(
        log, "              Options.memtable_prefix_bloom_size_ratio: %f",
        memtable_prefix_bloom_size_ratio);
    ROCKS_LOG_HEADER(log,
                     "              Options.memtable_whole_key_filtering: %d",
                     memtable_whole_key_filtering);

    ROCKS_LOG_HEADER(log, "  Options.memtable_huge_page_size: %" ROCKSDB_PRIszt,
                     memtable_huge_page_size);
    ROCKS_LOG_HEADER(log,
                     "                          Options.bloom_locality: %d",
                     bloom_locality);

    ROCKS_LOG_HEADER(
        log,
        "                   Options.max_successive_merges: %" ROCKSDB_PRIszt,
        max_successive_merges);
    ROCKS_LOG_HEADER(log,
                     "               Options.optimize_filters_for_hits: %d",
                     optimize_filters_for_hits);
    ROCKS_LOG_HEADER(log, "               Options.paranoid_file_checks: %d",
                     paranoid_file_checks);
    ROCKS_LOG_HEADER(log, "               Options.force_consistency_checks: %d",
                     force_consistency_checks);
    ROCKS_LOG_HEADER(log, "               Options.report_bg_io_stats: %d",
                     report_bg_io_stats);
    ROCKS_LOG_HEADER(log, "                              Options.ttl: %" PRIu64,
                     ttl);
    ROCKS_LOG_HEADER(log,
                     "         Options.periodic_compaction_seconds: %" PRIu64,
                     periodic_compaction_seconds);
    const auto& it_temp = temperature_to_string.find(default_temperature);
    std::string str_default_temperature;
    if (it_temp == temperature_to_string.end()) {
      assert(false);
      str_default_temperature = "unknown_temperature";
    } else {
      str_default_temperature = it_temp->second;
    }
    ROCKS_LOG_HEADER(log,
                     "                       Options.default_temperature: %s",
                     str_default_temperature.c_str());
    ROCKS_LOG_HEADER(log, " Options.preclude_last_level_data_seconds: %" PRIu64,
                     preclude_last_level_data_seconds);
    ROCKS_LOG_HEADER(log, "   Options.preserve_internal_time_seconds: %" PRIu64,
                     preserve_internal_time_seconds);
    ROCKS_LOG_HEADER(log, "                      Options.enable_blob_files: %s",
                     enable_blob_files ? "true" : "false");
    ROCKS_LOG_HEADER(
        log, "                          Options.min_blob_size: %" PRIu64,
        min_blob_size);
    ROCKS_LOG_HEADER(
        log, "                         Options.blob_file_size: %" PRIu64,
        blob_file_size);
    ROCKS_LOG_HEADER(log, "                  Options.blob_compression_type: %s",
                     CompressionTypeToString(blob_compression_type).c_str());
    ROCKS_LOG_HEADER(log, "         Options.enable_blob_garbage_collection: %s",
                     enable_blob_garbage_collection ? "true" : "false");
    ROCKS_LOG_HEADER(log, "     Options.blob_garbage_collection_age_cutoff: %f",
                     blob_garbage_collection_age_cutoff);
    ROCKS_LOG_HEADER(log, "Options.blob_garbage_collection_force_threshold: %f",
                     blob_garbage_collection_force_threshold);
    ROCKS_LOG_HEADER(
        log, "         Options.blob_compaction_readahead_size: %" PRIu64,
        blob_compaction_readahead_size);
    ROCKS_LOG_HEADER(log, "                     Options.disable_auto_flush: %d",
                     disable_auto_flush);
    ROCKS_LOG_HEADER(log, "                    Options.disable_write_stall: %d",
                     disable_write_stall);
    ROCKS_LOG_HEADER(log, "               Options.blob_file_starting_level: %d",
                     blob_file_starting_level);
    if (blob_cache) {
      ROCKS_LOG_HEADER(log, "                          Options.blob_cache: %s",
                       blob_cache->Name());
      ROCKS_LOG_HEADER(log, "                          blob_cache options: %s",
                       blob_cache->GetPrintableOptions().c_str());
      ROCKS_LOG_HEADER(
          log, "                          blob_cache prepopulated: %s",
          prepopulate_blob_cache == PrepopulateBlobCache::kFlushOnly
              ? "flush only"
              : "disabled");
    }
    ROCKS_LOG_HEADER(log, "        Options.experimental_mempurge_threshold: %f",
                     experimental_mempurge_threshold);
    ROCKS_LOG_HEADER(log, "           Options.memtable_max_range_deletions: %d",
                     memtable_max_range_deletions);
}  // ColumnFamilyOptions::Dump

void Options::Dump(Logger* log) const {
  DBOptions::Dump(log);
  ColumnFamilyOptions::Dump(log);
}  // Options::Dump

void Options::DumpCFOptions(Logger* log) const {
  ColumnFamilyOptions::Dump(log);
}  // Options::DumpCFOptions

//
// The goal of this method is to create a configuration that
// allows an application to write all files into L0 and
// then do a single compaction to output all files into L1.
Options*
Options::PrepareForBulkLoad()
{
  // never slowdown ingest.
  level0_file_num_compaction_trigger = (1<<30);
  level0_slowdown_writes_trigger = (1<<30);
  level0_stop_writes_trigger = (1<<30);
  soft_pending_compaction_bytes_limit = 0;
  hard_pending_compaction_bytes_limit = 0;

  // no auto compactions please. The application should issue a
  // manual compaction after all data is loaded into L0.
  disable_auto_compactions = true;
  // A manual compaction run should pick all files in L0 in
  // a single compaction run.
  max_compaction_bytes = (static_cast<uint64_t>(1) << 60);

  // It is better to have only 2 levels, otherwise a manual
  // compaction would compact at every possible level, thereby
  // increasing the total time needed for compactions.
  num_levels = 2;

  // Need to allow more write buffers to allow more parallism
  // of flushes.
  max_write_buffer_number = 6;
  min_write_buffer_number_to_merge = 1;

  // When compaction is disabled, more parallel flush threads can
  // help with write throughput.
  max_background_flushes = 4;

  // Prevent a memtable flush to automatically promote files
  // to L1. This is helpful so that all files that are
  // input to the manual compaction are all at L0.
  max_background_compactions = 2;

  // The compaction would create large files in L1.
  target_file_size_base = 256 * 1024 * 1024;
  return this;
}

Options* Options::OptimizeForSmallDb() {
  // 16MB block cache
  std::shared_ptr<Cache> cache = NewLRUCache(16 << 20);

  ColumnFamilyOptions::OptimizeForSmallDb(&cache);
  DBOptions::OptimizeForSmallDb(&cache);
  return this;
}

Options* Options::DisableExtraChecks() {
  // See https://github.com/facebook/rocksdb/issues/9354
  force_consistency_checks = false;
  // Considered but no clear performance impact seen:
  // * check_flush_compaction_key_order
  // * paranoid_checks
  // * flush_verify_memtable_count
  // By current API contract, not including
  // * verify_checksums
  // because checking storage data integrity is a more standard practice.
  return this;
}

Options* Options::OldDefaults(int rocksdb_major_version,
                              int rocksdb_minor_version) {
  ColumnFamilyOptions::OldDefaults(rocksdb_major_version,
                                   rocksdb_minor_version);
  DBOptions::OldDefaults(rocksdb_major_version, rocksdb_minor_version);
  return this;
}

DBOptions* DBOptions::OldDefaults(int rocksdb_major_version,
                                  int rocksdb_minor_version) {
  if (rocksdb_major_version < 4 ||
      (rocksdb_major_version == 4 && rocksdb_minor_version < 7)) {
    max_file_opening_threads = 1;
    table_cache_numshardbits = 4;
  }
  if (rocksdb_major_version < 5 ||
      (rocksdb_major_version == 5 && rocksdb_minor_version < 2)) {
    delayed_write_rate = 2 * 1024U * 1024U;
  } else if (rocksdb_major_version < 5 ||
             (rocksdb_major_version == 5 && rocksdb_minor_version < 6)) {
    delayed_write_rate = 16 * 1024U * 1024U;
  }
  max_open_files = 5000;
  wal_recovery_mode = WALRecoveryMode::kTolerateCorruptedTailRecords;
  return this;
}

ColumnFamilyOptions* ColumnFamilyOptions::OldDefaults(
    int rocksdb_major_version, int rocksdb_minor_version) {
  if (rocksdb_major_version < 5 ||
      (rocksdb_major_version == 5 && rocksdb_minor_version <= 18)) {
    compaction_pri = CompactionPri::kByCompensatedSize;
  }
  if (rocksdb_major_version < 4 ||
      (rocksdb_major_version == 4 && rocksdb_minor_version < 7)) {
    write_buffer_size = 4 << 20;
    target_file_size_base = 2 * 1048576;
    max_bytes_for_level_base = 10 * 1048576;
    soft_pending_compaction_bytes_limit = 0;
    hard_pending_compaction_bytes_limit = 0;
  }
  if (rocksdb_major_version < 5) {
    level0_stop_writes_trigger = 24;
  } else if (rocksdb_major_version == 5 && rocksdb_minor_version < 2) {
    level0_stop_writes_trigger = 30;
  }

  return this;
}

// Optimization functions
DBOptions* DBOptions::OptimizeForSmallDb(std::shared_ptr<Cache>* cache) {
  max_file_opening_threads = 1;
  max_open_files = 5000;

  // Cost memtable to block cache too.
  std::shared_ptr<ROCKSDB_NAMESPACE::WriteBufferManager> wbm =
      std::make_shared<ROCKSDB_NAMESPACE::WriteBufferManager>(
          0, (cache != nullptr) ? *cache : std::shared_ptr<Cache>());
  write_buffer_manager = wbm;

  return this;
}

ColumnFamilyOptions* ColumnFamilyOptions::OptimizeForSmallDb(
    std::shared_ptr<Cache>* cache) {
  write_buffer_size = 2 << 20;
  target_file_size_base = 2 * 1048576;
  max_bytes_for_level_base = 10 * 1048576;
  soft_pending_compaction_bytes_limit = 256 * 1048576;
  hard_pending_compaction_bytes_limit = 1073741824ul;

  BlockBasedTableOptions table_options;
  table_options.block_cache =
      (cache != nullptr) ? *cache : std::shared_ptr<Cache>();
  table_options.cache_index_and_filter_blocks = true;
  // Two level iterator to avoid LRU cache imbalance
  table_options.index_type =
      BlockBasedTableOptions::IndexType::kTwoLevelIndexSearch;
  table_factory.reset(new BlockBasedTableFactory(table_options));

  return this;
}

ColumnFamilyOptions* ColumnFamilyOptions::OptimizeForPointLookup(
    uint64_t block_cache_size_mb) {
  BlockBasedTableOptions block_based_options;
  block_based_options.data_block_index_type =
      BlockBasedTableOptions::kDataBlockBinaryAndHash;
  block_based_options.data_block_hash_table_util_ratio = 0.75;
  block_based_options.filter_policy.reset(NewBloomFilterPolicy(10));
  block_based_options.block_cache =
      NewLRUCache(static_cast<size_t>(block_cache_size_mb * 1024 * 1024));
  table_factory.reset(new BlockBasedTableFactory(block_based_options));
  memtable_prefix_bloom_size_ratio = 0.02;
  memtable_whole_key_filtering = true;
  return this;
}

ColumnFamilyOptions* ColumnFamilyOptions::OptimizeLevelStyleCompaction(
    uint64_t memtable_memory_budget) {
  write_buffer_size = static_cast<size_t>(memtable_memory_budget / 4);
  // merge two memtables when flushing to L0
  min_write_buffer_number_to_merge = 2;
  // this means we'll use 50% extra memory in the worst case, but will reduce
  // write stalls.
  max_write_buffer_number = 6;
  // start flushing L0->L1 as soon as possible. each file on level0 is
  // (memtable_memory_budget / 2). This will flush level 0 when it's bigger than
  // memtable_memory_budget.
  level0_file_num_compaction_trigger = 2;
  // doesn't really matter much, but we don't want to create too many files
  target_file_size_base = memtable_memory_budget / 8;
  // make Level1 size equal to Level0 size, so that L0->L1 compactions are fast
  max_bytes_for_level_base = memtable_memory_budget;

  // level style compaction
  compaction_style = kCompactionStyleLevel;

  // only compress levels >= 2
  compression_per_level.resize(num_levels);
  for (int i = 0; i < num_levels; ++i) {
    if (i < 2) {
      compression_per_level[i] = kNoCompression;
    } else {
      compression_per_level[i] =
          LZ4_Supported()
              ? kLZ4Compression
              : (Snappy_Supported() ? kSnappyCompression : kNoCompression);
    }
  }
  return this;
}

ColumnFamilyOptions* ColumnFamilyOptions::OptimizeUniversalStyleCompaction(
    uint64_t memtable_memory_budget) {
  write_buffer_size = static_cast<size_t>(memtable_memory_budget / 4);
  // merge two memtables when flushing to L0
  min_write_buffer_number_to_merge = 2;
  // this means we'll use 50% extra memory in the worst case, but will reduce
  // write stalls.
  max_write_buffer_number = 6;
  // universal style compaction
  compaction_style = kCompactionStyleUniversal;
  compaction_options_universal.compression_size_percent = 80;
  return this;
}

DBOptions* DBOptions::IncreaseParallelism(int total_threads) {
  max_background_jobs = total_threads;
  env->SetBackgroundThreads(total_threads, Env::LOW);
  env->SetBackgroundThreads(1, Env::HIGH);
  return this;
}

<<<<<<< HEAD
#endif  // !ROCKSDB_LITE

ReadOptions::ReadOptions()
    : snapshot(nullptr),
      iterate_lower_bound(nullptr),
      iterate_upper_bound(nullptr),
      readahead_size(0),
      max_skippable_internal_keys(0),
      read_tier(kReadAllTier),
      verify_checksums(true),
      fill_cache(true),
      tailing(false),
      managed(false),
      total_order_seek(false),
      auto_prefix_mode(false),
      prefix_same_as_start(false),
      pin_data(false),
      background_purge_on_iterator_cleanup(false),
      ignore_range_deletions(false),
      optimize_for_hits(false),
      timestamp(nullptr),
      iter_start_ts(nullptr),
      deadline(std::chrono::microseconds::zero()),
      io_timeout(std::chrono::microseconds::zero()),
      value_size_soft_limit(std::numeric_limits<uint64_t>::max()),
      adaptive_readahead(false),
      async_io(false),
      optimize_multiget_for_io(true) {}

ReadOptions::ReadOptions(bool cksum, bool cache)
    : snapshot(nullptr),
      iterate_lower_bound(nullptr),
      iterate_upper_bound(nullptr),
      readahead_size(0),
      max_skippable_internal_keys(0),
      read_tier(kReadAllTier),
      verify_checksums(cksum),
      fill_cache(cache),
      tailing(false),
      managed(false),
      total_order_seek(false),
      auto_prefix_mode(false),
      prefix_same_as_start(false),
      pin_data(false),
      background_purge_on_iterator_cleanup(false),
      ignore_range_deletions(false),
      optimize_for_hits(false),
      timestamp(nullptr),
      iter_start_ts(nullptr),
      deadline(std::chrono::microseconds::zero()),
      io_timeout(std::chrono::microseconds::zero()),
      value_size_soft_limit(std::numeric_limits<uint64_t>::max()),
      adaptive_readahead(false),
      async_io(false),
      optimize_multiget_for_io(true) {}
=======
ReadOptions::ReadOptions(bool _verify_checksums, bool _fill_cache)
    : verify_checksums(_verify_checksums), fill_cache(_fill_cache) {}

ReadOptions::ReadOptions(Env::IOActivity _io_activity)
    : io_activity(_io_activity) {}
>>>>>>> 49ce8a10

}  // namespace ROCKSDB_NAMESPACE<|MERGE_RESOLUTION|>--- conflicted
+++ resolved
@@ -701,68 +701,10 @@
   return this;
 }
 
-<<<<<<< HEAD
-#endif  // !ROCKSDB_LITE
-
-ReadOptions::ReadOptions()
-    : snapshot(nullptr),
-      iterate_lower_bound(nullptr),
-      iterate_upper_bound(nullptr),
-      readahead_size(0),
-      max_skippable_internal_keys(0),
-      read_tier(kReadAllTier),
-      verify_checksums(true),
-      fill_cache(true),
-      tailing(false),
-      managed(false),
-      total_order_seek(false),
-      auto_prefix_mode(false),
-      prefix_same_as_start(false),
-      pin_data(false),
-      background_purge_on_iterator_cleanup(false),
-      ignore_range_deletions(false),
-      optimize_for_hits(false),
-      timestamp(nullptr),
-      iter_start_ts(nullptr),
-      deadline(std::chrono::microseconds::zero()),
-      io_timeout(std::chrono::microseconds::zero()),
-      value_size_soft_limit(std::numeric_limits<uint64_t>::max()),
-      adaptive_readahead(false),
-      async_io(false),
-      optimize_multiget_for_io(true) {}
-
-ReadOptions::ReadOptions(bool cksum, bool cache)
-    : snapshot(nullptr),
-      iterate_lower_bound(nullptr),
-      iterate_upper_bound(nullptr),
-      readahead_size(0),
-      max_skippable_internal_keys(0),
-      read_tier(kReadAllTier),
-      verify_checksums(cksum),
-      fill_cache(cache),
-      tailing(false),
-      managed(false),
-      total_order_seek(false),
-      auto_prefix_mode(false),
-      prefix_same_as_start(false),
-      pin_data(false),
-      background_purge_on_iterator_cleanup(false),
-      ignore_range_deletions(false),
-      optimize_for_hits(false),
-      timestamp(nullptr),
-      iter_start_ts(nullptr),
-      deadline(std::chrono::microseconds::zero()),
-      io_timeout(std::chrono::microseconds::zero()),
-      value_size_soft_limit(std::numeric_limits<uint64_t>::max()),
-      adaptive_readahead(false),
-      async_io(false),
-      optimize_multiget_for_io(true) {}
-=======
 ReadOptions::ReadOptions(bool _verify_checksums, bool _fill_cache)
     : verify_checksums(_verify_checksums), fill_cache(_fill_cache) {}
 
 ReadOptions::ReadOptions(Env::IOActivity _io_activity)
     : io_activity(_io_activity) {}
->>>>>>> 49ce8a10
 
 }  // namespace ROCKSDB_NAMESPACE