//  Copyright (c) 2011-present, Facebook, Inc.  All rights reserved.
//  This source code is licensed under both the GPLv2 (found in the
//  COPYING file in the root directory) and Apache 2.0 License
//  (found in the LICENSE.Apache file in the root directory).
//
// Copyright (c) 2011 The LevelDB Authors. All rights reserved.
// Use of this source code is governed by a BSD-style license that can be
// found in the LICENSE file. See the AUTHORS file for names of contributors.

#include "util/file_reader_writer.h"

#include <algorithm>
#include <mutex>

#include "monitoring/histogram.h"
#include "monitoring/iostats_context_imp.h"
#include "port/port.h"
#include "util/random.h"
#include "util/rate_limiter.h"
#include "util/sync_point.h"

namespace rocksdb {

#ifndef NDEBUG
namespace {
bool IsFileSectorAligned(const size_t off, size_t sector_size) {
  return off % sector_size == 0;
}
}
#endif

Status SequentialFileReader::Read(size_t n, Slice* result, char* scratch) {
  Status s;
  if (use_direct_io()) {
#ifndef ROCKSDB_LITE
    size_t offset = offset_.fetch_add(n);
    size_t alignment = file_->GetRequiredBufferAlignment();
    size_t aligned_offset = TruncateToPageBoundary(alignment, offset);
    size_t offset_advance = offset - aligned_offset;
    size_t size = Roundup(offset + n, alignment) - aligned_offset;
    size_t r = 0;
    AlignedBuffer buf;
    buf.Alignment(alignment);
    buf.AllocateNewBuffer(size);
    Slice tmp;
    s = file_->PositionedRead(aligned_offset, size, &tmp, buf.BufferStart());
    if (s.ok() && offset_advance < tmp.size()) {
      buf.Size(tmp.size());
      r = buf.Read(scratch, offset_advance,
                   std::min(tmp.size() - offset_advance, n));
    }
    *result = Slice(scratch, r);
#endif  // !ROCKSDB_LITE
  } else {
    s = file_->Read(n, result, scratch);
  }
  IOSTATS_ADD(bytes_read, result->size());
  return s;
}


Status SequentialFileReader::Skip(uint64_t n) {
#ifndef ROCKSDB_LITE
  if (use_direct_io()) {
    offset_ += static_cast<size_t>(n);
    return Status::OK();
  }
#endif  // !ROCKSDB_LITE
  return file_->Skip(n);
}

Status RandomAccessFileReader::Read(uint64_t offset, size_t n, Slice* result,
                                    char* scratch) const {
  Status s;
  uint64_t elapsed = 0;
  {
    StopWatch sw(env_, stats_, hist_type_,
                 (stats_ != nullptr) ? &elapsed : nullptr, true /*overwrite*/,
                true /*delay_enabled*/);
    IOSTATS_TIMER_GUARD(read_nanos);
    if (use_direct_io()) {
#ifndef ROCKSDB_LITE
      size_t alignment = file_->GetRequiredBufferAlignment();
      size_t aligned_offset = TruncateToPageBoundary(alignment, static_cast<size_t>(offset));
      size_t offset_advance = static_cast<size_t>(offset) - aligned_offset;
      size_t read_size = Roundup(static_cast<size_t>(offset + n), alignment) - aligned_offset;
      AlignedBuffer buf;
      buf.Alignment(alignment);
      buf.AllocateNewBuffer(read_size);
      while (buf.CurrentSize() < read_size) {
        size_t allowed;
        if (for_compaction_ && rate_limiter_ != nullptr) {
          allowed = rate_limiter_->RequestToken(
              buf.Capacity() - buf.CurrentSize(), buf.Alignment(),
              Env::IOPriority::IO_LOW, stats_, RateLimiter::OpType::kRead);
        } else {
          assert(buf.CurrentSize() == 0);
          allowed = read_size;
        }
        Slice tmp;
        s = file_->Read(aligned_offset + buf.CurrentSize(), allowed, &tmp,
                        buf.Destination());
        buf.Size(buf.CurrentSize() + tmp.size());
        if (!s.ok() || tmp.size() < allowed) {
          break;
        }
      }
      size_t res_len = 0;
      if (s.ok() && offset_advance < buf.CurrentSize()) {
        res_len = buf.Read(scratch, offset_advance,
                           std::min(buf.CurrentSize() - offset_advance, n));
      }
      *result = Slice(scratch, res_len);
#endif  // !ROCKSDB_LITE
    } else {
      size_t pos = 0;
      const char* res_scratch = nullptr;
      while (pos < n) {
        size_t allowed;
        if (for_compaction_ && rate_limiter_ != nullptr) {
          if (rate_limiter_->IsRateLimited(RateLimiter::OpType::kRead)) {
            sw.DelayStart();
          }
          allowed = rate_limiter_->RequestToken(n - pos, 0 /* alignment */,
                                                Env::IOPriority::IO_LOW, stats_,
                                                RateLimiter::OpType::kRead);
          if (rate_limiter_->IsRateLimited(RateLimiter::OpType::kRead)) {
            sw.DelayStop();
          }
        } else {
          allowed = n;
        }
        Slice tmp_result;
        s = file_->Read(offset + pos, allowed, &tmp_result, scratch + pos);
        if (res_scratch == nullptr) {
          // we can't simply use `scratch` because reads of mmap'd files return
          // data in a different buffer.
          res_scratch = tmp_result.data();
        } else {
          // make sure chunks are inserted contiguously into `res_scratch`.
          assert(tmp_result.data() == res_scratch + pos);
        }
        pos += tmp_result.size();
        if (!s.ok() || tmp_result.size() < allowed) {
          break;
        }
      }
      *result = Slice(res_scratch, s.ok() ? pos : 0);
    }
    IOSTATS_ADD_IF_POSITIVE(bytes_read, result->size());
  }
  if (stats_ != nullptr && file_read_hist_ != nullptr) {
    file_read_hist_->Add(elapsed);
  }
  return s;
}

Status WritableFileWriter::Append(const Slice& data) {
  const char* src = data.data();
  size_t left = data.size();
  Status s;
  pending_sync_ = true;

  TEST_KILL_RANDOM("WritableFileWriter::Append:0",
                   rocksdb_kill_odds * REDUCE_ODDS2);

  {
    IOSTATS_TIMER_GUARD(prepare_write_nanos);
    TEST_SYNC_POINT("WritableFileWriter::Append:BeforePrepareWrite");
    writable_file_->PrepareWrite(static_cast<size_t>(GetFileSize()), left);
  }

  // See whether we need to enlarge the buffer to avoid the flush
  if (buf_.Capacity() - buf_.CurrentSize() < left) {
    for (size_t cap = buf_.Capacity();
         cap < max_buffer_size_;  // There is still room to increase
         cap *= 2) {
      // See whether the next available size is large enough.
      // Buffer will never be increased to more than max_buffer_size_.
      size_t desired_capacity = std::min(cap * 2, max_buffer_size_);
      if (desired_capacity - buf_.CurrentSize() >= left ||
          (use_direct_io() && desired_capacity == max_buffer_size_)) {
        buf_.AllocateNewBuffer(desired_capacity, true);
        break;
      }
    }
  }

  // Flush only when buffered I/O
  if (!use_direct_io() && (buf_.Capacity() - buf_.CurrentSize()) < left) {
    if (buf_.CurrentSize() > 0) {
      s = Flush();
      if (!s.ok()) {
        return s;
      }
    }
    assert(buf_.CurrentSize() == 0);
  }

  // We never write directly to disk with direct I/O on.
  // or we simply use it for its original purpose to accumulate many small
  // chunks
  if (use_direct_io() || (buf_.Capacity() >= left)) {
    while (left > 0) {
      size_t appended = buf_.Append(src, left);
      left -= appended;
      src += appended;

      if (left > 0) {
        s = Flush();
        if (!s.ok()) {
          break;
        }
      }
    }
  } else {
    // Writing directly to file bypassing the buffer
    assert(buf_.CurrentSize() == 0);
    s = WriteBuffered(src, left);
  }

  TEST_KILL_RANDOM("WritableFileWriter::Append:1", rocksdb_kill_odds);
  if (s.ok()) {
    filesize_ += data.size();
  }
  return s;
}

Status WritableFileWriter::Pad(const size_t pad_bytes) {
  assert(pad_bytes < kDefaultPageSize);
  size_t left = pad_bytes;
  size_t cap = buf_.Capacity() - buf_.CurrentSize();

  // Assume pad_bytes is small compared to buf_ capacity. So we always
  // use buf_ rather than write directly to file in certain cases like
  // Append() does.
  while (left) {
    size_t append_bytes = std::min(cap, left);
    buf_.PadWith(append_bytes, 0);
    left -= append_bytes;
    if (left > 0) {
      Status s = Flush();
      if (!s.ok()) {
        return s;
      }
    }
    cap = buf_.Capacity() - buf_.CurrentSize();
  }
  pending_sync_ = true;
  filesize_ += pad_bytes;
  return Status::OK();
}

Status WritableFileWriter::Close() {

  // Do not quit immediately on failure the file MUST be closed
  Status s;

  // Possible to close it twice now as we MUST close
  // in __dtor, simply flushing is not enough
  // Windows when pre-allocating does not fill with zeros
  // also with unbuffered access we also set the end of data.
  if (!writable_file_) {
    return s;
  }

  s = Flush();  // flush cache to OS

  Status interim;
  // In direct I/O mode we write whole pages so
  // we need to let the file know where data ends.
  if (use_direct_io()) {
    interim = writable_file_->Truncate(filesize_);
    if (interim.ok()) {
      interim = writable_file_->Fsync();
    }
    if (!interim.ok() && s.ok()) {
      s = interim;
    }
  }

  TEST_KILL_RANDOM("WritableFileWriter::Close:0", rocksdb_kill_odds);
  interim = writable_file_->Close();
  if (!interim.ok() && s.ok()) {
    s = interim;
  }

  writable_file_.reset();
  TEST_KILL_RANDOM("WritableFileWriter::Close:1", rocksdb_kill_odds);

  return s;
}

// write out the cached data to the OS cache or storage if direct I/O
// enabled
Status WritableFileWriter::Flush() {
  Status s;
  TEST_KILL_RANDOM("WritableFileWriter::Flush:0",
                   rocksdb_kill_odds * REDUCE_ODDS2);

  if (buf_.CurrentSize() > 0) {
    if (use_direct_io()) {
#ifndef ROCKSDB_LITE
      s = WriteDirect();
#endif  // !ROCKSDB_LITE
    } else {
      s = WriteBuffered(buf_.BufferStart(), buf_.CurrentSize());
    }
    if (!s.ok()) {
      return s;
    }
  }

  s = writable_file_->Flush();

  if (!s.ok()) {
    return s;
  }

  // sync OS cache to disk for every bytes_per_sync_
  // TODO: give log file and sst file different options (log
  // files could be potentially cached in OS for their whole
  // life time, thus we might not want to flush at all).

  // We try to avoid sync to the last 1MB of data. For two reasons:
  // (1) avoid rewrite the same page that is modified later.
  // (2) for older version of OS, write can block while writing out
  //     the page.
  // Xfs does neighbor page flushing outside of the specified ranges. We
  // need to make sure sync range is far from the write offset.
  if (!use_direct_io() && bytes_per_sync_) {
    const uint64_t kBytesNotSyncRange = 1024 * 1024;  // recent 1MB is not synced.
    const uint64_t kBytesAlignWhenSync = 4 * 1024;    // Align 4KB.
    if (filesize_ > kBytesNotSyncRange) {
      uint64_t offset_sync_to = filesize_ - kBytesNotSyncRange;
      offset_sync_to -= offset_sync_to % kBytesAlignWhenSync;
      assert(offset_sync_to >= last_sync_size_);
      if (offset_sync_to > 0 &&
          offset_sync_to - last_sync_size_ >= bytes_per_sync_) {
        s = RangeSync(last_sync_size_, offset_sync_to - last_sync_size_);
        last_sync_size_ = offset_sync_to;
      }
    }
  }

  return s;
}

Status WritableFileWriter::Sync(bool use_fsync) {
  Status s = Flush();
  if (!s.ok()) {
    return s;
  }
  TEST_KILL_RANDOM("WritableFileWriter::Sync:0", rocksdb_kill_odds);
  if (!use_direct_io() && pending_sync_) {
    s = SyncInternal(use_fsync);
    if (!s.ok()) {
      return s;
    }
  }
  TEST_KILL_RANDOM("WritableFileWriter::Sync:1", rocksdb_kill_odds);
  pending_sync_ = false;
  return Status::OK();
}

Status WritableFileWriter::SyncWithoutFlush(bool use_fsync) {
  if (!writable_file_->IsSyncThreadSafe()) {
    return Status::NotSupported(
      "Can't WritableFileWriter::SyncWithoutFlush() because "
      "WritableFile::IsSyncThreadSafe() is false");
  }
  TEST_SYNC_POINT("WritableFileWriter::SyncWithoutFlush:1");
  Status s = SyncInternal(use_fsync);
  TEST_SYNC_POINT("WritableFileWriter::SyncWithoutFlush:2");
  return s;
}

Status WritableFileWriter::SyncInternal(bool use_fsync) {
  Status s;
  IOSTATS_TIMER_GUARD(fsync_nanos);
  TEST_SYNC_POINT("WritableFileWriter::SyncInternal:0");
  if (use_fsync) {
    s = writable_file_->Fsync();
  } else {
    s = writable_file_->Sync();
  }
  return s;
}

Status WritableFileWriter::RangeSync(uint64_t offset, uint64_t nbytes) {
  IOSTATS_TIMER_GUARD(range_sync_nanos);
  TEST_SYNC_POINT("WritableFileWriter::RangeSync:0");
  return writable_file_->RangeSync(offset, nbytes);
}

// This method writes to disk the specified data and makes use of the rate
// limiter if available
Status WritableFileWriter::WriteBuffered(const char* data, size_t size) {
  Status s;
  assert(!use_direct_io());
  const char* src = data;
  size_t left = size;

  while (left > 0) {
    size_t allowed;
    if (rate_limiter_ != nullptr) {
      allowed = rate_limiter_->RequestToken(
          left, 0 /* alignment */, writable_file_->GetIOPriority(), stats_,
          RateLimiter::OpType::kWrite);
    } else {
      allowed = left;
    }

    {
      IOSTATS_TIMER_GUARD(write_nanos);
      TEST_SYNC_POINT("WritableFileWriter::Flush:BeforeAppend");
      s = writable_file_->Append(Slice(src, allowed));
      if (!s.ok()) {
        return s;
      }
    }

    IOSTATS_ADD(bytes_written, allowed);
    TEST_KILL_RANDOM("WritableFileWriter::WriteBuffered:0", rocksdb_kill_odds);

    left -= allowed;
    src += allowed;
  }
  buf_.Size(0);
  return s;
}


// This flushes the accumulated data in the buffer. We pad data with zeros if
// necessary to the whole page.
// However, during automatic flushes padding would not be necessary.
// We always use RateLimiter if available. We move (Refit) any buffer bytes
// that are left over the
// whole number of pages to be written again on the next flush because we can
// only write on aligned
// offsets.
#ifndef ROCKSDB_LITE
Status WritableFileWriter::WriteDirect() {
  assert(use_direct_io());
  Status s;
  const size_t alignment = buf_.Alignment();
  assert((next_write_offset_ % alignment) == 0);

  // Calculate whole page final file advance if all writes succeed
  size_t file_advance =
    TruncateToPageBoundary(alignment, buf_.CurrentSize());

  // Calculate the leftover tail, we write it here padded with zeros BUT we
  // will write
  // it again in the future either on Close() OR when the current whole page
  // fills out
  size_t leftover_tail = buf_.CurrentSize() - file_advance;

  // Round up and pad
  buf_.PadToAlignmentWith(0);

  const char* src = buf_.BufferStart();
  uint64_t write_offset = next_write_offset_;
  size_t left = buf_.CurrentSize();

  while (left > 0) {
    // Check how much is allowed
    size_t size;
    if (rate_limiter_ != nullptr) {
      size = rate_limiter_->RequestToken(left, buf_.Alignment(),
                                         writable_file_->GetIOPriority(),
                                         stats_, RateLimiter::OpType::kWrite);
    } else {
      size = left;
    }

    {
      IOSTATS_TIMER_GUARD(write_nanos);
      TEST_SYNC_POINT("WritableFileWriter::Flush:BeforeAppend");
      // direct writes must be positional
      s = writable_file_->PositionedAppend(Slice(src, size), write_offset);
      if (!s.ok()) {
        buf_.Size(file_advance + leftover_tail);
        return s;
      }
    }

    IOSTATS_ADD(bytes_written, size);
    left -= size;
    src += size;
    write_offset += size;
    assert((next_write_offset_ % alignment) == 0);
  }

  if (s.ok()) {
    // Move the tail to the beginning of the buffer
    // This never happens during normal Append but rather during
    // explicit call to Flush()/Sync() or Close()
    buf_.RefitTail(file_advance, leftover_tail);
    // This is where we start writing next time which may or not be
    // the actual file size on disk. They match if the buffer size
    // is a multiple of whole pages otherwise filesize_ is leftover_tail
    // behind
    next_write_offset_ += file_advance;
  }
  return s;
}
#endif  // !ROCKSDB_LITE

namespace {
class ReadaheadRandomAccessFile : public RandomAccessFile {
 public:
  ReadaheadRandomAccessFile(std::unique_ptr<RandomAccessFile>&& file,
                            size_t readahead_size)
      : file_(std::move(file)),
        alignment_(file_->GetRequiredBufferAlignment()),
        readahead_size_(Roundup(readahead_size, alignment_)),
        buffer_(),
        buffer_offset_(0) {
    buffer_.Alignment(alignment_);
    buffer_.AllocateNewBuffer(readahead_size_);
  }

 ReadaheadRandomAccessFile(const ReadaheadRandomAccessFile&) = delete;

 ReadaheadRandomAccessFile& operator=(const ReadaheadRandomAccessFile&) = delete;

  virtual Status Read(uint64_t offset, size_t n, Slice* result,
                      char* scratch) const override {

    if (n + alignment_ >= readahead_size_) {
      return file_->Read(offset, n, result, scratch);
    }

    std::unique_lock<std::mutex> lk(lock_);

    size_t cached_len = 0;
    // Check if there is a cache hit, means that [offset, offset + n) is either
    // completely or partially in the buffer
    // If it's completely cached, including end of file case when offset + n is
    // greater than EOF, return
    if (TryReadFromCache(offset, n, &cached_len, scratch) &&
        (cached_len == n ||
         // End of file
         buffer_.CurrentSize() < readahead_size_)) {
      *result = Slice(scratch, cached_len);
      return Status::OK();
    }
    size_t advanced_offset = static_cast<size_t>(offset + cached_len);
    // In the case of cache hit advanced_offset is already aligned, means that
    // chunk_offset equals to advanced_offset
    size_t chunk_offset = TruncateToPageBoundary(alignment_, advanced_offset);
    Slice readahead_result;

    Status s = ReadIntoBuffer(chunk_offset, readahead_size_);
    if (s.ok()) {
      // In the case of cache miss, i.e. when cached_len equals 0, an offset can
      // exceed the file end position, so the following check is required
      if (advanced_offset < chunk_offset + buffer_.CurrentSize()) {
        // In the case of cache miss, the first chunk_padding bytes in buffer_
        // are
        // stored for alignment only and must be skipped
        size_t chunk_padding = advanced_offset - chunk_offset;
        auto remaining_len =
            std::min(buffer_.CurrentSize() - chunk_padding, n - cached_len);
        memcpy(scratch + cached_len, buffer_.BufferStart() + chunk_padding,
               remaining_len);
        *result = Slice(scratch, cached_len + remaining_len);
      } else {
        *result = Slice(scratch, cached_len);
      }
    }
    return s;
  }

  virtual Status Prefetch(uint64_t offset, size_t n) override {
    if (n < readahead_size_) {
      // Don't allow smaller prefetches than the configured `readahead_size_`.
      // `Read()` assumes a smaller prefetch buffer indicates EOF was reached.
      return Status::OK();
    }
<<<<<<< HEAD
    size_t prefetch_offset = TruncateToPageBoundary(alignment_, offset);
=======
    size_t offset_ = static_cast<size_t>(offset);
    size_t prefetch_offset = TruncateToPageBoundary(alignment_, offset_);
>>>>>>> f438b98e
    if (prefetch_offset == buffer_offset_) {
      return Status::OK();
    }
    return ReadIntoBuffer(prefetch_offset,
                          Roundup(offset_ + n, alignment_) - prefetch_offset);
  }

  virtual size_t GetUniqueId(char* id, size_t max_size) const override {
    return file_->GetUniqueId(id, max_size);
  }

  virtual void Hint(AccessPattern pattern) override { file_->Hint(pattern); }

  virtual Status InvalidateCache(size_t offset, size_t length) override {
    return file_->InvalidateCache(offset, length);
  }

  virtual bool use_direct_io() const override {
    return file_->use_direct_io();
  }

 private:
  bool TryReadFromCache(uint64_t offset, size_t n, size_t* cached_len,
                         char* scratch) const {
    if (offset < buffer_offset_ ||
        offset >= buffer_offset_ + buffer_.CurrentSize()) {
      *cached_len = 0;
      return false;
    }
    uint64_t offset_in_buffer = offset - buffer_offset_;
    *cached_len = std::min(
        buffer_.CurrentSize() - static_cast<size_t>(offset_in_buffer), n);
    memcpy(scratch, buffer_.BufferStart() + offset_in_buffer, *cached_len);
    return true;
  }

  Status ReadIntoBuffer(uint64_t offset, size_t n) const {
    if (n > buffer_.Capacity()) {
      n = buffer_.Capacity();
    }
    assert(IsFileSectorAligned(offset, alignment_));
    assert(IsFileSectorAligned(n, alignment_));
    Slice result;
    Status s = file_->Read(offset, n, &result, buffer_.BufferStart());
    if (s.ok()) {
      buffer_offset_ = offset;
      buffer_.Size(result.size());
      assert(buffer_.BufferStart() == result.data());
    }
    return s;
  }

  std::unique_ptr<RandomAccessFile> file_;
  const size_t alignment_;
  size_t               readahead_size_;

  mutable std::mutex lock_;
  mutable AlignedBuffer buffer_;
  mutable uint64_t buffer_offset_;
};
}  // namespace

Status FilePrefetchBuffer::Prefetch(RandomAccessFileReader* reader,
                                    uint64_t offset, size_t n) {
  size_t alignment = reader->file()->GetRequiredBufferAlignment();
  size_t offset_ = static_cast<size_t>(offset);
  uint64_t rounddown_offset = Rounddown(offset_, alignment);
  uint64_t roundup_end = Roundup(offset_ + n, alignment);
  uint64_t roundup_len = roundup_end - rounddown_offset;
  assert(roundup_len >= alignment);
  assert(roundup_len % alignment == 0);

  // Check if requested bytes are in the existing buffer_.
  // If all bytes exist -- return.
  // If only a few bytes exist -- reuse them & read only what is really needed.
  //     This is typically the case of incremental reading of data.
  // If no bytes exist in buffer -- full pread.

  Status s;
  uint64_t chunk_offset_in_buffer = 0;
  uint64_t chunk_len = 0;
  bool copy_data_to_new_buffer = false;
  if (buffer_.CurrentSize() > 0 && offset >= buffer_offset_ &&
      offset <= buffer_offset_ + buffer_.CurrentSize()) {
    if (offset + n <= buffer_offset_ + buffer_.CurrentSize()) {
      // All requested bytes are already in the buffer. So no need to Read
      // again.
      return s;
    } else {
      // Only a few requested bytes are in the buffer. memmove those chunk of
      // bytes to the beginning, and memcpy them back into the new buffer if a
      // new buffer is created.
      chunk_offset_in_buffer = Rounddown(static_cast<size_t>(offset - buffer_offset_), alignment);
      chunk_len = buffer_.CurrentSize() - chunk_offset_in_buffer;
      assert(chunk_offset_in_buffer % alignment == 0);
      assert(chunk_len % alignment == 0);
      assert(chunk_offset_in_buffer + chunk_len <=
             buffer_offset_ + buffer_.CurrentSize());
      if (chunk_len > 0) {
        copy_data_to_new_buffer = true;
      } else {
        // this reset is not necessary, but just to be safe.
        chunk_offset_in_buffer = 0;
      }
    }
  }

  // Create a new buffer only if current capacity is not sufficient, and memcopy
  // bytes from old buffer if needed (i.e., if chunk_len is greater than 0).
  if (buffer_.Capacity() < roundup_len) {
    buffer_.Alignment(alignment);
    buffer_.AllocateNewBuffer(static_cast<size_t>(roundup_len),
                              copy_data_to_new_buffer, chunk_offset_in_buffer,
                              static_cast<size_t>(chunk_len));
  } else if (chunk_len > 0) {
    // New buffer not needed. But memmove bytes from tail to the beginning since
    // chunk_len is greater than 0.
    buffer_.RefitTail(static_cast<size_t>(chunk_offset_in_buffer), static_cast<size_t>(chunk_len));
  }

  Slice result;
  s = reader->Read(rounddown_offset + chunk_len,
                   static_cast<size_t>(roundup_len - chunk_len), &result,
                   buffer_.BufferStart() + chunk_len);
  if (s.ok()) {
    buffer_offset_ = rounddown_offset;
    buffer_.Size(static_cast<size_t>(chunk_len) + result.size());
  }
  return s;
}

bool FilePrefetchBuffer::TryReadFromCache(uint64_t offset, size_t n,
                                          Slice* result) {
  if (track_min_offset_ && offset < min_offset_read_) {
    min_offset_read_ = static_cast<size_t>(offset);
  }
  if (!enable_ || offset < buffer_offset_) {
    return false;
  }

  // If the buffer contains only a few of the requested bytes:
  //    If readahead is enabled: prefetch the remaining bytes + readadhead bytes
  //        and satisfy the request.
  //    If readahead is not enabled: return false.
  if (offset + n > buffer_offset_ + buffer_.CurrentSize()) {
    if (readahead_size_ > 0) {
      assert(file_reader_ != nullptr);
      assert(max_readahead_size_ >= readahead_size_);

      Status s = Prefetch(file_reader_, offset, n + readahead_size_);
      if (!s.ok()) {
        return false;
      }
      readahead_size_ = std::min(max_readahead_size_, readahead_size_ * 2);
    } else {
      return false;
    }
  }

  uint64_t offset_in_buffer = offset - buffer_offset_;
  *result = Slice(buffer_.BufferStart() + offset_in_buffer, n);
  return true;
}

std::unique_ptr<RandomAccessFile> NewReadaheadRandomAccessFile(
    std::unique_ptr<RandomAccessFile>&& file, size_t readahead_size) {
  std::unique_ptr<RandomAccessFile> result(
    new ReadaheadRandomAccessFile(std::move(file), readahead_size));
  return result;
}

Status NewWritableFile(Env* env, const std::string& fname,
                       unique_ptr<WritableFile>* result,
                       const EnvOptions& options) {
  Status s = env->NewWritableFile(fname, result, options);
  TEST_KILL_RANDOM("NewWritableFile:0", rocksdb_kill_odds * REDUCE_ODDS2);
  return s;
}

bool ReadOneLine(std::istringstream* iss, SequentialFile* seq_file,
                 std::string* output, bool* has_data, Status* result) {
  const int kBufferSize = 8192;
  char buffer[kBufferSize + 1];
  Slice input_slice;

  std::string line;
  bool has_complete_line = false;
  while (!has_complete_line) {
    if (std::getline(*iss, line)) {
      has_complete_line = !iss->eof();
    } else {
      has_complete_line = false;
    }
    if (!has_complete_line) {
      // if we're not sure whether we have a complete line,
      // further read from the file.
      if (*has_data) {
        *result = seq_file->Read(kBufferSize, &input_slice, buffer);
      }
      if (input_slice.size() == 0) {
        // meaning we have read all the data
        *has_data = false;
        break;
      } else {
        iss->str(line + input_slice.ToString());
        // reset the internal state of iss so that we can keep reading it.
        iss->clear();
        *has_data = (input_slice.size() == kBufferSize);
        continue;
      }
    }
  }
  *output = line;
  return *has_data || has_complete_line;
}

}  // namespace rocksdb<|MERGE_RESOLUTION|>--- conflicted
+++ resolved
@@ -579,12 +579,8 @@
       // `Read()` assumes a smaller prefetch buffer indicates EOF was reached.
       return Status::OK();
     }
-<<<<<<< HEAD
-    size_t prefetch_offset = TruncateToPageBoundary(alignment_, offset);
-=======
     size_t offset_ = static_cast<size_t>(offset);
     size_t prefetch_offset = TruncateToPageBoundary(alignment_, offset_);
->>>>>>> f438b98e
     if (prefetch_offset == buffer_offset_) {
       return Status::OK();
     }
