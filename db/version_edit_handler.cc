--- conflicted
+++ resolved
@@ -155,14 +155,9 @@
     bool read_only, std::vector<ColumnFamilyDescriptor> column_families,
     VersionSet* version_set, bool track_missing_files,
     bool no_error_if_files_missing, const std::shared_ptr<IOTracer>& io_tracer,
-<<<<<<< HEAD
-    bool skip_load_table_files, EpochNumberRequirement epoch_number_requirement)
-    : VersionEditHandlerBase(),
-=======
     const ReadOptions& read_options, bool skip_load_table_files,
     EpochNumberRequirement epoch_number_requirement)
     : VersionEditHandlerBase(read_options),
->>>>>>> 49ce8a10
       read_only_(read_only),
       column_families_(std::move(column_families)),
       version_set_(version_set),
@@ -492,8 +487,6 @@
       // sequence number zeroed through compaction.
       version_set_->descriptor_last_sequence_ = last_seq;
     }
-<<<<<<< HEAD
-    version_set_->prev_log_number_ = version_edit_params_.prev_log_number_;
     if (version_edit_params_.HasManifestUpdateSequence()) {
       version_set_->manifest_update_sequence_ =
           version_edit_params_.GetManifestUpdateSequence();
@@ -509,9 +502,6 @@
         version_set_->replication_epochs_.DeleteEpochsBefore(epoch);
       }
     }
-=======
-    version_set_->prev_log_number_ = version_edit_params_.GetPrevLogNumber();
->>>>>>> 49ce8a10
   }
 }
 
@@ -691,22 +681,22 @@
     version_set_->replication_epochs_.AddEpochs(
         edit.GetReplicationEpochAdditions(),
         version_set_->db_options()->max_num_replication_epochs);
-    if (edit.has_replication_sequence_) {
-      version_edit_params_.SetReplicationSequence(edit.replication_sequence_);
-    }
-    if (edit.has_manifest_update_sequence_) {
+    if (edit.HasReplicationSequence()) {
+      version_edit_params_.SetReplicationSequence(edit.GetReplicationSequence());
+    }
+    if (edit.HasManifestUpdateSequence()) {
       // Manifest update should be stricly and monotonically increasing.
-      if (version_edit_params_.has_manifest_update_sequence_ &&
-          edit.manifest_update_sequence_ !=
-              version_edit_params_.manifest_update_sequence_ + 1) {
+      if (version_edit_params_.HasManifestUpdateSequence() &&
+          edit.GetManifestUpdateSequence() !=
+              version_edit_params_.GetManifestUpdateSequence() + 1) {
         std::ostringstream oss;
         oss << "Gap in ManifestUpdateSequence, expected="
-            << version_edit_params_.manifest_update_sequence_ + 1
-            << " got=" << edit.manifest_update_sequence_;
+            << version_edit_params_.GetManifestUpdateSequence() + 1
+            << " got=" << edit.GetManifestUpdateSequence();
         return Status::Corruption(oss.str());
       }
       version_edit_params_.SetManifestUpdateSequence(
-          edit.manifest_update_sequence_);
+          edit.GetManifestUpdateSequence());
     }
   }
   return s;
@@ -768,19 +758,12 @@
 VersionEditHandlerPointInTime::VersionEditHandlerPointInTime(
     bool read_only, std::vector<ColumnFamilyDescriptor> column_families,
     VersionSet* version_set, const std::shared_ptr<IOTracer>& io_tracer,
-<<<<<<< HEAD
-=======
     const ReadOptions& read_options,
->>>>>>> 49ce8a10
     EpochNumberRequirement epoch_number_requirement)
     : VersionEditHandler(read_only, column_families, version_set,
                          /*track_missing_files=*/true,
                          /*no_error_if_files_missing=*/true, io_tracer,
-<<<<<<< HEAD
-                         epoch_number_requirement) {}
-=======
                          read_options, epoch_number_requirement) {}
->>>>>>> 49ce8a10
 
 VersionEditHandlerPointInTime::~VersionEditHandlerPointInTime() {
   for (const auto& elem : versions_) {
@@ -939,23 +922,14 @@
 
     const MutableCFOptions* cf_opts_ptr = cfd->GetLatestMutableCFOptions();
     auto* version = new Version(cfd, version_set_, version_set_->file_options_,
-<<<<<<< HEAD
-                                *cfd->GetLatestMutableCFOptions(), io_tracer_,
-=======
                                 *cf_opts_ptr, io_tracer_,
->>>>>>> 49ce8a10
                                 version_set_->current_version_number_++,
                                 epoch_number_requirement_);
     s = builder->LoadTableHandlers(
         cfd->internal_stats(),
         version_set_->db_options_->max_file_opening_threads, false, true,
-<<<<<<< HEAD
-        cfd->GetLatestMutableCFOptions()->prefix_extractor,
-        MaxFileSizeForL0MetaPin(*cfd->GetLatestMutableCFOptions()));
-=======
         cf_opts_ptr->prefix_extractor, MaxFileSizeForL0MetaPin(*cf_opts_ptr),
         read_options_, cf_opts_ptr->block_protection_bytes_per_key);
->>>>>>> 49ce8a10
     if (!s.ok()) {
       delete version;
       if (s.IsCorruption()) {
@@ -986,12 +960,8 @@
                                                  const std::string& fpath,
                                                  int level,
                                                  const FileMetaData& fmeta) {
-<<<<<<< HEAD
-  return version_set_->VerifyFileMetadata(cfd, fpath, level, fmeta);
-=======
   return version_set_->VerifyFileMetadata(read_options_, cfd, fpath, level,
                                           fmeta);
->>>>>>> 49ce8a10
 }
 
 Status VersionEditHandlerPointInTime::VerifyBlobFile(
