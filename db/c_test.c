/* Copyright (c) 2011 The LevelDB Authors. All rights reserved.
   Use of this source code is governed by a BSD-style license that can be
   found in the LICENSE file. See the AUTHORS file for names of contributors. */
// Copyright (c) Facebook, Inc. and its affiliates. All Rights Reserved.

#include "rocksdb/c.h"

#include <assert.h>
#include <stddef.h>
#include <stdio.h>
#include <stdlib.h>
#include <string.h>
#include <sys/types.h>
#ifndef OS_WIN
#include <unistd.h>
#endif
#include <inttypes.h>

// Can not use port/port.h macros as this is a c file
#ifdef OS_WIN
#include <windows.h>

// Ok for uniqueness
int geteuid() {
  int result = 0;

  result = ((int)GetCurrentProcessId() << 16);
  result |= (int)GetCurrentThreadId();

  return result;
}

#endif

const char* phase = "";
static char dbname[200];
static char sstfilename[200];
static char dbbackupname[200];
static char dbcheckpointname[200];
static char dbpathname[200];
static char secondary_path[200];

static void StartPhase(const char* name) {
  fprintf(stderr, "=== Test %s\n", name);
  phase = name;
}
#ifdef _MSC_VER
#pragma warning(push)
#pragma warning(disable : 4996)  // getenv security warning
#endif
static const char* GetTempDir(void) {
  const char* ret = getenv("TEST_TMPDIR");
  if (ret == NULL || ret[0] == '\0')
#ifdef OS_WIN
    ret = getenv("TEMP");
#else
    ret = "/tmp";
#endif
  return ret;
}
#ifdef _MSC_VER
#pragma warning(pop)
#endif

#define CheckNoError(err)                                                 \
  if ((err) != NULL) {                                                    \
    fprintf(stderr, "%s:%d: %s: %s\n", __FILE__, __LINE__, phase, (err)); \
    abort();                                                              \
  }

#define CheckCondition(cond)                                              \
  if (!(cond)) {                                                          \
    fprintf(stderr, "%s:%d: %s: %s\n", __FILE__, __LINE__, phase, #cond); \
    abort();                                                              \
  }

static void CheckEqual(const char* expected, const char* v, size_t n) {
  if (expected == NULL && v == NULL) {
    // ok
  } else if (expected != NULL && v != NULL && n == strlen(expected) &&
             memcmp(expected, v, n) == 0) {
    // ok
    return;
  } else {
    fprintf(stderr, "%s: expected '%s', got '%s'\n", phase,
            (expected ? expected : "(null)"), (v ? v : "(null)"));
    abort();
  }
}

static void Free(char** ptr) {
  if (*ptr) {
    free(*ptr);
    *ptr = NULL;
  }
}

static void CheckValue(char* err, const char* expected, char** actual,
                       size_t actual_length) {
  CheckNoError(err);
  CheckEqual(expected, *actual, actual_length);
  Free(actual);
}

static void CheckGet(rocksdb_t* db, const rocksdb_readoptions_t* options,
                     const char* key, const char* expected) {
  char* err = NULL;
  size_t val_len;
  char* val;
  val = rocksdb_get(db, options, key, strlen(key), &val_len, &err);
  CheckNoError(err);
  CheckEqual(expected, val, val_len);
  Free(&val);
}

static void CheckGetCF(rocksdb_t* db, const rocksdb_readoptions_t* options,
                       rocksdb_column_family_handle_t* handle, const char* key,
                       const char* expected) {
  char* err = NULL;
  size_t val_len;
  char* val;
  val = rocksdb_get_cf(db, options, handle, key, strlen(key), &val_len, &err);
  CheckNoError(err);
  CheckEqual(expected, val, val_len);
  Free(&val);
}

static void CheckPinGet(rocksdb_t* db, const rocksdb_readoptions_t* options,
                        const char* key, const char* expected) {
  char* err = NULL;
  size_t val_len;
  const char* val;
  rocksdb_pinnableslice_t* p;
  p = rocksdb_get_pinned(db, options, key, strlen(key), &err);
  CheckNoError(err);
  val = rocksdb_pinnableslice_value(p, &val_len);
  CheckEqual(expected, val, val_len);
  rocksdb_pinnableslice_destroy(p);
}

static void CheckPinGetCF(rocksdb_t* db, const rocksdb_readoptions_t* options,
                          rocksdb_column_family_handle_t* handle,
                          const char* key, const char* expected) {
  char* err = NULL;
  size_t val_len;
  const char* val;
  rocksdb_pinnableslice_t* p;
  p = rocksdb_get_pinned_cf(db, options, handle, key, strlen(key), &err);
  CheckNoError(err);
  val = rocksdb_pinnableslice_value(p, &val_len);
  CheckEqual(expected, val, val_len);
  rocksdb_pinnableslice_destroy(p);
}

static void CheckMultiGetValues(size_t num_keys, char** values,
                                size_t* values_sizes, char** errs,
                                const char** expected) {
  for (size_t i = 0; i < num_keys; i++) {
    CheckNoError(errs[i]);
    CheckEqual(expected[i], values[i], values_sizes[i]);
    Free(&values[i]);
  }
}

static void CheckIter(rocksdb_iterator_t* iter, const char* key,
                      const char* val) {
  size_t len;
  const char* str;
  str = rocksdb_iter_key(iter, &len);
  CheckEqual(key, str, len);
  str = rocksdb_iter_value(iter, &len);
  CheckEqual(val, str, len);
}

// Callback from rocksdb_writebatch_iterate()
static void CheckPut(void* ptr, const char* k, size_t klen, const char* v,
                     size_t vlen) {
  int* state = (int*)ptr;
  CheckCondition(*state < 2);
  switch (*state) {
    case 0:
      CheckEqual("bar", k, klen);
      CheckEqual("b", v, vlen);
      break;
    case 1:
      CheckEqual("box", k, klen);
      CheckEqual("c", v, vlen);
      break;
  }
  (*state)++;
}

// Callback from rocksdb_writebatch_iterate()
static void CheckDel(void* ptr, const char* k, size_t klen) {
  int* state = (int*)ptr;
  CheckCondition(*state == 2);
  CheckEqual("bar", k, klen);
  (*state)++;
}

static void CmpDestroy(void* arg) { (void)arg; }

static int CmpCompare(void* arg, const char* a, size_t alen, const char* b,
                      size_t blen) {
  (void)arg;
  size_t n = (alen < blen) ? alen : blen;
  int r = memcmp(a, b, n);
  if (r == 0) {
    if (alen < blen)
      r = -1;
    else if (alen > blen)
      r = +1;
  }
  return r;
}

static const char* CmpName(void* arg) {
  (void)arg;
  return "foo";
}

// Custom compaction filter
static void CFilterDestroy(void* arg) { (void)arg; }
static const char* CFilterName(void* arg) {
  (void)arg;
  return "foo";
}
static unsigned char CFilterFilter(void* arg, int level, const char* key,
                                   size_t key_length,
                                   const char* existing_value,
                                   size_t value_length, char** new_value,
                                   size_t* new_value_length,
                                   unsigned char* value_changed) {
  (void)arg;
  (void)level;
  (void)existing_value;
  (void)value_length;
  if (key_length == 3) {
    if (memcmp(key, "bar", key_length) == 0) {
      return 1;
    } else if (memcmp(key, "baz", key_length) == 0) {
      *value_changed = 1;
      *new_value = "newbazvalue";
      *new_value_length = 11;
      return 0;
    }
  }
  return 0;
}

static void CFilterFactoryDestroy(void* arg) { (void)arg; }
static const char* CFilterFactoryName(void* arg) {
  (void)arg;
  return "foo";
}
static rocksdb_compactionfilter_t* CFilterCreate(
    void* arg, rocksdb_compactionfiltercontext_t* context) {
  (void)arg;
  (void)context;
  return rocksdb_compactionfilter_create(NULL, CFilterDestroy, CFilterFilter,
                                         CFilterName);
}

void CheckMetaData(rocksdb_column_family_metadata_t* cf_meta,
                   const char* expected_cf_name) {
  char* cf_name = rocksdb_column_family_metadata_get_name(cf_meta);
  assert(strcmp(cf_name, expected_cf_name) == 0);
  rocksdb_free(cf_name);

  size_t cf_size = rocksdb_column_family_metadata_get_size(cf_meta);
  assert(cf_size > 0);
  size_t cf_file_count = rocksdb_column_family_metadata_get_size(cf_meta);
  assert(cf_file_count > 0);

  uint64_t total_level_size = 0;
  size_t total_file_count = 0;
  size_t level_count = rocksdb_column_family_metadata_get_level_count(cf_meta);
  assert(level_count > 0);
  for (size_t l = 0; l < level_count; ++l) {
    rocksdb_level_metadata_t* level_meta =
        rocksdb_column_family_metadata_get_level_metadata(cf_meta, l);
    assert(level_meta);
    assert(rocksdb_level_metadata_get_level(level_meta) >= (int)l);
    uint64_t level_size = rocksdb_level_metadata_get_size(level_meta);
    uint64_t file_size_in_level = 0;

    size_t file_count = rocksdb_level_metadata_get_file_count(level_meta);
    total_file_count += file_count;
    for (size_t f = 0; f < file_count; ++f) {
      rocksdb_sst_file_metadata_t* file_meta =
          rocksdb_level_metadata_get_sst_file_metadata(level_meta, f);
      assert(file_meta);

      uint64_t file_size = rocksdb_sst_file_metadata_get_size(file_meta);
      assert(file_size > 0);
      file_size_in_level += file_size;

      char* file_name =
          rocksdb_sst_file_metadata_get_relative_filename(file_meta);
      assert(file_name);
      assert(strlen(file_name) > 0);
      rocksdb_free(file_name);

      size_t smallest_key_len;
      char* smallest_key = rocksdb_sst_file_metadata_get_smallestkey(
          file_meta, &smallest_key_len);
      assert(smallest_key);
      assert(smallest_key_len > 0);
      size_t largest_key_len;
      char* largest_key =
          rocksdb_sst_file_metadata_get_largestkey(file_meta, &largest_key_len);
      assert(largest_key);
      assert(largest_key_len > 0);
      rocksdb_free(smallest_key);
      rocksdb_free(largest_key);

      rocksdb_sst_file_metadata_destroy(file_meta);
    }
    assert(level_size == file_size_in_level);
    total_level_size += level_size;
    rocksdb_level_metadata_destroy(level_meta);
  }
  assert(total_file_count > 0);
  assert(cf_size == total_level_size);
}

void GetAndCheckMetaData(rocksdb_t* db) {
  rocksdb_column_family_metadata_t* cf_meta =
      rocksdb_get_column_family_metadata(db);

  CheckMetaData(cf_meta, "default");

  rocksdb_column_family_metadata_destroy(cf_meta);
}

void GetAndCheckMetaDataCf(rocksdb_t* db,
                           rocksdb_column_family_handle_t* handle,
                           const char* cf_name) {
  // Compact to make sure we have at least one sst file to obtain datadata.
  rocksdb_compact_range_cf(db, handle, NULL, 0, NULL, 0);

  rocksdb_column_family_metadata_t* cf_meta =
      rocksdb_get_column_family_metadata_cf(db, handle);

  CheckMetaData(cf_meta, cf_name);

  rocksdb_column_family_metadata_destroy(cf_meta);
}

static rocksdb_t* CheckCompaction(rocksdb_t* db, rocksdb_options_t* options,
                                  rocksdb_readoptions_t* roptions,
                                  rocksdb_writeoptions_t* woptions) {
  char* err = NULL;
  db = rocksdb_open(options, dbname, &err);
  CheckNoError(err);
  rocksdb_put(db, woptions, "foo", 3, "foovalue", 8, &err);
  CheckNoError(err);
  CheckGet(db, roptions, "foo", "foovalue");
  rocksdb_put(db, woptions, "bar", 3, "barvalue", 8, &err);
  CheckNoError(err);
  CheckGet(db, roptions, "bar", "barvalue");
  rocksdb_put(db, woptions, "baz", 3, "bazvalue", 8, &err);
  CheckNoError(err);
  CheckGet(db, roptions, "baz", "bazvalue");

  // Disable compaction
  rocksdb_disable_manual_compaction(db);
  rocksdb_compact_range(db, NULL, 0, NULL, 0);
  // should not filter anything when disabled
  CheckGet(db, roptions, "foo", "foovalue");
  CheckGet(db, roptions, "bar", "barvalue");
  CheckGet(db, roptions, "baz", "bazvalue");
  // Reenable compaction
  rocksdb_enable_manual_compaction(db);

  // Force compaction
  rocksdb_compact_range(db, NULL, 0, NULL, 0);
  rocksdb_wait_for_compact_options_t* wco;
  wco = rocksdb_wait_for_compact_options_create();
  rocksdb_wait_for_compact(db, wco, &err);
  CheckNoError(err);
  rocksdb_wait_for_compact_options_destroy(wco);
  // should have filtered bar, but not foo
  CheckGet(db, roptions, "foo", "foovalue");
  CheckGet(db, roptions, "bar", NULL);
  CheckGet(db, roptions, "baz", "newbazvalue");

  rocksdb_suggest_compact_range(db, "bar", 3, "foo", 3, &err);
  GetAndCheckMetaData(db);
  CheckNoError(err);

  return db;
}

// Custom merge operator
static void MergeOperatorDestroy(void* arg) { (void)arg; }
static const char* MergeOperatorName(void* arg) {
  (void)arg;
  return "TestMergeOperator";
}
static char* MergeOperatorFullMerge(
    void* arg, const char* key, size_t key_length, const char* existing_value,
    size_t existing_value_length, const char* const* operands_list,
    const size_t* operands_list_length, int num_operands,
    unsigned char* success, size_t* new_value_length) {
  (void)arg;
  (void)key;
  (void)key_length;
  (void)existing_value;
  (void)existing_value_length;
  (void)operands_list;
  (void)operands_list_length;
  (void)num_operands;
  *new_value_length = 4;
  *success = 1;
  char* result = malloc(4);
  memcpy(result, "fake", 4);
  return result;
}
static char* MergeOperatorPartialMerge(void* arg, const char* key,
                                       size_t key_length,
                                       const char* const* operands_list,
                                       const size_t* operands_list_length,
                                       int num_operands, unsigned char* success,
                                       size_t* new_value_length) {
  (void)arg;
  (void)key;
  (void)key_length;
  (void)operands_list;
  (void)operands_list_length;
  (void)num_operands;
  *new_value_length = 4;
  *success = 1;
  char* result = malloc(4);
  memcpy(result, "fake", 4);
  return result;
}

static void CheckTxnGet(rocksdb_transaction_t* txn,
                        const rocksdb_readoptions_t* options, const char* key,
                        const char* expected) {
  char* err = NULL;
  size_t val_len;
  char* val;
  val = rocksdb_transaction_get(txn, options, key, strlen(key), &val_len, &err);
  CheckNoError(err);
  CheckEqual(expected, val, val_len);
  Free(&val);
}

static void CheckTxnGetCF(rocksdb_transaction_t* txn,
                          const rocksdb_readoptions_t* options,
                          rocksdb_column_family_handle_t* column_family,
                          const char* key, const char* expected) {
  char* err = NULL;
  size_t val_len;
  char* val;
  val = rocksdb_transaction_get_cf(txn, options, column_family, key,
                                   strlen(key), &val_len, &err);
  CheckNoError(err);
  CheckEqual(expected, val, val_len);
  Free(&val);
}

static void CheckTxnPinGet(rocksdb_transaction_t* txn,
                           const rocksdb_readoptions_t* options,
                           const char* key, const char* expected) {
  rocksdb_pinnableslice_t* p = NULL;
  const char* val = NULL;
  char* err = NULL;
  size_t val_len;
  p = rocksdb_transaction_get_pinned(txn, options, key, strlen(key), &err);
  CheckNoError(err);
  val = rocksdb_pinnableslice_value(p, &val_len);
  CheckEqual(expected, val, val_len);
  rocksdb_pinnableslice_destroy(p);
}

static void CheckTxnPinGetCF(rocksdb_transaction_t* txn,
                             const rocksdb_readoptions_t* options,
                             rocksdb_column_family_handle_t* column_family,
                             const char* key, const char* expected) {
  rocksdb_pinnableslice_t* p = NULL;
  const char* val = NULL;
  char* err = NULL;
  size_t val_len;
  p = rocksdb_transaction_get_pinned_cf(txn, options, column_family, key,
                                        strlen(key), &err);
  CheckNoError(err);
  val = rocksdb_pinnableslice_value(p, &val_len);
  CheckEqual(expected, val, val_len);
  rocksdb_pinnableslice_destroy(p);
}

<<<<<<< HEAD
=======
static void CheckTxnGetForUpdate(rocksdb_transaction_t* txn,
                                 const rocksdb_readoptions_t* options,
                                 const char* key, const char* expected) {
  char* err = NULL;
  size_t val_len;
  char* val;
  val = rocksdb_transaction_get_for_update(txn, options, key, strlen(key),
                                           &val_len, true, &err);
  CheckNoError(err);
  CheckEqual(expected, val, val_len);
  Free(&val);
}

>>>>>>> 49ce8a10
static void CheckTxnDBGet(rocksdb_transactiondb_t* txn_db,
                          const rocksdb_readoptions_t* options, const char* key,
                          const char* expected) {
  char* err = NULL;
  size_t val_len;
  char* val;
  val = rocksdb_transactiondb_get(txn_db, options, key, strlen(key), &val_len,
                                  &err);
  CheckNoError(err);
  CheckEqual(expected, val, val_len);
  Free(&val);
}

static void CheckTxnDBGetCF(rocksdb_transactiondb_t* txn_db,
                            const rocksdb_readoptions_t* options,
                            rocksdb_column_family_handle_t* column_family,
                            const char* key, const char* expected) {
  char* err = NULL;
  size_t val_len;
  char* val;
  val = rocksdb_transactiondb_get_cf(txn_db, options, column_family, key,
                                     strlen(key), &val_len, &err);
  CheckNoError(err);
  CheckEqual(expected, val, val_len);
  Free(&val);
}

static void CheckTxnGetForUpdateCF(
    rocksdb_transaction_t* txn, const rocksdb_readoptions_t* options,
    rocksdb_column_family_handle_t* column_family, const char* key,
    const char* expected) {
  char* err = NULL;
  size_t val_len;
  char* val;
  val = rocksdb_transaction_get_for_update_cf(
      txn, options, column_family, key, strlen(key), &val_len, true, &err);
  CheckNoError(err);
  CheckEqual(expected, val, val_len);
  Free(&val);
}

static void CheckTxnDBPinGet(rocksdb_transactiondb_t* txn_db,
                             const rocksdb_readoptions_t* options,
                             const char* key, const char* expected) {
  rocksdb_pinnableslice_t* p = NULL;
  const char* val = NULL;
  char* err = NULL;
  size_t val_len;
  p = rocksdb_transactiondb_get_pinned(txn_db, options, key, strlen(key), &err);
  CheckNoError(err);
  val = rocksdb_pinnableslice_value(p, &val_len);
  CheckEqual(expected, val, val_len);
  rocksdb_pinnableslice_destroy(p);
}

static void CheckTxnDBPinGetCF(rocksdb_transactiondb_t* txn_db,
                               const rocksdb_readoptions_t* options,
                               rocksdb_column_family_handle_t* column_family,
                               const char* key, const char* expected) {
  rocksdb_pinnableslice_t* p = NULL;
  const char* val = NULL;
  char* err = NULL;
  size_t val_len;
  p = rocksdb_transactiondb_get_pinned_cf(txn_db, options, column_family, key,
                                          strlen(key), &err);
  CheckNoError(err);
  val = rocksdb_pinnableslice_value(p, &val_len);
  CheckEqual(expected, val, val_len);
  rocksdb_pinnableslice_destroy(p);
}

static void LoadAndCheckLatestOptions(const char* db_name, rocksdb_env_t* env,
                                      bool ignore_unknown_options,
                                      rocksdb_cache_t* cache,
                                      rocksdb_comparator_t* cmp,
                                      const size_t expected_num_column_families,
                                      const char** expected_cf_names,
                                      const char* expected_open_err) {
  rocksdb_options_t* db_options;
  size_t num_column_families;
  char** list_column_family_names;
  rocksdb_options_t** list_column_family_options;
  char* err = 0;

  // load the latest rocksdb option
  rocksdb_load_latest_options(db_name, env, ignore_unknown_options, cache,
                              &db_options, &num_column_families,
                              &list_column_family_names,
                              &list_column_family_options, &err);
  assert(num_column_families == expected_num_column_families);
  CheckNoError(err);

  // verify the loaded options by opening the db.
  rocksdb_options_set_error_if_exists(db_options, 0);

  char** list_const_cf_names =
      (char**)malloc(num_column_families * sizeof(char*));
  rocksdb_options_t** list_const_cf_options = (rocksdb_options_t**)malloc(
      num_column_families * sizeof(rocksdb_options_t*));
  for (size_t i = 0; i < num_column_families; ++i) {
    assert(strcmp(list_column_family_names[i], expected_cf_names[i]) == 0);
    list_const_cf_names[i] = list_column_family_names[i];
    if (cmp) {
      rocksdb_options_set_comparator(list_column_family_options[i], cmp);
    }
    list_const_cf_options[i] = list_column_family_options[i];
  }
  rocksdb_column_family_handle_t** handles =
      (rocksdb_column_family_handle_t**)malloc(
          num_column_families * sizeof(rocksdb_column_family_handle_t*));

  rocksdb_t* db = rocksdb_open_column_families(
      db_options, db_name, (int)num_column_families,
      (const char* const*)list_const_cf_names,
      (const rocksdb_options_t* const*)list_const_cf_options, handles, &err);
  if (expected_open_err == NULL) {
    CheckNoError(err);
    for (size_t i = 0; i < num_column_families; ++i) {
      rocksdb_column_family_handle_destroy(handles[i]);
    }
    free(handles);
    rocksdb_close(db);
  } else {
    assert(err != NULL);
    assert(strcmp(err, expected_open_err) == 0);
    free(handles);
    free(err);
  }

  free(list_const_cf_names);
  free(list_const_cf_options);
  rocksdb_load_latest_options_destroy(db_options, list_column_family_names,
                                      list_column_family_options,
                                      num_column_families);
}

int main(int argc, char** argv) {
  (void)argc;
  (void)argv;
  rocksdb_t* db;
  rocksdb_comparator_t* cmp;
  rocksdb_cache_t* cache;
  rocksdb_dbpath_t* dbpath;
  rocksdb_env_t* env;
  rocksdb_options_t* options;
  rocksdb_compactoptions_t* coptions;
  rocksdb_block_based_table_options_t* table_options;
  rocksdb_readoptions_t* roptions;
  rocksdb_writeoptions_t* woptions;
  rocksdb_ratelimiter_t* rate_limiter;
  rocksdb_transactiondb_t* txn_db;
  rocksdb_transactiondb_options_t* txn_db_options;
  rocksdb_transaction_t* txn;
  rocksdb_transaction_options_t* txn_options;
  rocksdb_optimistictransactiondb_t* otxn_db;
  rocksdb_optimistictransaction_options_t* otxn_options;
  char* err = NULL;
  int run = -1;

  snprintf(dbname, sizeof(dbname), "%s/rocksdb_c_test-%d", GetTempDir(),
           ((int)geteuid()));

  snprintf(dbbackupname, sizeof(dbbackupname), "%s/rocksdb_c_test-%d-backup",
           GetTempDir(), ((int)geteuid()));

  snprintf(dbcheckpointname, sizeof(dbcheckpointname),
           "%s/rocksdb_c_test-%d-checkpoint", GetTempDir(), ((int)geteuid()));

  snprintf(sstfilename, sizeof(sstfilename), "%s/rocksdb_c_test-%d-sst",
           GetTempDir(), ((int)geteuid()));

  snprintf(dbpathname, sizeof(dbpathname), "%s/rocksdb_c_test-%d-dbpath",
           GetTempDir(), ((int)geteuid()));

  StartPhase("create_objects");
  cmp = rocksdb_comparator_create(NULL, CmpDestroy, CmpCompare, CmpName);
  dbpath = rocksdb_dbpath_create(dbpathname, 1024 * 1024);
  env = rocksdb_create_default_env();

  rocksdb_create_dir_if_missing(env, GetTempDir(), &err);
  CheckNoError(err);

  cache = rocksdb_cache_create_lru(100000);

  options = rocksdb_options_create();
  rocksdb_options_set_comparator(options, cmp);
  rocksdb_options_set_error_if_exists(options, 1);
  rocksdb_options_set_env(options, env);
  rocksdb_options_set_info_log(options, NULL);
  rocksdb_options_set_write_buffer_size(options, 100000);
  rocksdb_options_set_paranoid_checks(options, 1);
  rocksdb_options_set_max_open_files(options, 10);

  table_options = rocksdb_block_based_options_create();
  rocksdb_block_based_options_set_block_cache(table_options, cache);
  rocksdb_block_based_options_set_data_block_index_type(table_options, 1);
  rocksdb_block_based_options_set_data_block_hash_ratio(table_options, 0.75);
  rocksdb_options_set_block_based_table_factory(options, table_options);

  rocksdb_options_set_compression(options, rocksdb_no_compression);
  rocksdb_options_set_compression_options(options, -14, -1, 0, 0);
  int compression_levels[] = {rocksdb_no_compression, rocksdb_no_compression,
                              rocksdb_no_compression, rocksdb_no_compression};
  rocksdb_options_set_compression_per_level(options, compression_levels, 4);
  rate_limiter = rocksdb_ratelimiter_create(1000 * 1024 * 1024, 100 * 1000, 10);
  rocksdb_options_set_ratelimiter(options, rate_limiter);
  rocksdb_ratelimiter_destroy(rate_limiter);

  rate_limiter =
      rocksdb_ratelimiter_create_auto_tuned(1000 * 1024 * 1024, 100 * 1000, 10);
  rocksdb_options_set_ratelimiter(options, rate_limiter);
  rocksdb_ratelimiter_destroy(rate_limiter);

  roptions = rocksdb_readoptions_create();
  rocksdb_readoptions_set_verify_checksums(roptions, 1);
  rocksdb_readoptions_set_fill_cache(roptions, 1);

  woptions = rocksdb_writeoptions_create();
  rocksdb_writeoptions_set_sync(woptions, 1);

  coptions = rocksdb_compactoptions_create();
  rocksdb_compactoptions_set_exclusive_manual_compaction(coptions, 1);

  rocksdb_options_add_compact_on_deletion_collector_factory(options, 10000,
                                                            10001);
  rocksdb_options_add_compact_on_deletion_collector_factory_del_ratio(
      options, 10000, 10001, 0.0);

  StartPhase("destroy");
  rocksdb_destroy_db(options, dbname, &err);
  Free(&err);

  StartPhase("open_error");
  rocksdb_open(options, dbname, &err);
  CheckCondition(err != NULL);
  Free(&err);

  StartPhase("open");
  rocksdb_options_set_create_if_missing(options, 1);
  db = rocksdb_open(options, dbname, &err);
  CheckNoError(err);
  CheckGet(db, roptions, "foo", NULL);

  StartPhase("put");
  rocksdb_put(db, woptions, "foo", 3, "hello", 5, &err);
  CheckNoError(err);
  CheckGet(db, roptions, "foo", "hello");

  StartPhase("backup_and_restore");
  {
    rocksdb_destroy_db(options, dbbackupname, &err);
    CheckNoError(err);

    rocksdb_backup_engine_t* be =
        rocksdb_backup_engine_open(options, dbbackupname, &err);
    CheckNoError(err);

    rocksdb_backup_engine_create_new_backup(be, db, &err);
    CheckNoError(err);

    // need a change to trigger a new backup
    rocksdb_delete(db, woptions, "does-not-exist", 14, &err);
    CheckNoError(err);

    rocksdb_backup_engine_create_new_backup(be, db, &err);
    CheckNoError(err);

    const rocksdb_backup_engine_info_t* bei =
        rocksdb_backup_engine_get_backup_info(be);
    CheckCondition(rocksdb_backup_engine_info_count(bei) > 1);
    rocksdb_backup_engine_info_destroy(bei);

    rocksdb_backup_engine_purge_old_backups(be, 1, &err);
    CheckNoError(err);

    bei = rocksdb_backup_engine_get_backup_info(be);
    CheckCondition(rocksdb_backup_engine_info_count(bei) == 1);
    rocksdb_backup_engine_info_destroy(bei);

    rocksdb_delete(db, woptions, "foo", 3, &err);
    CheckNoError(err);

    rocksdb_close(db);

    rocksdb_destroy_db(options, dbname, &err);
    CheckNoError(err);

    rocksdb_restore_options_t* restore_options =
        rocksdb_restore_options_create();
    rocksdb_restore_options_set_keep_log_files(restore_options, 0);
    rocksdb_backup_engine_restore_db_from_latest_backup(be, dbname, dbname,
                                                        restore_options, &err);
    CheckNoError(err);
    rocksdb_restore_options_destroy(restore_options);

    rocksdb_options_set_error_if_exists(options, 0);
    db = rocksdb_open(options, dbname, &err);
    CheckNoError(err);
    rocksdb_options_set_error_if_exists(options, 1);

    CheckGet(db, roptions, "foo", "hello");

    rocksdb_backup_engine_close(be);
  }

  StartPhase("checkpoint");
  {
    rocksdb_destroy_db(options, dbcheckpointname, &err);
    CheckNoError(err);

    rocksdb_checkpoint_t* checkpoint =
        rocksdb_checkpoint_object_create(db, &err);
    CheckNoError(err);

    rocksdb_checkpoint_create(checkpoint, dbcheckpointname, 0, &err);
    CheckNoError(err);

    // start a new database from the checkpoint
    rocksdb_close(db);
    rocksdb_options_set_error_if_exists(options, 0);
    db = rocksdb_open(options, dbcheckpointname, &err);
    CheckNoError(err);

    CheckGet(db, roptions, "foo", "hello");

    rocksdb_checkpoint_object_destroy(checkpoint);

    rocksdb_close(db);
    rocksdb_destroy_db(options, dbcheckpointname, &err);
    CheckNoError(err);

    db = rocksdb_open(options, dbname, &err);
    CheckNoError(err);
    rocksdb_options_set_error_if_exists(options, 1);
  }

  StartPhase("compactall");
  rocksdb_compact_range(db, NULL, 0, NULL, 0);
  CheckGet(db, roptions, "foo", "hello");

  StartPhase("compactrange");
  rocksdb_compact_range(db, "a", 1, "z", 1);
  CheckGet(db, roptions, "foo", "hello");

  StartPhase("compactallopt");
  rocksdb_compact_range_opt(db, coptions, NULL, 0, NULL, 0);
  CheckGet(db, roptions, "foo", "hello");

  StartPhase("compactrangeopt");
  rocksdb_compact_range_opt(db, coptions, "a", 1, "z", 1);
  CheckGet(db, roptions, "foo", "hello");

  // Simple check cache usage
  StartPhase("cache_usage");
  {
    rocksdb_readoptions_set_pin_data(roptions, 1);
    rocksdb_iterator_t* iter = rocksdb_create_iterator(db, roptions);
    rocksdb_iter_seek(iter, "foo", 3);

    size_t usage = rocksdb_cache_get_usage(cache);
    CheckCondition(usage > 0);

    size_t pin_usage = rocksdb_cache_get_pinned_usage(cache);
    CheckCondition(pin_usage > 0);

    rocksdb_iter_next(iter);
    rocksdb_iter_destroy(iter);
    rocksdb_readoptions_set_pin_data(roptions, 0);
  }

  StartPhase("addfile");
  {
    rocksdb_envoptions_t* env_opt = rocksdb_envoptions_create();
    rocksdb_options_t* io_options = rocksdb_options_create();
    rocksdb_sstfilewriter_t* writer =
        rocksdb_sstfilewriter_create(env_opt, io_options);

    remove(sstfilename);
    rocksdb_sstfilewriter_open(writer, sstfilename, &err);
    CheckNoError(err);
    rocksdb_sstfilewriter_put(writer, "sstk1", 5, "v1", 2, &err);
    CheckNoError(err);
    rocksdb_sstfilewriter_put(writer, "sstk2", 5, "v2", 2, &err);
    CheckNoError(err);
    rocksdb_sstfilewriter_put(writer, "sstk3", 5, "v3", 2, &err);
    CheckNoError(err);
    rocksdb_sstfilewriter_finish(writer, &err);
    CheckNoError(err);

    rocksdb_ingestexternalfileoptions_t* ing_opt =
        rocksdb_ingestexternalfileoptions_create();
    const char* file_list[1] = {sstfilename};
    rocksdb_ingest_external_file(db, file_list, 1, ing_opt, &err);
    CheckNoError(err);
    CheckGet(db, roptions, "sstk1", "v1");
    CheckGet(db, roptions, "sstk2", "v2");
    CheckGet(db, roptions, "sstk3", "v3");

    remove(sstfilename);
    rocksdb_sstfilewriter_open(writer, sstfilename, &err);
    CheckNoError(err);
    rocksdb_sstfilewriter_put(writer, "sstk2", 5, "v4", 2, &err);
    CheckNoError(err);
    rocksdb_sstfilewriter_put(writer, "sstk22", 6, "v5", 2, &err);
    CheckNoError(err);
    rocksdb_sstfilewriter_put(writer, "sstk3", 5, "v6", 2, &err);
    CheckNoError(err);
    rocksdb_sstfilewriter_finish(writer, &err);
    CheckNoError(err);

    rocksdb_ingest_external_file(db, file_list, 1, ing_opt, &err);
    CheckNoError(err);
    CheckGet(db, roptions, "sstk1", "v1");
    CheckGet(db, roptions, "sstk2", "v4");
    CheckGet(db, roptions, "sstk22", "v5");
    CheckGet(db, roptions, "sstk3", "v6");

    rocksdb_sstfilewriter_open(writer, sstfilename, &err);
    CheckNoError(err);
    rocksdb_sstfilewriter_put(writer, "abc1", 4, "v7", 2, &err);
    CheckNoError(err);
    rocksdb_sstfilewriter_put(writer, "abc2", 4, "v8", 2, &err);
    CheckNoError(err);
    rocksdb_sstfilewriter_put(writer, "abc3", 4, "v9", 2, &err);
    CheckNoError(err);
    rocksdb_sstfilewriter_put(writer, "abc4", 4, "v10", 3, &err);
    CheckNoError(err);
    rocksdb_sstfilewriter_delete_range(writer, "abc1", 4, "abc4", 4, &err);
    CheckNoError(err);
    rocksdb_sstfilewriter_finish(writer, &err);
    CheckNoError(err);

    rocksdb_ingestexternalfileoptions_destroy(ing_opt);
    rocksdb_sstfilewriter_destroy(writer);
    rocksdb_options_destroy(io_options);
    rocksdb_envoptions_destroy(env_opt);

    // Delete all keys we just ingested
    rocksdb_delete(db, woptions, "sstk1", 5, &err);
    CheckNoError(err);
    rocksdb_delete(db, woptions, "sstk2", 5, &err);
    CheckNoError(err);
    rocksdb_delete(db, woptions, "sstk22", 6, &err);
    CheckNoError(err);
    rocksdb_delete(db, woptions, "sstk3", 5, &err);
    CheckNoError(err);
  }

  StartPhase("writebatch");
  {
    rocksdb_writebatch_t* wb = rocksdb_writebatch_create();
    rocksdb_writebatch_put(wb, "foo", 3, "a", 1);
    rocksdb_writebatch_clear(wb);
    rocksdb_writebatch_put(wb, "bar", 3, "b", 1);
    rocksdb_writebatch_put(wb, "box", 3, "c", 1);
    rocksdb_writebatch_delete(wb, "bar", 3);
    rocksdb_write(db, woptions, wb, &err);
    CheckNoError(err);
    CheckGet(db, roptions, "foo", "hello");
    CheckGet(db, roptions, "bar", NULL);
    CheckGet(db, roptions, "box", "c");
    int pos = 0;
    rocksdb_writebatch_iterate(wb, &pos, CheckPut, CheckDel);
    CheckCondition(pos == 3);
    rocksdb_writebatch_clear(wb);
    rocksdb_writebatch_put(wb, "bar", 3, "b", 1);
    rocksdb_writebatch_put(wb, "bay", 3, "d", 1);
    rocksdb_writebatch_delete_range(wb, "bar", 3, "bay", 3);
    rocksdb_write(db, woptions, wb, &err);
    CheckNoError(err);
    CheckGet(db, roptions, "bar", NULL);
    CheckGet(db, roptions, "bay", "d");
    rocksdb_writebatch_clear(wb);
    const char* start_list[1] = {"bay"};
    const size_t start_sizes[1] = {3};
    const char* end_list[1] = {"baz"};
    const size_t end_sizes[1] = {3};
    rocksdb_writebatch_delete_rangev(wb, 1, start_list, start_sizes, end_list,
                                     end_sizes);
    rocksdb_write(db, woptions, wb, &err);
    CheckNoError(err);
    CheckGet(db, roptions, "bay", NULL);
    rocksdb_writebatch_destroy(wb);
  }

  StartPhase("writebatch_vectors");
  {
    rocksdb_writebatch_t* wb = rocksdb_writebatch_create();
    const char* k_list[2] = {"z", "ap"};
    const size_t k_sizes[2] = {1, 2};
    const char* v_list[3] = {"x", "y", "z"};
    const size_t v_sizes[3] = {1, 1, 1};
    rocksdb_writebatch_putv(wb, 2, k_list, k_sizes, 3, v_list, v_sizes);
    rocksdb_write(db, woptions, wb, &err);
    CheckNoError(err);
    CheckGet(db, roptions, "zap", "xyz");
    rocksdb_writebatch_delete(wb, "zap", 3);
    rocksdb_write(db, woptions, wb, &err);
    CheckNoError(err);
    CheckGet(db, roptions, "zap", NULL);
    rocksdb_writebatch_destroy(wb);
  }

  StartPhase("writebatch_savepoint");
  {
    rocksdb_writebatch_t* wb = rocksdb_writebatch_create();
    rocksdb_writebatch_set_save_point(wb);
    rocksdb_writebatch_set_save_point(wb);
    const char* k_list[2] = {"z", "ap"};
    const size_t k_sizes[2] = {1, 2};
    const char* v_list[3] = {"x", "y", "z"};
    const size_t v_sizes[3] = {1, 1, 1};
    rocksdb_writebatch_pop_save_point(wb, &err);
    CheckNoError(err);
    rocksdb_writebatch_putv(wb, 2, k_list, k_sizes, 3, v_list, v_sizes);
    rocksdb_writebatch_rollback_to_save_point(wb, &err);
    CheckNoError(err);
    rocksdb_write(db, woptions, wb, &err);
    CheckNoError(err);
    CheckGet(db, roptions, "zap", NULL);
    rocksdb_writebatch_destroy(wb);
  }

  StartPhase("writebatch_rep");
  {
    rocksdb_writebatch_t* wb1 = rocksdb_writebatch_create();
    rocksdb_writebatch_put(wb1, "baz", 3, "d", 1);
    rocksdb_writebatch_put(wb1, "quux", 4, "e", 1);
    rocksdb_writebatch_delete(wb1, "quux", 4);
    size_t repsize1 = 0;
    const char* rep = rocksdb_writebatch_data(wb1, &repsize1);
    rocksdb_writebatch_t* wb2 = rocksdb_writebatch_create_from(rep, repsize1);
    CheckCondition(rocksdb_writebatch_count(wb1) ==
                   rocksdb_writebatch_count(wb2));
    size_t repsize2 = 0;
    CheckCondition(
        memcmp(rep, rocksdb_writebatch_data(wb2, &repsize2), repsize1) == 0);
    rocksdb_writebatch_destroy(wb1);
    rocksdb_writebatch_destroy(wb2);
  }

  StartPhase("writebatch_wi");
  {
    rocksdb_writebatch_wi_t* wbi = rocksdb_writebatch_wi_create(0, 1);
    rocksdb_writebatch_wi_put(wbi, "foo", 3, "a", 1);
    rocksdb_writebatch_wi_clear(wbi);
    rocksdb_writebatch_wi_put(wbi, "bar", 3, "b", 1);
    rocksdb_writebatch_wi_put(wbi, "box", 3, "c", 1);
    rocksdb_writebatch_wi_delete(wbi, "bar", 3);
    int count = rocksdb_writebatch_wi_count(wbi);
    CheckCondition(count == 3);
    size_t size;
    char* value;
    value = rocksdb_writebatch_wi_get_from_batch(wbi, options, "box", 3, &size,
                                                 &err);
    CheckValue(err, "c", &value, size);
    value = rocksdb_writebatch_wi_get_from_batch(wbi, options, "bar", 3, &size,
                                                 &err);
    CheckValue(err, NULL, &value, size);
    value = rocksdb_writebatch_wi_get_from_batch_and_db(wbi, db, roptions,
                                                        "foo", 3, &size, &err);
    CheckValue(err, "hello", &value, size);
    value = rocksdb_writebatch_wi_get_from_batch_and_db(wbi, db, roptions,
                                                        "box", 3, &size, &err);
    CheckValue(err, "c", &value, size);
    rocksdb_write_writebatch_wi(db, woptions, wbi, &err);
    CheckNoError(err);
    CheckGet(db, roptions, "foo", "hello");
    CheckGet(db, roptions, "bar", NULL);
    CheckGet(db, roptions, "box", "c");
    int pos = 0;
    rocksdb_writebatch_wi_iterate(wbi, &pos, CheckPut, CheckDel);
    CheckCondition(pos == 3);
    rocksdb_writebatch_wi_clear(wbi);
    rocksdb_writebatch_wi_destroy(wbi);
  }

  StartPhase("writebatch_wi_vectors");
  {
    rocksdb_writebatch_wi_t* wb = rocksdb_writebatch_wi_create(0, 1);
    const char* k_list[2] = {"z", "ap"};
    const size_t k_sizes[2] = {1, 2};
    const char* v_list[3] = {"x", "y", "z"};
    const size_t v_sizes[3] = {1, 1, 1};
    rocksdb_writebatch_wi_putv(wb, 2, k_list, k_sizes, 3, v_list, v_sizes);
    rocksdb_write_writebatch_wi(db, woptions, wb, &err);
    CheckNoError(err);
    CheckGet(db, roptions, "zap", "xyz");
    rocksdb_writebatch_wi_delete(wb, "zap", 3);
    rocksdb_write_writebatch_wi(db, woptions, wb, &err);
    CheckNoError(err);
    CheckGet(db, roptions, "zap", NULL);
    rocksdb_writebatch_wi_destroy(wb);
  }

  StartPhase("writebatch_wi_savepoint");
  {
    rocksdb_writebatch_wi_t* wb = rocksdb_writebatch_wi_create(0, 1);
    rocksdb_writebatch_wi_set_save_point(wb);
    const char* k_list[2] = {"z", "ap"};
    const size_t k_sizes[2] = {1, 2};
    const char* v_list[3] = {"x", "y", "z"};
    const size_t v_sizes[3] = {1, 1, 1};
    rocksdb_writebatch_wi_putv(wb, 2, k_list, k_sizes, 3, v_list, v_sizes);
    rocksdb_writebatch_wi_rollback_to_save_point(wb, &err);
    CheckNoError(err);
    rocksdb_write_writebatch_wi(db, woptions, wb, &err);
    CheckNoError(err);
    CheckGet(db, roptions, "zap", NULL);
    rocksdb_writebatch_wi_destroy(wb);
  }

  StartPhase("iter");
  {
    rocksdb_iterator_t* iter = rocksdb_create_iterator(db, roptions);
    CheckCondition(!rocksdb_iter_valid(iter));
    rocksdb_iter_seek_to_first(iter);
    CheckCondition(rocksdb_iter_valid(iter));
    CheckIter(iter, "box", "c");
    rocksdb_iter_next(iter);
    CheckIter(iter, "foo", "hello");
    rocksdb_iter_prev(iter);
    CheckIter(iter, "box", "c");
    rocksdb_iter_prev(iter);
    CheckCondition(!rocksdb_iter_valid(iter));
    rocksdb_iter_seek_to_last(iter);
    CheckIter(iter, "foo", "hello");
    rocksdb_iter_seek(iter, "b", 1);
    CheckIter(iter, "box", "c");
    rocksdb_iter_seek_for_prev(iter, "g", 1);
    CheckIter(iter, "foo", "hello");
    rocksdb_iter_seek_for_prev(iter, "box", 3);
    CheckIter(iter, "box", "c");
    rocksdb_iter_get_error(iter, &err);
    CheckNoError(err);
    rocksdb_iter_destroy(iter);
  }

  StartPhase("wbwi_iter");
  {
    rocksdb_iterator_t* base_iter = rocksdb_create_iterator(db, roptions);
    rocksdb_writebatch_wi_t* wbi = rocksdb_writebatch_wi_create(0, 1);
    rocksdb_writebatch_wi_put(wbi, "bar", 3, "b", 1);
    rocksdb_writebatch_wi_delete(wbi, "foo", 3);
    rocksdb_iterator_t* iter =
        rocksdb_writebatch_wi_create_iterator_with_base(wbi, base_iter);
    CheckCondition(!rocksdb_iter_valid(iter));
    rocksdb_iter_seek_to_first(iter);
    CheckCondition(rocksdb_iter_valid(iter));
    CheckIter(iter, "bar", "b");
    rocksdb_iter_next(iter);
    CheckIter(iter, "box", "c");
    rocksdb_iter_prev(iter);
    CheckIter(iter, "bar", "b");
    rocksdb_iter_prev(iter);
    CheckCondition(!rocksdb_iter_valid(iter));
    rocksdb_iter_seek_to_last(iter);
    CheckIter(iter, "box", "c");
    rocksdb_iter_seek(iter, "b", 1);
    CheckIter(iter, "bar", "b");
    rocksdb_iter_seek_for_prev(iter, "c", 1);
    CheckIter(iter, "box", "c");
    rocksdb_iter_seek_for_prev(iter, "box", 3);
    CheckIter(iter, "box", "c");
    rocksdb_iter_get_error(iter, &err);
    CheckNoError(err);
    rocksdb_iter_destroy(iter);
    rocksdb_writebatch_wi_destroy(wbi);
  }

  StartPhase("multiget");
  {
    const char* keys[3] = {"box", "foo", "notfound"};
    const size_t keys_sizes[3] = {3, 3, 8};
    char* vals[3];
    size_t vals_sizes[3];
    char* errs[3];
    const char* expected[3] = {"c", "hello", NULL};
    rocksdb_multi_get(db, roptions, 3, keys, keys_sizes, vals, vals_sizes,
                      errs);
    CheckMultiGetValues(3, vals, vals_sizes, errs, expected);
  }

  StartPhase("pin_get");
  {
    CheckPinGet(db, roptions, "box", "c");
    CheckPinGet(db, roptions, "foo", "hello");
    CheckPinGet(db, roptions, "notfound", NULL);
  }

  StartPhase("approximate_sizes");
  {
    int i;
    int n = 20000;
    char keybuf[100];
    char valbuf[100];
    uint64_t sizes[2];
    const char* start[2] = {"a", "k00000000000000010000"};
    size_t start_len[2] = {1, 21};
    const char* limit[2] = {"k00000000000000010000", "z"};
    size_t limit_len[2] = {21, 1};
    rocksdb_writeoptions_set_sync(woptions, 0);
    for (i = 0; i < n; i++) {
      snprintf(keybuf, sizeof(keybuf), "k%020d", i);
      snprintf(valbuf, sizeof(valbuf), "v%020d", i);
      rocksdb_put(db, woptions, keybuf, strlen(keybuf), valbuf, strlen(valbuf),
                  &err);
      CheckNoError(err);
    }
    rocksdb_approximate_sizes(db, 2, start, start_len, limit, limit_len, sizes,
                              &err);
    CheckNoError(err);
    CheckCondition(sizes[0] > 0);
    CheckCondition(sizes[1] > 0);
  }

  StartPhase("property");
  {
    char* prop = rocksdb_property_value(db, "nosuchprop");
    CheckCondition(prop == NULL);
    prop = rocksdb_property_value(db, "rocksdb.stats");
    CheckCondition(prop != NULL);
    Free(&prop);
  }

  StartPhase("snapshot");
  {
    const rocksdb_snapshot_t* snap;
    snap = rocksdb_create_snapshot(db);
    rocksdb_delete(db, woptions, "foo", 3, &err);
    CheckNoError(err);
    rocksdb_readoptions_set_snapshot(roptions, snap);
    CheckGet(db, roptions, "foo", "hello");
    rocksdb_readoptions_set_snapshot(roptions, NULL);
    CheckGet(db, roptions, "foo", NULL);
    rocksdb_release_snapshot(db, snap);
  }
  StartPhase("snapshot_with_memtable_inplace_update");
  {
    rocksdb_close(db);
    const rocksdb_snapshot_t* snap = NULL;
    const char* s_key = "foo_snap";
    const char* value1 = "hello_s1";
    const char* value2 = "hello_s2";
    rocksdb_options_set_allow_concurrent_memtable_write(options, 0);
    rocksdb_options_set_inplace_update_support(options, 1);
    rocksdb_options_set_error_if_exists(options, 0);
    db = rocksdb_open(options, dbname, &err);
    CheckNoError(err);
    rocksdb_put(db, woptions, s_key, 8, value1, 8, &err);
    snap = rocksdb_create_snapshot(db);
    assert(snap != NULL);
    rocksdb_put(db, woptions, s_key, 8, value2, 8, &err);
    CheckNoError(err);
    rocksdb_readoptions_set_snapshot(roptions, snap);
    CheckGet(db, roptions, "foo", NULL);
    // snapshot syntax is invalid, because of inplace update supported is set
    CheckGet(db, roptions, s_key, value2);
    // restore the data and options
    rocksdb_delete(db, woptions, s_key, 8, &err);
    CheckGet(db, roptions, s_key, NULL);
    rocksdb_release_snapshot(db, snap);
    rocksdb_readoptions_set_snapshot(roptions, NULL);
    rocksdb_options_set_inplace_update_support(options, 0);
    rocksdb_options_set_allow_concurrent_memtable_write(options, 1);
    rocksdb_options_set_error_if_exists(options, 1);
  }
  StartPhase("repair");
  {
    // If we do not compact here, then the lazy deletion of
    // files (https://reviews.facebook.net/D6123) would leave
    // around deleted files and the repair process will find
    // those files and put them back into the database.
    rocksdb_compact_range(db, NULL, 0, NULL, 0);
    rocksdb_close(db);
    rocksdb_options_set_create_if_missing(options, 0);
    rocksdb_options_set_error_if_exists(options, 0);
    rocksdb_options_set_wal_recovery_mode(options, 2);
    rocksdb_repair_db(options, dbname, &err);
    CheckNoError(err);
    db = rocksdb_open(options, dbname, &err);
    CheckNoError(err);
    CheckGet(db, roptions, "foo", NULL);
    CheckGet(db, roptions, "bar", NULL);
    CheckGet(db, roptions, "box", "c");
    rocksdb_options_set_create_if_missing(options, 1);
    rocksdb_options_set_error_if_exists(options, 1);
  }

  StartPhase("filter");
  for (run = 1; run <= 4; run++) {
    // run=0 uses custom filter (not currently supported)
    // run=1 uses old block-based bloom filter
    // run=2 run uses full bloom filter
    // run=3 uses Ribbon
    // run=4 uses Ribbon-Bloom hybrid configuration
    CheckNoError(err);
    rocksdb_filterpolicy_t* policy;
    if (run == 1) {
      policy = rocksdb_filterpolicy_create_bloom(8.0);
    } else if (run == 2) {
      policy = rocksdb_filterpolicy_create_bloom_full(8.0);
    } else if (run == 3) {
      policy = rocksdb_filterpolicy_create_ribbon(8.0);
    } else {
      policy = rocksdb_filterpolicy_create_ribbon_hybrid(8.0, 1);
    }
    rocksdb_block_based_options_set_filter_policy(table_options, policy);

    // Create new database
    rocksdb_close(db);
    rocksdb_destroy_db(options, dbname, &err);
    rocksdb_options_set_block_based_table_factory(options, table_options);
    db = rocksdb_open(options, dbname, &err);
    CheckNoError(err);
    rocksdb_put(db, woptions, "foo", 3, "foovalue", 8, &err);
    CheckNoError(err);
    rocksdb_put(db, woptions, "bar", 3, "barvalue", 8, &err);
    CheckNoError(err);

    {
      // Add enough keys to get just one reasonably populated Bloom filter
      const int keys_to_add = 1500;
      int i;
      char keybuf[100];
      for (i = 0; i < keys_to_add; i++) {
        snprintf(keybuf, sizeof(keybuf), "yes%020d", i);
        rocksdb_put(db, woptions, keybuf, strlen(keybuf), "val", 3, &err);
        CheckNoError(err);
      }
    }
    rocksdb_compact_range(db, NULL, 0, NULL, 0);

    CheckGet(db, roptions, "foo", "foovalue");
    CheckGet(db, roptions, "bar", "barvalue");

    {
      // Query some keys not added to identify Bloom filter implementation
      // from false positive queries, using perfcontext to detect Bloom
      // filter behavior
      rocksdb_perfcontext_t* perf = rocksdb_perfcontext_create();
      rocksdb_perfcontext_reset(perf);

      const int keys_to_query = 10000;
      int i;
      char keybuf[100];
      for (i = 0; i < keys_to_query; i++) {
        snprintf(keybuf, sizeof(keybuf), "no%020d", i);
        CheckGet(db, roptions, keybuf, NULL);
      }

      const int hits =
          (int)rocksdb_perfcontext_metric(perf, rocksdb_bloom_sst_hit_count);
      if (run == 0) {
        // Due to half true, half false with fake filter result
        CheckCondition(hits == keys_to_query / 2);
      } else if (run == 1 || run == 2 || run == 4) {
        // For run == 1, block-based Bloom is no longer available in public
        // API; attempting to enable it enables full Bloom instead.
        //
        // Essentially a fingerprint of full Bloom schema, format_version=5
        CheckCondition(hits == 188);
      } else {
        // Essentially a fingerprint of Ribbon schema
        CheckCondition(hits == 226);
      }
      CheckCondition(
          (keys_to_query - hits) ==
          (int)rocksdb_perfcontext_metric(perf, rocksdb_bloom_sst_miss_count));

      rocksdb_perfcontext_destroy(perf);
    }

    // Reset the policy
    rocksdb_block_based_options_set_filter_policy(table_options, NULL);
    rocksdb_options_set_block_based_table_factory(options, table_options);
  }

  StartPhase("compaction_filter");
  {
    rocksdb_options_t* options_with_filter = rocksdb_options_create();
    rocksdb_options_set_create_if_missing(options_with_filter, 1);
    rocksdb_compactionfilter_t* cfilter;
    cfilter = rocksdb_compactionfilter_create(NULL, CFilterDestroy,
                                              CFilterFilter, CFilterName);
    // Create new database
    rocksdb_close(db);
    rocksdb_destroy_db(options_with_filter, dbname, &err);
    rocksdb_options_set_compaction_filter(options_with_filter, cfilter);
    db = CheckCompaction(db, options_with_filter, roptions, woptions);

    rocksdb_options_set_compaction_filter(options_with_filter, NULL);
    rocksdb_compactionfilter_destroy(cfilter);
    rocksdb_options_destroy(options_with_filter);
  }

  StartPhase("compaction_filter_factory");
  {
    rocksdb_options_t* options_with_filter_factory = rocksdb_options_create();
    rocksdb_options_set_create_if_missing(options_with_filter_factory, 1);
    rocksdb_compactionfilterfactory_t* factory;
    factory = rocksdb_compactionfilterfactory_create(
        NULL, CFilterFactoryDestroy, CFilterCreate, CFilterFactoryName);
    // Create new database
    rocksdb_close(db);
    rocksdb_destroy_db(options_with_filter_factory, dbname, &err);
    rocksdb_options_set_compaction_filter_factory(options_with_filter_factory,
                                                  factory);
    db = CheckCompaction(db, options_with_filter_factory, roptions, woptions);

    rocksdb_options_set_compaction_filter_factory(options_with_filter_factory,
                                                  NULL);
    rocksdb_options_destroy(options_with_filter_factory);
  }

  StartPhase("merge_operator");
  {
    rocksdb_mergeoperator_t* merge_operator;
    merge_operator = rocksdb_mergeoperator_create(
        NULL, MergeOperatorDestroy, MergeOperatorFullMerge,
        MergeOperatorPartialMerge, NULL, MergeOperatorName);
    // Create new database
    rocksdb_close(db);
    rocksdb_destroy_db(options, dbname, &err);
    rocksdb_options_set_merge_operator(options, merge_operator);
    db = rocksdb_open(options, dbname, &err);
    CheckNoError(err);
    rocksdb_put(db, woptions, "foo", 3, "foovalue", 8, &err);
    CheckNoError(err);
    CheckGet(db, roptions, "foo", "foovalue");
    rocksdb_merge(db, woptions, "foo", 3, "barvalue", 8, &err);
    CheckNoError(err);
    CheckGet(db, roptions, "foo", "fake");

    // Merge of a non-existing value
    rocksdb_merge(db, woptions, "bar", 3, "barvalue", 8, &err);
    CheckNoError(err);
    CheckGet(db, roptions, "bar", "fake");
  }

  StartPhase("columnfamilies");
  {
    rocksdb_close(db);
    rocksdb_destroy_db(options, dbname, &err);
    CheckNoError(err);

    rocksdb_options_t* db_options = rocksdb_options_create();
    rocksdb_options_set_create_if_missing(db_options, 1);
    db = rocksdb_open(db_options, dbname, &err);
    CheckNoError(err);
    rocksdb_close(db);
    {
      const char* expected_cf_names[1] = {"default"};
      LoadAndCheckLatestOptions(dbname, env, false, cache, NULL, 1,
                                expected_cf_names, NULL);
    }

    rocksdb_options_set_create_if_missing(db_options, 0);
    db = rocksdb_open(db_options, dbname, &err);
    rocksdb_column_family_handle_t* cfh;
    cfh = rocksdb_create_column_family(db, db_options, "cf1", &err);
    rocksdb_column_family_handle_destroy(cfh);
    CheckNoError(err);
    rocksdb_close(db);

    size_t cflen;
    char** column_fams =
        rocksdb_list_column_families(db_options, dbname, &cflen, &err);
    CheckNoError(err);
    CheckEqual("default", column_fams[0], 7);
    CheckEqual("cf1", column_fams[1], 3);
    CheckCondition(cflen == 2);
    rocksdb_list_column_families_destroy(column_fams, cflen);

    rocksdb_options_t* cf_options_1 = rocksdb_options_create();
    rocksdb_options_t* cf_options_2 = rocksdb_options_create();

    // use dbpathname2 as the cf_path for "cf1"
    rocksdb_dbpath_t* dbpath2;
    char dbpathname2[200];
    snprintf(dbpathname2, sizeof(dbpathname2), "%s/rocksdb_c_test-%d-dbpath2",
             GetTempDir(), ((int)geteuid()));
    dbpath2 = rocksdb_dbpath_create(dbpathname2, 1024 * 1024);
    const rocksdb_dbpath_t* cf_paths[1] = {dbpath2};
    rocksdb_options_set_cf_paths(cf_options_2, cf_paths, 1);

    const char* cf_names[2] = {"default", "cf1"};
    const rocksdb_options_t* cf_opts[2] = {cf_options_1, cf_options_2};
    rocksdb_column_family_handle_t* handles[2];

    LoadAndCheckLatestOptions(dbname, env, false, cache, NULL, 2, cf_names,
                              NULL);

    db = rocksdb_open_column_families(db_options, dbname, 2, cf_names, cf_opts,
                                      handles, &err);
    CheckNoError(err);

    rocksdb_put_cf(db, woptions, handles[1], "foo", 3, "hello", 5, &err);
    CheckNoError(err);

    rocksdb_put_cf(db, woptions, handles[1], "foobar1", 7, "hello1", 6, &err);
    CheckNoError(err);
    rocksdb_put_cf(db, woptions, handles[1], "foobar2", 7, "hello2", 6, &err);
    CheckNoError(err);
    rocksdb_put_cf(db, woptions, handles[1], "foobar3", 7, "hello3", 6, &err);
    CheckNoError(err);
    rocksdb_put_cf(db, woptions, handles[1], "foobar4", 7, "hello4", 6, &err);
    CheckNoError(err);
    rocksdb_suggest_compact_range_cf(db, handles[1], "foo", 3, "foobar9", 7,
                                     &err);
    CheckNoError(err);

    rocksdb_flushoptions_t* flush_options = rocksdb_flushoptions_create();
    rocksdb_flushoptions_set_wait(flush_options, 1);
    rocksdb_flush_cf(db, flush_options, handles[1], &err);
<<<<<<< HEAD
=======

    // make sure all files in "cf1" are under the specified cf path
    {
      rocksdb_column_family_metadata_t* cf_meta =
          rocksdb_get_column_family_metadata_cf(db, handles[1]);
      size_t cf_file_count = rocksdb_column_family_metadata_get_size(cf_meta);
      assert(cf_file_count > 0);
      size_t level_count =
          rocksdb_column_family_metadata_get_level_count(cf_meta);
      assert(level_count > 0);
      for (size_t l = 0; l < level_count; ++l) {
        rocksdb_level_metadata_t* level_meta =
            rocksdb_column_family_metadata_get_level_metadata(cf_meta, l);
        assert(level_meta);

        size_t file_count = rocksdb_level_metadata_get_file_count(level_meta);
        for (size_t f = 0; f < file_count; ++f) {
          rocksdb_sst_file_metadata_t* file_meta =
              rocksdb_level_metadata_get_sst_file_metadata(level_meta, f);
          assert(file_meta);
          char* file_path = rocksdb_sst_file_metadata_get_directory(file_meta);
          assert(strcmp(file_path, dbpathname2) == 0);
          Free(&file_path);
          rocksdb_sst_file_metadata_destroy(file_meta);
        }
        rocksdb_level_metadata_destroy(level_meta);
      }

      rocksdb_column_family_metadata_destroy(cf_meta);
    }

>>>>>>> 49ce8a10
    CheckNoError(err) rocksdb_flushoptions_destroy(flush_options);

    CheckGetCF(db, roptions, handles[1], "foo", "hello");
    CheckPinGetCF(db, roptions, handles[1], "foo", "hello");

    rocksdb_delete_cf(db, woptions, handles[1], "foo", 3, &err);
    CheckNoError(err);

    rocksdb_delete_range_cf(db, woptions, handles[1], "foobar2", 7, "foobar4",
                            7, &err);
    CheckNoError(err);

    CheckGetCF(db, roptions, handles[1], "foo", NULL);
    CheckPinGetCF(db, roptions, handles[1], "foo", NULL);

    rocksdb_writebatch_t* wb = rocksdb_writebatch_create();
    rocksdb_writebatch_put_cf(wb, handles[1], "baz", 3, "a", 1);
    rocksdb_writebatch_clear(wb);
    rocksdb_writebatch_put_cf(wb, handles[1], "bar", 3, "b", 1);
    rocksdb_writebatch_put_cf(wb, handles[1], "box", 3, "c", 1);
    rocksdb_writebatch_put_cf(wb, handles[1], "buff", 4, "rocksdb", 7);
    rocksdb_writebatch_delete_cf(wb, handles[1], "bar", 3);
    rocksdb_write(db, woptions, wb, &err);
    CheckNoError(err);
    CheckGetCF(db, roptions, handles[1], "baz", NULL);
    CheckGetCF(db, roptions, handles[1], "bar", NULL);
    CheckGetCF(db, roptions, handles[1], "box", "c");
    CheckGetCF(db, roptions, handles[1], "buff", "rocksdb");
    CheckPinGetCF(db, roptions, handles[1], "baz", NULL);
    CheckPinGetCF(db, roptions, handles[1], "bar", NULL);
    CheckPinGetCF(db, roptions, handles[1], "box", "c");
    CheckPinGetCF(db, roptions, handles[1], "buff", "rocksdb");
    rocksdb_writebatch_destroy(wb);

    rocksdb_flush_wal(db, 1, &err);
    CheckNoError(err);

    const char* keys[3] = {"box", "box", "barfooxx"};
    const rocksdb_column_family_handle_t* get_handles[3] = {
        handles[0], handles[1], handles[1]};
    const size_t keys_sizes[3] = {3, 3, 8};
    char* vals[3];
    size_t vals_sizes[3];
    char* errs[3];
    rocksdb_multi_get_cf(db, roptions, get_handles, 3, keys, keys_sizes, vals,
                         vals_sizes, errs);

    int i;
    for (i = 0; i < 3; i++) {
      CheckEqual(NULL, errs[i], 0);
      switch (i) {
        case 0:
          CheckEqual(NULL, vals[i], vals_sizes[i]);  // wrong cf
          break;
        case 1:
          CheckEqual("c", vals[i], vals_sizes[i]);  // bingo
          break;
        case 2:
          CheckEqual(NULL, vals[i], vals_sizes[i]);  // normal not found
          break;
      }
      Free(&vals[i]);
    }

    {
      const char* batched_keys[4] = {"box", "buff", "barfooxx", "box"};
      const size_t batched_keys_sizes[4] = {3, 4, 8, 3};
      const char* expected_value[4] = {"c", "rocksdb", NULL, "c"};
      char* batched_errs[4];

      rocksdb_pinnableslice_t* pvals[4];
      rocksdb_batched_multi_get_cf(db, roptions, handles[1], 4, batched_keys,
                                   batched_keys_sizes, pvals, batched_errs,
                                   false);
      const char* val;
      size_t val_len;
      for (i = 0; i < 4; ++i) {
        val = rocksdb_pinnableslice_value(pvals[i], &val_len);
        CheckNoError(batched_errs[i]);
        CheckEqual(expected_value[i], val, val_len);
        rocksdb_pinnableslice_destroy(pvals[i]);
      }
    }

    {
      unsigned char value_found = 0;

      CheckCondition(!rocksdb_key_may_exist(db, roptions, "invalid_key", 11,
                                            NULL, NULL, NULL, 0, NULL));
      CheckCondition(!rocksdb_key_may_exist(db, roptions, "invalid_key", 11,
                                            &vals[0], &vals_sizes[0], NULL, 0,
                                            &value_found));
      if (value_found) {
        Free(&vals[0]);
      }

      CheckCondition(!rocksdb_key_may_exist_cf(db, roptions, handles[1],
                                               "invalid_key", 11, NULL, NULL,
                                               NULL, 0, NULL));
      CheckCondition(!rocksdb_key_may_exist_cf(db, roptions, handles[1],
                                               "invalid_key", 11, &vals[0],
                                               &vals_sizes[0], NULL, 0, NULL));
      if (value_found) {
        Free(&vals[0]);
      }
    }

    rocksdb_iterator_t* iter =
        rocksdb_create_iterator_cf(db, roptions, handles[1]);
    CheckCondition(!rocksdb_iter_valid(iter));
    rocksdb_iter_seek_to_first(iter);
    CheckCondition(rocksdb_iter_valid(iter));

    for (i = 0; rocksdb_iter_valid(iter) != 0; rocksdb_iter_next(iter)) {
      i++;
    }
    CheckCondition(i == 4);
    rocksdb_iter_get_error(iter, &err);
    CheckNoError(err);
    rocksdb_iter_destroy(iter);

    rocksdb_column_family_handle_t* iters_cf_handles[2] = {handles[0],
                                                           handles[1]};
    rocksdb_iterator_t* iters_handles[2];
    rocksdb_create_iterators(db, roptions, iters_cf_handles, iters_handles, 2,
                             &err);
    CheckNoError(err);

    iter = iters_handles[0];
    CheckCondition(!rocksdb_iter_valid(iter));
    rocksdb_iter_seek_to_first(iter);
    CheckCondition(!rocksdb_iter_valid(iter));
    rocksdb_iter_destroy(iter);

    iter = iters_handles[1];
    CheckCondition(!rocksdb_iter_valid(iter));
    rocksdb_iter_seek_to_first(iter);
    CheckCondition(rocksdb_iter_valid(iter));

    for (i = 0; rocksdb_iter_valid(iter) != 0; rocksdb_iter_next(iter)) {
      i++;
    }
    CheckCondition(i == 4);
    rocksdb_iter_get_error(iter, &err);
    CheckNoError(err);
    rocksdb_iter_destroy(iter);

    GetAndCheckMetaDataCf(db, handles[1], cf_names[1]);

    rocksdb_drop_column_family(db, handles[1], &err);
    CheckNoError(err);
    for (i = 0; i < 2; i++) {
      rocksdb_column_family_handle_destroy(handles[i]);
    }
    rocksdb_close(db);
    {
      // As column family has been dropped, we expect only one column family.
      const char* expected_cf_names[1] = {"default"};
      LoadAndCheckLatestOptions(dbname, env, false, cache, NULL, 1,
                                expected_cf_names, NULL);
    }
    rocksdb_destroy_db(options, dbname, &err);
    rocksdb_options_destroy(db_options);
    rocksdb_options_destroy(cf_options_1);
    rocksdb_options_destroy(cf_options_2);
    rocksdb_dbpath_destroy(dbpath2);
  }

  StartPhase("prefix");
  {
    // Create new database
    rocksdb_options_set_allow_mmap_reads(options, 1);
    rocksdb_options_set_prefix_extractor(
        options, rocksdb_slicetransform_create_fixed_prefix(3));
    rocksdb_options_set_hash_skip_list_rep(options, 5000, 4, 4);
    rocksdb_options_set_plain_table_factory(options, 4, 10, 0.75, 16, 0, 0, 0,
                                            0);
    rocksdb_options_set_allow_concurrent_memtable_write(options, 0);

    db = rocksdb_open(options, dbname, &err);
    CheckNoError(err);

    rocksdb_put(db, woptions, "foo1", 4, "foo", 3, &err);
    CheckNoError(err);
    rocksdb_put(db, woptions, "foo2", 4, "foo", 3, &err);
    CheckNoError(err);
    rocksdb_put(db, woptions, "foo3", 4, "foo", 3, &err);
    CheckNoError(err);
    rocksdb_put(db, woptions, "bar1", 4, "bar", 3, &err);
    CheckNoError(err);
    rocksdb_put(db, woptions, "bar2", 4, "bar", 3, &err);
    CheckNoError(err);
    rocksdb_put(db, woptions, "bar3", 4, "bar", 3, &err);
    CheckNoError(err);

    rocksdb_iterator_t* iter = rocksdb_create_iterator(db, roptions);
    CheckCondition(!rocksdb_iter_valid(iter));

    rocksdb_iter_seek(iter, "bar", 3);
    rocksdb_iter_get_error(iter, &err);
    CheckNoError(err);
    CheckCondition(rocksdb_iter_valid(iter));

    CheckIter(iter, "bar1", "bar");
    rocksdb_iter_next(iter);
    CheckIter(iter, "bar2", "bar");
    rocksdb_iter_next(iter);
    CheckIter(iter, "bar3", "bar");
    rocksdb_iter_get_error(iter, &err);
    CheckNoError(err);
    rocksdb_iter_destroy(iter);

    rocksdb_readoptions_set_total_order_seek(roptions, 1);
    iter = rocksdb_create_iterator(db, roptions);
    CheckCondition(!rocksdb_iter_valid(iter));

    rocksdb_iter_seek(iter, "ba", 2);
    rocksdb_iter_get_error(iter, &err);
    CheckNoError(err);
    CheckCondition(rocksdb_iter_valid(iter));
    CheckIter(iter, "bar1", "bar");

    rocksdb_iter_destroy(iter);
    rocksdb_readoptions_set_total_order_seek(roptions, 0);

    rocksdb_close(db);

    {
      const char* expected_cf_names[1] = {"default"};
      LoadAndCheckLatestOptions(dbname, env, false, cache, NULL, 1,
                                expected_cf_names,
                                "Invalid argument: leveldb.BytewiseComparator: "
                                "does not match existing comparator foo");
      LoadAndCheckLatestOptions(dbname, env, false, cache, cmp, 1,
                                expected_cf_names, NULL);
    }
    rocksdb_destroy_db(options, dbname, &err);
  }

  // Check memory usage stats
  StartPhase("approximate_memory_usage");
  {
    // Create database
    db = rocksdb_open(options, dbname, &err);
    CheckNoError(err);

    rocksdb_memory_consumers_t* consumers;
    consumers = rocksdb_memory_consumers_create();
    rocksdb_memory_consumers_add_db(consumers, db);
    rocksdb_memory_consumers_add_cache(consumers, cache);

    // take memory usage report before write-read operation
    rocksdb_memory_usage_t* mu1;
    mu1 = rocksdb_approximate_memory_usage_create(consumers, &err);
    CheckNoError(err);

    // Put data (this should affect memtables)
    rocksdb_put(db, woptions, "memory", 6, "test", 4, &err);
    CheckNoError(err);
    CheckGet(db, roptions, "memory", "test");

    // take memory usage report after write-read operation
    rocksdb_memory_usage_t* mu2;
    mu2 = rocksdb_approximate_memory_usage_create(consumers, &err);
    CheckNoError(err);

    // amount of memory used within memtables should grow
    CheckCondition(rocksdb_approximate_memory_usage_get_mem_table_total(mu2) >=
                   rocksdb_approximate_memory_usage_get_mem_table_total(mu1));
    CheckCondition(
        rocksdb_approximate_memory_usage_get_mem_table_unflushed(mu2) >=
        rocksdb_approximate_memory_usage_get_mem_table_unflushed(mu1));

    rocksdb_memory_consumers_destroy(consumers);
    rocksdb_approximate_memory_usage_destroy(mu1);
    rocksdb_approximate_memory_usage_destroy(mu2);
    rocksdb_close(db);
    rocksdb_destroy_db(options, dbname, &err);
    CheckNoError(err);
  }

  StartPhase("cuckoo_options");
  {
    rocksdb_cuckoo_table_options_t* cuckoo_options;
    cuckoo_options = rocksdb_cuckoo_options_create();
    rocksdb_cuckoo_options_set_hash_ratio(cuckoo_options, 0.5);
    rocksdb_cuckoo_options_set_max_search_depth(cuckoo_options, 200);
    rocksdb_cuckoo_options_set_cuckoo_block_size(cuckoo_options, 10);
    rocksdb_cuckoo_options_set_identity_as_first_hash(cuckoo_options, 1);
    rocksdb_cuckoo_options_set_use_module_hash(cuckoo_options, 0);
    rocksdb_options_set_cuckoo_table_factory(options, cuckoo_options);

    db = rocksdb_open(options, dbname, &err);
    CheckNoError(err);

    rocksdb_cuckoo_options_destroy(cuckoo_options);
  }

  StartPhase("options");
  {
    rocksdb_options_t* o;
    o = rocksdb_options_create();

    // Set and check options.
    rocksdb_options_set_allow_ingest_behind(o, 1);
    CheckCondition(1 == rocksdb_options_get_allow_ingest_behind(o));

    rocksdb_options_compaction_readahead_size(o, 10);
    CheckCondition(10 == rocksdb_options_get_compaction_readahead_size(o));

    rocksdb_options_set_create_if_missing(o, 1);
    CheckCondition(1 == rocksdb_options_get_create_if_missing(o));

    rocksdb_options_set_create_missing_column_families(o, 1);
    CheckCondition(1 == rocksdb_options_get_create_missing_column_families(o));

    rocksdb_options_set_error_if_exists(o, 1);
    CheckCondition(1 == rocksdb_options_get_error_if_exists(o));

    rocksdb_options_set_paranoid_checks(o, 1);
    CheckCondition(1 == rocksdb_options_get_paranoid_checks(o));

    rocksdb_options_set_info_log_level(o, 3);
    CheckCondition(3 == rocksdb_options_get_info_log_level(o));

    rocksdb_options_set_write_buffer_size(o, 100);
    CheckCondition(100 == rocksdb_options_get_write_buffer_size(o));

    rocksdb_options_set_db_write_buffer_size(o, 1000);
    CheckCondition(1000 == rocksdb_options_get_db_write_buffer_size(o));

    rocksdb_options_set_max_open_files(o, 21);
    CheckCondition(21 == rocksdb_options_get_max_open_files(o));

    rocksdb_options_set_max_file_opening_threads(o, 5);
    CheckCondition(5 == rocksdb_options_get_max_file_opening_threads(o));

    rocksdb_options_set_max_total_wal_size(o, 400);
    CheckCondition(400 == rocksdb_options_get_max_total_wal_size(o));

    rocksdb_options_set_num_levels(o, 7);
    CheckCondition(7 == rocksdb_options_get_num_levels(o));

    rocksdb_options_set_level0_file_num_compaction_trigger(o, 4);
    CheckCondition(4 ==
                   rocksdb_options_get_level0_file_num_compaction_trigger(o));

    rocksdb_options_set_level0_slowdown_writes_trigger(o, 6);
    CheckCondition(6 == rocksdb_options_get_level0_slowdown_writes_trigger(o));

    rocksdb_options_set_level0_stop_writes_trigger(o, 8);
    CheckCondition(8 == rocksdb_options_get_level0_stop_writes_trigger(o));

    rocksdb_options_set_target_file_size_base(o, 256);
    CheckCondition(256 == rocksdb_options_get_target_file_size_base(o));

    rocksdb_options_set_target_file_size_multiplier(o, 3);
    CheckCondition(3 == rocksdb_options_get_target_file_size_multiplier(o));

    rocksdb_options_set_max_bytes_for_level_base(o, 1024);
    CheckCondition(1024 == rocksdb_options_get_max_bytes_for_level_base(o));

    rocksdb_options_set_level_compaction_dynamic_level_bytes(o, 1);
    CheckCondition(1 ==
                   rocksdb_options_get_level_compaction_dynamic_level_bytes(o));

    rocksdb_options_set_max_bytes_for_level_multiplier(o, 2.0);
    CheckCondition(2.0 ==
                   rocksdb_options_get_max_bytes_for_level_multiplier(o));

    rocksdb_options_set_periodic_compaction_seconds(o, 100000);
    CheckCondition(100000 ==
                   rocksdb_options_get_periodic_compaction_seconds(o));

    rocksdb_options_set_skip_stats_update_on_db_open(o, 1);
    CheckCondition(1 == rocksdb_options_get_skip_stats_update_on_db_open(o));

    rocksdb_options_set_skip_checking_sst_file_sizes_on_db_open(o, 1);
    CheckCondition(
        1 == rocksdb_options_get_skip_checking_sst_file_sizes_on_db_open(o));

    rocksdb_options_set_max_write_buffer_number(o, 97);
    CheckCondition(97 == rocksdb_options_get_max_write_buffer_number(o));

    rocksdb_options_set_min_write_buffer_number_to_merge(o, 23);
    CheckCondition(23 ==
                   rocksdb_options_get_min_write_buffer_number_to_merge(o));

    rocksdb_options_set_max_write_buffer_number_to_maintain(o, 64);
    CheckCondition(64 ==
                   rocksdb_options_get_max_write_buffer_number_to_maintain(o));

    rocksdb_options_set_max_write_buffer_size_to_maintain(o, 50000);
    CheckCondition(50000 ==
                   rocksdb_options_get_max_write_buffer_size_to_maintain(o));

    rocksdb_options_set_enable_pipelined_write(o, 1);
    CheckCondition(1 == rocksdb_options_get_enable_pipelined_write(o));

    rocksdb_options_set_unordered_write(o, 1);
    CheckCondition(1 == rocksdb_options_get_unordered_write(o));

    rocksdb_options_set_max_subcompactions(o, 123456);
    CheckCondition(123456 == rocksdb_options_get_max_subcompactions(o));

    rocksdb_options_set_max_background_jobs(o, 2);
    CheckCondition(2 == rocksdb_options_get_max_background_jobs(o));

    rocksdb_options_set_max_background_compactions(o, 3);
    CheckCondition(3 == rocksdb_options_get_max_background_compactions(o));

    rocksdb_options_set_max_background_flushes(o, 5);
    CheckCondition(5 == rocksdb_options_get_max_background_flushes(o));

    rocksdb_options_set_max_log_file_size(o, 6);
    CheckCondition(6 == rocksdb_options_get_max_log_file_size(o));

    rocksdb_options_set_log_file_time_to_roll(o, 7);
    CheckCondition(7 == rocksdb_options_get_log_file_time_to_roll(o));

    rocksdb_options_set_keep_log_file_num(o, 8);
    CheckCondition(8 == rocksdb_options_get_keep_log_file_num(o));

    rocksdb_options_set_recycle_log_file_num(o, 9);
    CheckCondition(9 == rocksdb_options_get_recycle_log_file_num(o));

    rocksdb_options_set_soft_pending_compaction_bytes_limit(o, 10);
    CheckCondition(10 ==
                   rocksdb_options_get_soft_pending_compaction_bytes_limit(o));

    rocksdb_options_set_hard_pending_compaction_bytes_limit(o, 11);
    CheckCondition(11 ==
                   rocksdb_options_get_hard_pending_compaction_bytes_limit(o));

    rocksdb_options_set_max_manifest_file_size(o, 12);
    CheckCondition(12 == rocksdb_options_get_max_manifest_file_size(o));

    rocksdb_options_set_table_cache_numshardbits(o, 13);
    CheckCondition(13 == rocksdb_options_get_table_cache_numshardbits(o));

    rocksdb_options_set_arena_block_size(o, 14);
    CheckCondition(14 == rocksdb_options_get_arena_block_size(o));

    rocksdb_options_set_use_fsync(o, 1);
    CheckCondition(1 == rocksdb_options_get_use_fsync(o));

    rocksdb_options_set_WAL_ttl_seconds(o, 15);
    CheckCondition(15 == rocksdb_options_get_WAL_ttl_seconds(o));

    rocksdb_options_set_WAL_size_limit_MB(o, 16);
    CheckCondition(16 == rocksdb_options_get_WAL_size_limit_MB(o));

    rocksdb_options_set_manifest_preallocation_size(o, 17);
    CheckCondition(17 == rocksdb_options_get_manifest_preallocation_size(o));

    rocksdb_options_set_allow_mmap_reads(o, 1);
    CheckCondition(1 == rocksdb_options_get_allow_mmap_reads(o));

    rocksdb_options_set_allow_mmap_writes(o, 1);
    CheckCondition(1 == rocksdb_options_get_allow_mmap_writes(o));

    rocksdb_options_set_use_direct_reads(o, 1);
    CheckCondition(1 == rocksdb_options_get_use_direct_reads(o));

    rocksdb_options_set_use_direct_io_for_flush_and_compaction(o, 1);
    CheckCondition(
        1 == rocksdb_options_get_use_direct_io_for_flush_and_compaction(o));

    rocksdb_options_set_is_fd_close_on_exec(o, 1);
    CheckCondition(1 == rocksdb_options_get_is_fd_close_on_exec(o));

    rocksdb_options_set_stats_dump_period_sec(o, 18);
    CheckCondition(18 == rocksdb_options_get_stats_dump_period_sec(o));

    rocksdb_options_set_stats_persist_period_sec(o, 5);
    CheckCondition(5 == rocksdb_options_get_stats_persist_period_sec(o));

    rocksdb_options_set_advise_random_on_open(o, 1);
    CheckCondition(1 == rocksdb_options_get_advise_random_on_open(o));

    rocksdb_options_set_access_hint_on_compaction_start(o, 3);
    CheckCondition(3 == rocksdb_options_get_access_hint_on_compaction_start(o));

    rocksdb_options_set_use_adaptive_mutex(o, 1);
    CheckCondition(1 == rocksdb_options_get_use_adaptive_mutex(o));

    rocksdb_options_set_bytes_per_sync(o, 19);
    CheckCondition(19 == rocksdb_options_get_bytes_per_sync(o));

    rocksdb_options_set_wal_bytes_per_sync(o, 20);
    CheckCondition(20 == rocksdb_options_get_wal_bytes_per_sync(o));

    rocksdb_options_set_writable_file_max_buffer_size(o, 21);
    CheckCondition(21 == rocksdb_options_get_writable_file_max_buffer_size(o));

    rocksdb_options_set_allow_concurrent_memtable_write(o, 1);
    CheckCondition(1 == rocksdb_options_get_allow_concurrent_memtable_write(o));

    rocksdb_options_set_enable_write_thread_adaptive_yield(o, 1);
    CheckCondition(1 ==
                   rocksdb_options_get_enable_write_thread_adaptive_yield(o));

    rocksdb_options_set_max_sequential_skip_in_iterations(o, 22);
    CheckCondition(22 ==
                   rocksdb_options_get_max_sequential_skip_in_iterations(o));

    rocksdb_options_set_disable_auto_compactions(o, 1);
    CheckCondition(1 == rocksdb_options_get_disable_auto_compactions(o));

    rocksdb_options_set_optimize_filters_for_hits(o, 1);
    CheckCondition(1 == rocksdb_options_get_optimize_filters_for_hits(o));

    rocksdb_options_set_delete_obsolete_files_period_micros(o, 23);
    CheckCondition(23 ==
                   rocksdb_options_get_delete_obsolete_files_period_micros(o));

    rocksdb_options_set_memtable_prefix_bloom_size_ratio(o, 2.0);
    CheckCondition(2.0 ==
                   rocksdb_options_get_memtable_prefix_bloom_size_ratio(o));

    rocksdb_options_set_max_compaction_bytes(o, 24);
    CheckCondition(24 == rocksdb_options_get_max_compaction_bytes(o));

    rocksdb_options_set_memtable_huge_page_size(o, 25);
    CheckCondition(25 == rocksdb_options_get_memtable_huge_page_size(o));

    rocksdb_options_set_max_successive_merges(o, 26);
    CheckCondition(26 == rocksdb_options_get_max_successive_merges(o));

    rocksdb_options_set_bloom_locality(o, 27);
    CheckCondition(27 == rocksdb_options_get_bloom_locality(o));

    rocksdb_options_set_inplace_update_support(o, 1);
    CheckCondition(1 == rocksdb_options_get_inplace_update_support(o));

    rocksdb_options_set_inplace_update_num_locks(o, 28);
    CheckCondition(28 == rocksdb_options_get_inplace_update_num_locks(o));

    rocksdb_options_set_report_bg_io_stats(o, 1);
    CheckCondition(1 == rocksdb_options_get_report_bg_io_stats(o));

    rocksdb_options_set_wal_recovery_mode(o, 2);
    CheckCondition(2 == rocksdb_options_get_wal_recovery_mode(o));

    rocksdb_options_set_compression(o, 5);
    CheckCondition(5 == rocksdb_options_get_compression(o));

    rocksdb_options_set_bottommost_compression(o, 4);
    CheckCondition(4 == rocksdb_options_get_bottommost_compression(o));

    rocksdb_options_set_compaction_style(o, 2);
    CheckCondition(2 == rocksdb_options_get_compaction_style(o));

    rocksdb_options_set_atomic_flush(o, 1);
    CheckCondition(1 == rocksdb_options_get_atomic_flush(o));

    rocksdb_options_set_manual_wal_flush(o, 1);
    CheckCondition(1 == rocksdb_options_get_manual_wal_flush(o));

    rocksdb_options_set_wal_compression(o, 1);
    CheckCondition(1 == rocksdb_options_get_wal_compression(o));

    rocksdb_options_set_experimental_mempurge_threshold(o, 29.0);
    CheckCondition(29.0 ==
                   rocksdb_options_get_experimental_mempurge_threshold(o));

    CheckCondition(rocksdb_statistics_level_disable_all ==
                   rocksdb_options_get_statistics_level(o));
    rocksdb_options_enable_statistics(o);
    CheckCondition(rocksdb_statistics_level_disable_all !=
                   rocksdb_options_get_statistics_level(o));
    rocksdb_options_set_statistics_level(o, rocksdb_statistics_level_all);
    CheckCondition(rocksdb_statistics_level_all ==
                   rocksdb_options_get_statistics_level(o));

    /* Blob Options */
    rocksdb_options_set_enable_blob_files(o, 1);
    CheckCondition(1 == rocksdb_options_get_enable_blob_files(o));

    rocksdb_options_set_min_blob_size(o, 29);
    CheckCondition(29 == rocksdb_options_get_min_blob_size(o));

    rocksdb_options_set_blob_file_size(o, 30);
    CheckCondition(30 == rocksdb_options_get_blob_file_size(o));

    rocksdb_options_set_blob_compression_type(o, 4);
    CheckCondition(4 == rocksdb_options_get_blob_compression_type(o));

    rocksdb_options_set_enable_blob_gc(o, 1);
    CheckCondition(1 == rocksdb_options_get_enable_blob_gc(o));

    rocksdb_options_set_blob_gc_age_cutoff(o, 0.5);
    CheckCondition(0.5 == rocksdb_options_get_blob_gc_age_cutoff(o));

    rocksdb_options_set_blob_gc_force_threshold(o, 0.75);
    CheckCondition(0.75 == rocksdb_options_get_blob_gc_force_threshold(o));

    rocksdb_options_set_blob_compaction_readahead_size(o, 262144);
    CheckCondition(262144 ==
                   rocksdb_options_get_blob_compaction_readahead_size(o));

    rocksdb_options_set_blob_file_starting_level(o, 5);
    CheckCondition(5 == rocksdb_options_get_blob_file_starting_level(o));

    rocksdb_options_set_prepopulate_blob_cache(o, 1 /* flush only */);
    CheckCondition(1 == rocksdb_options_get_prepopulate_blob_cache(o));

    // Create a copy that should be equal to the original.
    rocksdb_options_t* copy;
    copy = rocksdb_options_create_copy(o);

    CheckCondition(1 == rocksdb_options_get_allow_ingest_behind(copy));
    CheckCondition(10 == rocksdb_options_get_compaction_readahead_size(copy));
    CheckCondition(1 == rocksdb_options_get_create_if_missing(copy));
    CheckCondition(1 ==
                   rocksdb_options_get_create_missing_column_families(copy));
    CheckCondition(1 == rocksdb_options_get_error_if_exists(copy));
    CheckCondition(1 == rocksdb_options_get_paranoid_checks(copy));
    CheckCondition(3 == rocksdb_options_get_info_log_level(copy));
    CheckCondition(100 == rocksdb_options_get_write_buffer_size(copy));
    CheckCondition(1000 == rocksdb_options_get_db_write_buffer_size(copy));
    CheckCondition(21 == rocksdb_options_get_max_open_files(copy));
    CheckCondition(5 == rocksdb_options_get_max_file_opening_threads(copy));
    CheckCondition(400 == rocksdb_options_get_max_total_wal_size(copy));
    CheckCondition(7 == rocksdb_options_get_num_levels(copy));
    CheckCondition(
        4 == rocksdb_options_get_level0_file_num_compaction_trigger(copy));
    CheckCondition(6 ==
                   rocksdb_options_get_level0_slowdown_writes_trigger(copy));
    CheckCondition(8 == rocksdb_options_get_level0_stop_writes_trigger(copy));
    CheckCondition(256 == rocksdb_options_get_target_file_size_base(copy));
    CheckCondition(3 == rocksdb_options_get_target_file_size_multiplier(copy));
    CheckCondition(1024 == rocksdb_options_get_max_bytes_for_level_base(copy));
    CheckCondition(
        1 == rocksdb_options_get_level_compaction_dynamic_level_bytes(copy));
    CheckCondition(2.0 ==
                   rocksdb_options_get_max_bytes_for_level_multiplier(copy));
    CheckCondition(1 == rocksdb_options_get_skip_stats_update_on_db_open(copy));
    CheckCondition(
        1 == rocksdb_options_get_skip_checking_sst_file_sizes_on_db_open(copy));
    CheckCondition(97 == rocksdb_options_get_max_write_buffer_number(copy));
    CheckCondition(23 ==
                   rocksdb_options_get_min_write_buffer_number_to_merge(copy));
    CheckCondition(
        64 == rocksdb_options_get_max_write_buffer_number_to_maintain(copy));
    CheckCondition(50000 ==
                   rocksdb_options_get_max_write_buffer_size_to_maintain(copy));
    CheckCondition(1 == rocksdb_options_get_enable_pipelined_write(copy));
    CheckCondition(1 == rocksdb_options_get_unordered_write(copy));
    CheckCondition(123456 == rocksdb_options_get_max_subcompactions(copy));
    CheckCondition(2 == rocksdb_options_get_max_background_jobs(copy));
    CheckCondition(3 == rocksdb_options_get_max_background_compactions(copy));
    CheckCondition(5 == rocksdb_options_get_max_background_flushes(copy));
    CheckCondition(6 == rocksdb_options_get_max_log_file_size(copy));
    CheckCondition(7 == rocksdb_options_get_log_file_time_to_roll(copy));
    CheckCondition(8 == rocksdb_options_get_keep_log_file_num(copy));
    CheckCondition(9 == rocksdb_options_get_recycle_log_file_num(copy));
    CheckCondition(
        10 == rocksdb_options_get_soft_pending_compaction_bytes_limit(copy));
    CheckCondition(
        11 == rocksdb_options_get_hard_pending_compaction_bytes_limit(copy));
    CheckCondition(12 == rocksdb_options_get_max_manifest_file_size(copy));
    CheckCondition(13 == rocksdb_options_get_table_cache_numshardbits(copy));
    CheckCondition(14 == rocksdb_options_get_arena_block_size(copy));
    CheckCondition(1 == rocksdb_options_get_use_fsync(copy));
    CheckCondition(15 == rocksdb_options_get_WAL_ttl_seconds(copy));
    CheckCondition(16 == rocksdb_options_get_WAL_size_limit_MB(copy));
    CheckCondition(17 == rocksdb_options_get_manifest_preallocation_size(copy));
    CheckCondition(1 == rocksdb_options_get_allow_mmap_reads(copy));
    CheckCondition(1 == rocksdb_options_get_allow_mmap_writes(copy));
    CheckCondition(1 == rocksdb_options_get_use_direct_reads(copy));
    CheckCondition(
        1 == rocksdb_options_get_use_direct_io_for_flush_and_compaction(copy));
    CheckCondition(1 == rocksdb_options_get_is_fd_close_on_exec(copy));
    CheckCondition(18 == rocksdb_options_get_stats_dump_period_sec(copy));
    CheckCondition(5 == rocksdb_options_get_stats_persist_period_sec(copy));
    CheckCondition(1 == rocksdb_options_get_advise_random_on_open(copy));
    CheckCondition(3 ==
                   rocksdb_options_get_access_hint_on_compaction_start(copy));
    CheckCondition(1 == rocksdb_options_get_use_adaptive_mutex(copy));
    CheckCondition(19 == rocksdb_options_get_bytes_per_sync(copy));
    CheckCondition(20 == rocksdb_options_get_wal_bytes_per_sync(copy));
    CheckCondition(21 ==
                   rocksdb_options_get_writable_file_max_buffer_size(copy));
    CheckCondition(1 ==
                   rocksdb_options_get_allow_concurrent_memtable_write(copy));
    CheckCondition(
        1 == rocksdb_options_get_enable_write_thread_adaptive_yield(copy));
    CheckCondition(22 ==
                   rocksdb_options_get_max_sequential_skip_in_iterations(copy));
    CheckCondition(1 == rocksdb_options_get_disable_auto_compactions(copy));
    CheckCondition(1 == rocksdb_options_get_optimize_filters_for_hits(copy));
    CheckCondition(
        23 == rocksdb_options_get_delete_obsolete_files_period_micros(copy));
    CheckCondition(2.0 ==
                   rocksdb_options_get_memtable_prefix_bloom_size_ratio(copy));
    CheckCondition(24 == rocksdb_options_get_max_compaction_bytes(copy));
    CheckCondition(25 == rocksdb_options_get_memtable_huge_page_size(copy));
    CheckCondition(26 == rocksdb_options_get_max_successive_merges(copy));
    CheckCondition(27 == rocksdb_options_get_bloom_locality(copy));
    CheckCondition(1 == rocksdb_options_get_inplace_update_support(copy));
    CheckCondition(28 == rocksdb_options_get_inplace_update_num_locks(copy));
    CheckCondition(1 == rocksdb_options_get_report_bg_io_stats(copy));
    CheckCondition(2 == rocksdb_options_get_wal_recovery_mode(copy));
    CheckCondition(5 == rocksdb_options_get_compression(copy));
    CheckCondition(4 == rocksdb_options_get_bottommost_compression(copy));
    CheckCondition(2 == rocksdb_options_get_compaction_style(copy));
    CheckCondition(1 == rocksdb_options_get_atomic_flush(copy));
    CheckCondition(29.0 ==
                   rocksdb_options_get_experimental_mempurge_threshold(copy));

    // Copies should be independent.
    rocksdb_options_set_allow_ingest_behind(copy, 0);
    CheckCondition(0 == rocksdb_options_get_allow_ingest_behind(copy));
    CheckCondition(1 == rocksdb_options_get_allow_ingest_behind(o));

    rocksdb_options_compaction_readahead_size(copy, 20);
    CheckCondition(20 == rocksdb_options_get_compaction_readahead_size(copy));
    CheckCondition(10 == rocksdb_options_get_compaction_readahead_size(o));

    rocksdb_options_set_create_if_missing(copy, 0);
    CheckCondition(0 == rocksdb_options_get_create_if_missing(copy));
    CheckCondition(1 == rocksdb_options_get_create_if_missing(o));

    rocksdb_options_set_create_missing_column_families(copy, 0);
    CheckCondition(0 ==
                   rocksdb_options_get_create_missing_column_families(copy));
    CheckCondition(1 == rocksdb_options_get_create_missing_column_families(o));

    rocksdb_options_set_error_if_exists(copy, 0);
    CheckCondition(0 == rocksdb_options_get_error_if_exists(copy));
    CheckCondition(1 == rocksdb_options_get_error_if_exists(o));

    rocksdb_options_set_paranoid_checks(copy, 0);
    CheckCondition(0 == rocksdb_options_get_paranoid_checks(copy));
    CheckCondition(1 == rocksdb_options_get_paranoid_checks(o));

    rocksdb_options_set_info_log_level(copy, 2);
    CheckCondition(2 == rocksdb_options_get_info_log_level(copy));
    CheckCondition(3 == rocksdb_options_get_info_log_level(o));

    rocksdb_options_set_write_buffer_size(copy, 200);
    CheckCondition(200 == rocksdb_options_get_write_buffer_size(copy));
    CheckCondition(100 == rocksdb_options_get_write_buffer_size(o));

    rocksdb_options_set_db_write_buffer_size(copy, 2000);
    CheckCondition(2000 == rocksdb_options_get_db_write_buffer_size(copy));
    CheckCondition(1000 == rocksdb_options_get_db_write_buffer_size(o));

    rocksdb_options_set_max_open_files(copy, 42);
    CheckCondition(42 == rocksdb_options_get_max_open_files(copy));
    CheckCondition(21 == rocksdb_options_get_max_open_files(o));

    rocksdb_options_set_max_file_opening_threads(copy, 3);
    CheckCondition(3 == rocksdb_options_get_max_file_opening_threads(copy));
    CheckCondition(5 == rocksdb_options_get_max_file_opening_threads(o));

    rocksdb_options_set_max_total_wal_size(copy, 4000);
    CheckCondition(4000 == rocksdb_options_get_max_total_wal_size(copy));
    CheckCondition(400 == rocksdb_options_get_max_total_wal_size(o));

    rocksdb_options_set_num_levels(copy, 6);
    CheckCondition(6 == rocksdb_options_get_num_levels(copy));
    CheckCondition(7 == rocksdb_options_get_num_levels(o));

    rocksdb_options_set_level0_file_num_compaction_trigger(copy, 14);
    CheckCondition(
        14 == rocksdb_options_get_level0_file_num_compaction_trigger(copy));
    CheckCondition(4 ==
                   rocksdb_options_get_level0_file_num_compaction_trigger(o));

    rocksdb_options_set_level0_slowdown_writes_trigger(copy, 61);
    CheckCondition(61 ==
                   rocksdb_options_get_level0_slowdown_writes_trigger(copy));
    CheckCondition(6 == rocksdb_options_get_level0_slowdown_writes_trigger(o));

    rocksdb_options_set_level0_stop_writes_trigger(copy, 17);
    CheckCondition(17 == rocksdb_options_get_level0_stop_writes_trigger(copy));
    CheckCondition(8 == rocksdb_options_get_level0_stop_writes_trigger(o));

    rocksdb_options_set_target_file_size_base(copy, 128);
    CheckCondition(128 == rocksdb_options_get_target_file_size_base(copy));
    CheckCondition(256 == rocksdb_options_get_target_file_size_base(o));

    rocksdb_options_set_target_file_size_multiplier(copy, 13);
    CheckCondition(13 == rocksdb_options_get_target_file_size_multiplier(copy));
    CheckCondition(3 == rocksdb_options_get_target_file_size_multiplier(o));

    rocksdb_options_set_max_bytes_for_level_base(copy, 900);
    CheckCondition(900 == rocksdb_options_get_max_bytes_for_level_base(copy));
    CheckCondition(1024 == rocksdb_options_get_max_bytes_for_level_base(o));

    rocksdb_options_set_level_compaction_dynamic_level_bytes(copy, 0);
    CheckCondition(
        0 == rocksdb_options_get_level_compaction_dynamic_level_bytes(copy));
    CheckCondition(1 ==
                   rocksdb_options_get_level_compaction_dynamic_level_bytes(o));

    rocksdb_options_set_max_bytes_for_level_multiplier(copy, 8.0);
    CheckCondition(8.0 ==
                   rocksdb_options_get_max_bytes_for_level_multiplier(copy));
    CheckCondition(2.0 ==
                   rocksdb_options_get_max_bytes_for_level_multiplier(o));

    rocksdb_options_set_periodic_compaction_seconds(copy, 8000);
    CheckCondition(8000 ==
                   rocksdb_options_get_periodic_compaction_seconds(copy));
    CheckCondition(100000 ==
                   rocksdb_options_get_periodic_compaction_seconds(o));

    rocksdb_options_set_skip_stats_update_on_db_open(copy, 0);
    CheckCondition(0 == rocksdb_options_get_skip_stats_update_on_db_open(copy));
    CheckCondition(1 == rocksdb_options_get_skip_stats_update_on_db_open(o));

    rocksdb_options_set_skip_checking_sst_file_sizes_on_db_open(copy, 0);
    CheckCondition(
        0 == rocksdb_options_get_skip_checking_sst_file_sizes_on_db_open(copy));
    CheckCondition(
        1 == rocksdb_options_get_skip_checking_sst_file_sizes_on_db_open(o));

    rocksdb_options_set_max_write_buffer_number(copy, 2000);
    CheckCondition(2000 == rocksdb_options_get_max_write_buffer_number(copy));
    CheckCondition(97 == rocksdb_options_get_max_write_buffer_number(o));

    rocksdb_options_set_min_write_buffer_number_to_merge(copy, 146);
    CheckCondition(146 ==
                   rocksdb_options_get_min_write_buffer_number_to_merge(copy));
    CheckCondition(23 ==
                   rocksdb_options_get_min_write_buffer_number_to_merge(o));

    rocksdb_options_set_max_write_buffer_number_to_maintain(copy, 128);
    CheckCondition(
        128 == rocksdb_options_get_max_write_buffer_number_to_maintain(copy));
    CheckCondition(64 ==
                   rocksdb_options_get_max_write_buffer_number_to_maintain(o));

    rocksdb_options_set_max_write_buffer_size_to_maintain(copy, 9000);
    CheckCondition(9000 ==
                   rocksdb_options_get_max_write_buffer_size_to_maintain(copy));
    CheckCondition(50000 ==
                   rocksdb_options_get_max_write_buffer_size_to_maintain(o));

    rocksdb_options_set_enable_pipelined_write(copy, 0);
    CheckCondition(0 == rocksdb_options_get_enable_pipelined_write(copy));
    CheckCondition(1 == rocksdb_options_get_enable_pipelined_write(o));

    rocksdb_options_set_unordered_write(copy, 0);
    CheckCondition(0 == rocksdb_options_get_unordered_write(copy));
    CheckCondition(1 == rocksdb_options_get_unordered_write(o));

    rocksdb_options_set_max_subcompactions(copy, 90001);
    CheckCondition(90001 == rocksdb_options_get_max_subcompactions(copy));
    CheckCondition(123456 == rocksdb_options_get_max_subcompactions(o));

    rocksdb_options_set_max_background_jobs(copy, 12);
    CheckCondition(12 == rocksdb_options_get_max_background_jobs(copy));
    CheckCondition(2 == rocksdb_options_get_max_background_jobs(o));

    rocksdb_options_set_max_background_compactions(copy, 13);
    CheckCondition(13 == rocksdb_options_get_max_background_compactions(copy));
    CheckCondition(3 == rocksdb_options_get_max_background_compactions(o));

    rocksdb_options_set_max_background_flushes(copy, 15);
    CheckCondition(15 == rocksdb_options_get_max_background_flushes(copy));
    CheckCondition(5 == rocksdb_options_get_max_background_flushes(o));

    rocksdb_options_set_max_log_file_size(copy, 16);
    CheckCondition(16 == rocksdb_options_get_max_log_file_size(copy));
    CheckCondition(6 == rocksdb_options_get_max_log_file_size(o));

    rocksdb_options_set_log_file_time_to_roll(copy, 17);
    CheckCondition(17 == rocksdb_options_get_log_file_time_to_roll(copy));
    CheckCondition(7 == rocksdb_options_get_log_file_time_to_roll(o));

    rocksdb_options_set_keep_log_file_num(copy, 18);
    CheckCondition(18 == rocksdb_options_get_keep_log_file_num(copy));
    CheckCondition(8 == rocksdb_options_get_keep_log_file_num(o));

    rocksdb_options_set_recycle_log_file_num(copy, 19);
    CheckCondition(19 == rocksdb_options_get_recycle_log_file_num(copy));
    CheckCondition(9 == rocksdb_options_get_recycle_log_file_num(o));

    rocksdb_options_set_soft_pending_compaction_bytes_limit(copy, 110);
    CheckCondition(
        110 == rocksdb_options_get_soft_pending_compaction_bytes_limit(copy));
    CheckCondition(10 ==
                   rocksdb_options_get_soft_pending_compaction_bytes_limit(o));

    rocksdb_options_set_hard_pending_compaction_bytes_limit(copy, 111);
    CheckCondition(
        111 == rocksdb_options_get_hard_pending_compaction_bytes_limit(copy));
    CheckCondition(11 ==
                   rocksdb_options_get_hard_pending_compaction_bytes_limit(o));

    rocksdb_options_set_max_manifest_file_size(copy, 112);
    CheckCondition(112 == rocksdb_options_get_max_manifest_file_size(copy));
    CheckCondition(12 == rocksdb_options_get_max_manifest_file_size(o));

    rocksdb_options_set_table_cache_numshardbits(copy, 113);
    CheckCondition(113 == rocksdb_options_get_table_cache_numshardbits(copy));
    CheckCondition(13 == rocksdb_options_get_table_cache_numshardbits(o));

    rocksdb_options_set_arena_block_size(copy, 114);
    CheckCondition(114 == rocksdb_options_get_arena_block_size(copy));
    CheckCondition(14 == rocksdb_options_get_arena_block_size(o));

    rocksdb_options_set_use_fsync(copy, 0);
    CheckCondition(0 == rocksdb_options_get_use_fsync(copy));
    CheckCondition(1 == rocksdb_options_get_use_fsync(o));

    rocksdb_options_set_WAL_ttl_seconds(copy, 115);
    CheckCondition(115 == rocksdb_options_get_WAL_ttl_seconds(copy));
    CheckCondition(15 == rocksdb_options_get_WAL_ttl_seconds(o));

    rocksdb_options_set_WAL_size_limit_MB(copy, 116);
    CheckCondition(116 == rocksdb_options_get_WAL_size_limit_MB(copy));
    CheckCondition(16 == rocksdb_options_get_WAL_size_limit_MB(o));

    rocksdb_options_set_manifest_preallocation_size(copy, 117);
    CheckCondition(117 ==
                   rocksdb_options_get_manifest_preallocation_size(copy));
    CheckCondition(17 == rocksdb_options_get_manifest_preallocation_size(o));

    rocksdb_options_set_allow_mmap_reads(copy, 0);
    CheckCondition(0 == rocksdb_options_get_allow_mmap_reads(copy));
    CheckCondition(1 == rocksdb_options_get_allow_mmap_reads(o));

    rocksdb_options_set_allow_mmap_writes(copy, 0);
    CheckCondition(0 == rocksdb_options_get_allow_mmap_writes(copy));
    CheckCondition(1 == rocksdb_options_get_allow_mmap_writes(o));

    rocksdb_options_set_use_direct_reads(copy, 0);
    CheckCondition(0 == rocksdb_options_get_use_direct_reads(copy));
    CheckCondition(1 == rocksdb_options_get_use_direct_reads(o));

    rocksdb_options_set_use_direct_io_for_flush_and_compaction(copy, 0);
    CheckCondition(
        0 == rocksdb_options_get_use_direct_io_for_flush_and_compaction(copy));
    CheckCondition(
        1 == rocksdb_options_get_use_direct_io_for_flush_and_compaction(o));

    rocksdb_options_set_is_fd_close_on_exec(copy, 0);
    CheckCondition(0 == rocksdb_options_get_is_fd_close_on_exec(copy));
    CheckCondition(1 == rocksdb_options_get_is_fd_close_on_exec(o));

    rocksdb_options_set_stats_dump_period_sec(copy, 218);
    CheckCondition(218 == rocksdb_options_get_stats_dump_period_sec(copy));
    CheckCondition(18 == rocksdb_options_get_stats_dump_period_sec(o));

    rocksdb_options_set_stats_persist_period_sec(copy, 600);
    CheckCondition(600 == rocksdb_options_get_stats_persist_period_sec(copy));
    CheckCondition(5 == rocksdb_options_get_stats_persist_period_sec(o));

    rocksdb_options_set_advise_random_on_open(copy, 0);
    CheckCondition(0 == rocksdb_options_get_advise_random_on_open(copy));
    CheckCondition(1 == rocksdb_options_get_advise_random_on_open(o));

    rocksdb_options_set_access_hint_on_compaction_start(copy, 2);
    CheckCondition(2 ==
                   rocksdb_options_get_access_hint_on_compaction_start(copy));
    CheckCondition(3 == rocksdb_options_get_access_hint_on_compaction_start(o));

    rocksdb_options_set_use_adaptive_mutex(copy, 0);
    CheckCondition(0 == rocksdb_options_get_use_adaptive_mutex(copy));
    CheckCondition(1 == rocksdb_options_get_use_adaptive_mutex(o));

    rocksdb_options_set_bytes_per_sync(copy, 219);
    CheckCondition(219 == rocksdb_options_get_bytes_per_sync(copy));
    CheckCondition(19 == rocksdb_options_get_bytes_per_sync(o));

    rocksdb_options_set_wal_bytes_per_sync(copy, 120);
    CheckCondition(120 == rocksdb_options_get_wal_bytes_per_sync(copy));
    CheckCondition(20 == rocksdb_options_get_wal_bytes_per_sync(o));

    rocksdb_options_set_writable_file_max_buffer_size(copy, 121);
    CheckCondition(121 ==
                   rocksdb_options_get_writable_file_max_buffer_size(copy));
    CheckCondition(21 == rocksdb_options_get_writable_file_max_buffer_size(o));

    rocksdb_options_set_allow_concurrent_memtable_write(copy, 0);
    CheckCondition(0 ==
                   rocksdb_options_get_allow_concurrent_memtable_write(copy));
    CheckCondition(1 == rocksdb_options_get_allow_concurrent_memtable_write(o));

    rocksdb_options_set_enable_write_thread_adaptive_yield(copy, 0);
    CheckCondition(
        0 == rocksdb_options_get_enable_write_thread_adaptive_yield(copy));
    CheckCondition(1 ==
                   rocksdb_options_get_enable_write_thread_adaptive_yield(o));

    rocksdb_options_set_max_sequential_skip_in_iterations(copy, 122);
    CheckCondition(122 ==
                   rocksdb_options_get_max_sequential_skip_in_iterations(copy));
    CheckCondition(22 ==
                   rocksdb_options_get_max_sequential_skip_in_iterations(o));

    rocksdb_options_set_disable_auto_compactions(copy, 0);
    CheckCondition(0 == rocksdb_options_get_disable_auto_compactions(copy));
    CheckCondition(1 == rocksdb_options_get_disable_auto_compactions(o));

    rocksdb_options_set_optimize_filters_for_hits(copy, 0);
    CheckCondition(0 == rocksdb_options_get_optimize_filters_for_hits(copy));
    CheckCondition(1 == rocksdb_options_get_optimize_filters_for_hits(o));

    rocksdb_options_set_delete_obsolete_files_period_micros(copy, 123);
    CheckCondition(
        123 == rocksdb_options_get_delete_obsolete_files_period_micros(copy));
    CheckCondition(23 ==
                   rocksdb_options_get_delete_obsolete_files_period_micros(o));

    rocksdb_options_set_memtable_prefix_bloom_size_ratio(copy, 4.0);
    CheckCondition(4.0 ==
                   rocksdb_options_get_memtable_prefix_bloom_size_ratio(copy));
    CheckCondition(2.0 ==
                   rocksdb_options_get_memtable_prefix_bloom_size_ratio(o));

    rocksdb_options_set_max_compaction_bytes(copy, 124);
    CheckCondition(124 == rocksdb_options_get_max_compaction_bytes(copy));
    CheckCondition(24 == rocksdb_options_get_max_compaction_bytes(o));

    rocksdb_options_set_memtable_huge_page_size(copy, 125);
    CheckCondition(125 == rocksdb_options_get_memtable_huge_page_size(copy));
    CheckCondition(25 == rocksdb_options_get_memtable_huge_page_size(o));

    rocksdb_options_set_max_successive_merges(copy, 126);
    CheckCondition(126 == rocksdb_options_get_max_successive_merges(copy));
    CheckCondition(26 == rocksdb_options_get_max_successive_merges(o));

    rocksdb_options_set_bloom_locality(copy, 127);
    CheckCondition(127 == rocksdb_options_get_bloom_locality(copy));
    CheckCondition(27 == rocksdb_options_get_bloom_locality(o));

    rocksdb_options_set_inplace_update_support(copy, 0);
    CheckCondition(0 == rocksdb_options_get_inplace_update_support(copy));
    CheckCondition(1 == rocksdb_options_get_inplace_update_support(o));

    rocksdb_options_set_inplace_update_num_locks(copy, 128);
    CheckCondition(128 == rocksdb_options_get_inplace_update_num_locks(copy));
    CheckCondition(28 == rocksdb_options_get_inplace_update_num_locks(o));

    rocksdb_options_set_report_bg_io_stats(copy, 0);
    CheckCondition(0 == rocksdb_options_get_report_bg_io_stats(copy));
    CheckCondition(1 == rocksdb_options_get_report_bg_io_stats(o));

    rocksdb_options_set_wal_recovery_mode(copy, 1);
    CheckCondition(1 == rocksdb_options_get_wal_recovery_mode(copy));
    CheckCondition(2 == rocksdb_options_get_wal_recovery_mode(o));

    rocksdb_options_set_compression(copy, 4);
    CheckCondition(4 == rocksdb_options_get_compression(copy));
    CheckCondition(5 == rocksdb_options_get_compression(o));

    rocksdb_options_set_bottommost_compression(copy, 3);
    CheckCondition(3 == rocksdb_options_get_bottommost_compression(copy));
    CheckCondition(4 == rocksdb_options_get_bottommost_compression(o));

    rocksdb_options_set_compaction_style(copy, 1);
    CheckCondition(1 == rocksdb_options_get_compaction_style(copy));
    CheckCondition(2 == rocksdb_options_get_compaction_style(o));

    rocksdb_options_set_atomic_flush(copy, 0);
    CheckCondition(0 == rocksdb_options_get_atomic_flush(copy));
    CheckCondition(1 == rocksdb_options_get_atomic_flush(o));

    rocksdb_options_set_experimental_mempurge_threshold(copy, 229.0);
    CheckCondition(229.0 ==
                   rocksdb_options_get_experimental_mempurge_threshold(copy));
    CheckCondition(29.0 ==
                   rocksdb_options_get_experimental_mempurge_threshold(o));

    rocksdb_options_destroy(copy);
    rocksdb_options_destroy(o);
  }

  StartPhase("read_options");
  {
    rocksdb_readoptions_t* ro;
    ro = rocksdb_readoptions_create();

    rocksdb_readoptions_set_verify_checksums(ro, 1);
    CheckCondition(1 == rocksdb_readoptions_get_verify_checksums(ro));

    rocksdb_readoptions_set_fill_cache(ro, 1);
    CheckCondition(1 == rocksdb_readoptions_get_fill_cache(ro));

    rocksdb_readoptions_set_read_tier(ro, 2);
    CheckCondition(2 == rocksdb_readoptions_get_read_tier(ro));

    rocksdb_readoptions_set_tailing(ro, 1);
    CheckCondition(1 == rocksdb_readoptions_get_tailing(ro));

    rocksdb_readoptions_set_readahead_size(ro, 100);
    CheckCondition(100 == rocksdb_readoptions_get_readahead_size(ro));

    rocksdb_readoptions_set_prefix_same_as_start(ro, 1);
    CheckCondition(1 == rocksdb_readoptions_get_prefix_same_as_start(ro));

    rocksdb_readoptions_set_pin_data(ro, 1);
    CheckCondition(1 == rocksdb_readoptions_get_pin_data(ro));

    rocksdb_readoptions_set_total_order_seek(ro, 1);
    CheckCondition(1 == rocksdb_readoptions_get_total_order_seek(ro));

    rocksdb_readoptions_set_max_skippable_internal_keys(ro, 200);
    CheckCondition(200 ==
                   rocksdb_readoptions_get_max_skippable_internal_keys(ro));

    rocksdb_readoptions_set_background_purge_on_iterator_cleanup(ro, 1);
    CheckCondition(
        1 == rocksdb_readoptions_get_background_purge_on_iterator_cleanup(ro));

    rocksdb_readoptions_set_ignore_range_deletions(ro, 1);
    CheckCondition(1 == rocksdb_readoptions_get_ignore_range_deletions(ro));

    rocksdb_readoptions_set_deadline(ro, 300);
    CheckCondition(300 == rocksdb_readoptions_get_deadline(ro));

    rocksdb_readoptions_set_io_timeout(ro, 400);
    CheckCondition(400 == rocksdb_readoptions_get_io_timeout(ro));

    rocksdb_readoptions_set_async_io(ro, 1);
    CheckCondition(1 == rocksdb_readoptions_get_async_io(ro));

    rocksdb_readoptions_destroy(ro);
  }

  StartPhase("write_options");
  {
    rocksdb_writeoptions_t* wo;
    wo = rocksdb_writeoptions_create();

    rocksdb_writeoptions_set_sync(wo, 1);
    CheckCondition(1 == rocksdb_writeoptions_get_sync(wo));

    rocksdb_writeoptions_disable_WAL(wo, 1);
    CheckCondition(1 == rocksdb_writeoptions_get_disable_WAL(wo));

    rocksdb_writeoptions_set_ignore_missing_column_families(wo, 1);
    CheckCondition(1 ==
                   rocksdb_writeoptions_get_ignore_missing_column_families(wo));

    rocksdb_writeoptions_set_no_slowdown(wo, 1);
    CheckCondition(1 == rocksdb_writeoptions_get_no_slowdown(wo));

    rocksdb_writeoptions_set_low_pri(wo, 1);
    CheckCondition(1 == rocksdb_writeoptions_get_low_pri(wo));

    rocksdb_writeoptions_set_memtable_insert_hint_per_batch(wo, 1);
    CheckCondition(1 ==
                   rocksdb_writeoptions_get_memtable_insert_hint_per_batch(wo));

    rocksdb_writeoptions_destroy(wo);
  }

  StartPhase("compact_options");
  {
    rocksdb_compactoptions_t* co;
    co = rocksdb_compactoptions_create();

    rocksdb_compactoptions_set_exclusive_manual_compaction(co, 1);
    CheckCondition(1 ==
                   rocksdb_compactoptions_get_exclusive_manual_compaction(co));

    rocksdb_compactoptions_set_bottommost_level_compaction(co, 1);
    CheckCondition(1 ==
                   rocksdb_compactoptions_get_bottommost_level_compaction(co));

    rocksdb_compactoptions_set_change_level(co, 1);
    CheckCondition(1 == rocksdb_compactoptions_get_change_level(co));

    rocksdb_compactoptions_set_target_level(co, 1);
    CheckCondition(1 == rocksdb_compactoptions_get_target_level(co));

    rocksdb_compactoptions_destroy(co);
  }

  StartPhase("flush_options");
  {
    rocksdb_flushoptions_t* fo;
    fo = rocksdb_flushoptions_create();

    rocksdb_flushoptions_set_wait(fo, 1);
    CheckCondition(1 == rocksdb_flushoptions_get_wait(fo));

    rocksdb_flushoptions_destroy(fo);
  }

  StartPhase("cache_options");
  {
    rocksdb_cache_t* co;
    co = rocksdb_cache_create_lru(100);
    CheckCondition(100 == rocksdb_cache_get_capacity(co));

    rocksdb_cache_set_capacity(co, 200);
    CheckCondition(200 == rocksdb_cache_get_capacity(co));

    rocksdb_cache_destroy(co);
  }

  StartPhase("jemalloc_nodump_allocator");
  {
    rocksdb_memory_allocator_t* allocator;
    allocator = rocksdb_jemalloc_nodump_allocator_create(&err);
    if (err != NULL) {
      // not supported on all platforms, allow unsupported error
      const char* ni = "Not implemented: ";
      size_t ni_len = strlen(ni);
      size_t err_len = strlen(err);

      CheckCondition(err_len >= ni_len);
      CheckCondition(memcmp(ni, err, ni_len) == 0);
      Free(&err);
    } else {
      rocksdb_cache_t* co;
      rocksdb_lru_cache_options_t* copts;

      copts = rocksdb_lru_cache_options_create();

      rocksdb_lru_cache_options_set_capacity(copts, 100);
      rocksdb_lru_cache_options_set_memory_allocator(copts, allocator);

      co = rocksdb_cache_create_lru_opts(copts);
      CheckCondition(100 == rocksdb_cache_get_capacity(co));

      rocksdb_cache_destroy(co);
      rocksdb_lru_cache_options_destroy(copts);
    }
    rocksdb_memory_allocator_destroy(allocator);
  }

  StartPhase("env");
  {
    rocksdb_env_t* e;
    e = rocksdb_create_default_env();

    rocksdb_env_set_background_threads(e, 10);
    CheckCondition(10 == rocksdb_env_get_background_threads(e));

    rocksdb_env_set_high_priority_background_threads(e, 20);
    CheckCondition(20 == rocksdb_env_get_high_priority_background_threads(e));

    rocksdb_env_set_low_priority_background_threads(e, 30);
    CheckCondition(30 == rocksdb_env_get_low_priority_background_threads(e));

    rocksdb_env_set_bottom_priority_background_threads(e, 40);
    CheckCondition(40 == rocksdb_env_get_bottom_priority_background_threads(e));

    rocksdb_env_destroy(e);
  }

  StartPhase("universal_compaction_options");
  {
    rocksdb_universal_compaction_options_t* uco;
    uco = rocksdb_universal_compaction_options_create();

    rocksdb_universal_compaction_options_set_size_ratio(uco, 5);
    CheckCondition(5 ==
                   rocksdb_universal_compaction_options_get_size_ratio(uco));

    rocksdb_universal_compaction_options_set_min_merge_width(uco, 15);
    CheckCondition(
        15 == rocksdb_universal_compaction_options_get_min_merge_width(uco));

    rocksdb_universal_compaction_options_set_max_merge_width(uco, 25);
    CheckCondition(
        25 == rocksdb_universal_compaction_options_get_max_merge_width(uco));

    rocksdb_universal_compaction_options_set_max_size_amplification_percent(uco,
                                                                            35);
    CheckCondition(
        35 ==
        rocksdb_universal_compaction_options_get_max_size_amplification_percent(
            uco));

    rocksdb_universal_compaction_options_set_compression_size_percent(uco, 45);
    CheckCondition(
        45 ==
        rocksdb_universal_compaction_options_get_compression_size_percent(uco));

    rocksdb_universal_compaction_options_set_stop_style(uco, 1);
    CheckCondition(1 ==
                   rocksdb_universal_compaction_options_get_stop_style(uco));

    rocksdb_universal_compaction_options_destroy(uco);
  }

  StartPhase("fifo_compaction_options");
  {
    rocksdb_fifo_compaction_options_t* fco;
    fco = rocksdb_fifo_compaction_options_create();

    rocksdb_fifo_compaction_options_set_max_table_files_size(fco, 100000);
    CheckCondition(
        100000 ==
        rocksdb_fifo_compaction_options_get_max_table_files_size(fco));

    rocksdb_fifo_compaction_options_destroy(fco);
  }

  StartPhase("backup_engine_option");
  {
    rocksdb_backup_engine_options_t* bdo;
    bdo = rocksdb_backup_engine_options_create("path");

    rocksdb_backup_engine_options_set_share_table_files(bdo, 1);
    CheckCondition(1 ==
                   rocksdb_backup_engine_options_get_share_table_files(bdo));

    rocksdb_backup_engine_options_set_sync(bdo, 1);
    CheckCondition(1 == rocksdb_backup_engine_options_get_sync(bdo));

    rocksdb_backup_engine_options_set_destroy_old_data(bdo, 1);
    CheckCondition(1 ==
                   rocksdb_backup_engine_options_get_destroy_old_data(bdo));

    rocksdb_backup_engine_options_set_backup_log_files(bdo, 1);
    CheckCondition(1 ==
                   rocksdb_backup_engine_options_get_backup_log_files(bdo));

    rocksdb_backup_engine_options_set_backup_rate_limit(bdo, 123);
    CheckCondition(123 ==
                   rocksdb_backup_engine_options_get_backup_rate_limit(bdo));

    rocksdb_backup_engine_options_set_restore_rate_limit(bdo, 37);
    CheckCondition(37 ==
                   rocksdb_backup_engine_options_get_restore_rate_limit(bdo));

    rocksdb_backup_engine_options_set_max_background_operations(bdo, 20);
    CheckCondition(
        20 == rocksdb_backup_engine_options_get_max_background_operations(bdo));

    rocksdb_backup_engine_options_set_callback_trigger_interval_size(bdo, 9000);
    CheckCondition(
        9000 ==
        rocksdb_backup_engine_options_get_callback_trigger_interval_size(bdo));

    rocksdb_backup_engine_options_set_max_valid_backups_to_open(bdo, 40);
    CheckCondition(
        40 == rocksdb_backup_engine_options_get_max_valid_backups_to_open(bdo));

    rocksdb_backup_engine_options_set_share_files_with_checksum_naming(bdo, 2);
    CheckCondition(
        2 == rocksdb_backup_engine_options_get_share_files_with_checksum_naming(
                 bdo));

    rocksdb_backup_engine_options_destroy(bdo);
  }

  StartPhase("compression_options");
  {
    rocksdb_options_t* co;
    co = rocksdb_options_create();

    rocksdb_options_set_compression_options_zstd_max_train_bytes(co, 100);
    CheckCondition(
        100 ==
        rocksdb_options_get_compression_options_zstd_max_train_bytes(co));

    rocksdb_options_set_compression_options_parallel_threads(co, 2);
    CheckCondition(
        2 == rocksdb_options_get_compression_options_parallel_threads(co));

    rocksdb_options_set_compression_options_max_dict_buffer_bytes(co, 200);
    CheckCondition(
        200 ==
        rocksdb_options_get_compression_options_max_dict_buffer_bytes(co));

    rocksdb_options_set_compression_options_use_zstd_dict_trainer(co, 0);
    CheckCondition(
        0 == rocksdb_options_get_compression_options_use_zstd_dict_trainer(co));
    rocksdb_options_destroy(co);
  }

  StartPhase("iterate_upper_bound");
  {
    // Create new empty database
    rocksdb_close(db);
    rocksdb_destroy_db(options, dbname, &err);
    CheckNoError(err);

    rocksdb_options_set_prefix_extractor(options, NULL);
    db = rocksdb_open(options, dbname, &err);
    CheckNoError(err);

    rocksdb_put(db, woptions, "a", 1, "0", 1, &err);
    CheckNoError(err);
    rocksdb_put(db, woptions, "foo", 3, "bar", 3, &err);
    CheckNoError(err);
    rocksdb_put(db, woptions, "foo1", 4, "bar1", 4, &err);
    CheckNoError(err);
    rocksdb_put(db, woptions, "g1", 2, "0", 1, &err);
    CheckNoError(err);

    // testing basic case with no iterate_upper_bound and no prefix_extractor
    {
      rocksdb_readoptions_set_iterate_upper_bound(roptions, NULL, 0);
      rocksdb_iterator_t* iter = rocksdb_create_iterator(db, roptions);

      rocksdb_iter_seek(iter, "foo", 3);
      CheckCondition(rocksdb_iter_valid(iter));
      CheckIter(iter, "foo", "bar");

      rocksdb_iter_next(iter);
      CheckCondition(rocksdb_iter_valid(iter));
      CheckIter(iter, "foo1", "bar1");

      rocksdb_iter_next(iter);
      CheckCondition(rocksdb_iter_valid(iter));
      CheckIter(iter, "g1", "0");

      rocksdb_iter_destroy(iter);
    }

    // testing iterate_upper_bound and forward iterator
    // to make sure it stops at bound
    {
      // iterate_upper_bound points beyond the last expected entry
      rocksdb_readoptions_set_iterate_upper_bound(roptions, "foo2", 4);

      rocksdb_iterator_t* iter = rocksdb_create_iterator(db, roptions);

      rocksdb_iter_seek(iter, "foo", 3);
      CheckCondition(rocksdb_iter_valid(iter));
      CheckIter(iter, "foo", "bar");

      rocksdb_iter_next(iter);
      CheckCondition(rocksdb_iter_valid(iter));
      CheckIter(iter, "foo1", "bar1");

      rocksdb_iter_next(iter);
      // should stop here...
      CheckCondition(!rocksdb_iter_valid(iter));

      rocksdb_iter_destroy(iter);
      rocksdb_readoptions_set_iterate_upper_bound(roptions, NULL, 0);
    }
  }

  StartPhase("transactions");
  {
    rocksdb_close(db);
    rocksdb_destroy_db(options, dbname, &err);
    CheckNoError(err);

    // open a TransactionDB
    txn_db_options = rocksdb_transactiondb_options_create();
    txn_options = rocksdb_transaction_options_create();
    rocksdb_options_set_create_if_missing(options, 1);
    txn_db = rocksdb_transactiondb_open(options, txn_db_options, dbname, &err);
    CheckNoError(err);

    // put outside a transaction
    rocksdb_transactiondb_put(txn_db, woptions, "foo", 3, "hello", 5, &err);
    CheckNoError(err);
    CheckTxnDBGet(txn_db, roptions, "foo", "hello");
    CheckTxnDBPinGet(txn_db, roptions, "foo", "hello");

    // delete from outside transaction
    rocksdb_transactiondb_delete(txn_db, woptions, "foo", 3, &err);
    CheckNoError(err);
    CheckTxnDBGet(txn_db, roptions, "foo", NULL);
    CheckTxnDBPinGet(txn_db, roptions, "foo", NULL);

    // write batch into TransactionDB
    rocksdb_writebatch_t* wb = rocksdb_writebatch_create();
    rocksdb_writebatch_put(wb, "foo", 3, "a", 1);
    rocksdb_writebatch_clear(wb);
    rocksdb_writebatch_put(wb, "bar", 3, "b", 1);
    rocksdb_writebatch_put(wb, "box", 3, "c", 1);
    rocksdb_writebatch_delete(wb, "bar", 3);
    rocksdb_transactiondb_write(txn_db, woptions, wb, &err);
    rocksdb_writebatch_destroy(wb);
    CheckTxnDBGet(txn_db, roptions, "box", "c");
    CheckTxnDBPinGet(txn_db, roptions, "box", "c");
    CheckNoError(err);

    // multi get
    {
      const char* keys[3] = {"box", "foo", "notfound"};
      const size_t keys_sizes[3] = {3, 3, 8};
      char* vals[3];
      size_t vals_sizes[3];
      char* errs[3];
      const char* expected[3] = {"c", NULL, NULL};
      rocksdb_transactiondb_multi_get(txn_db, roptions, 3, keys, keys_sizes,
                                      vals, vals_sizes, errs);
      CheckMultiGetValues(3, vals, vals_sizes, errs, expected);
    }

    // begin a transaction
    txn = rocksdb_transaction_begin(txn_db, woptions, txn_options, NULL);
    // put
    rocksdb_transaction_put(txn, "foo", 3, "hello", 5, &err);
    CheckNoError(err);
    CheckTxnGet(txn, roptions, "foo", "hello");
    CheckTxnPinGet(txn, roptions, "foo", "hello");
    {
      const char* keys[3] = {"box", "foo", "notfound"};
      const size_t keys_sizes[3] = {3, 3, 8};
      char* vals[3];
      size_t vals_sizes[3];
      char* errs[3];
      const char* expected[3] = {"c", "hello", NULL};
      rocksdb_transaction_multi_get(txn, roptions, 3, keys, keys_sizes, vals,
                                    vals_sizes, errs);
      CheckMultiGetValues(3, vals, vals_sizes, errs, expected);
    }
    // delete
    rocksdb_transaction_delete(txn, "foo", 3, &err);
    CheckNoError(err);
    CheckTxnGet(txn, roptions, "foo", NULL);
    CheckTxnPinGet(txn, roptions, "foo", NULL);

    rocksdb_transaction_put(txn, "foo", 3, "hello", 5, &err);
    CheckNoError(err);

    // read from outside transaction, before commit
    CheckTxnDBGet(txn_db, roptions, "foo", NULL);
    CheckTxnDBPinGet(txn_db, roptions, "foo", NULL);
    {
      const char* keys[3] = {"box", "foo", "notfound"};
      const size_t keys_sizes[3] = {3, 3, 8};
      char* vals[3];
      size_t vals_sizes[3];
      char* errs[3];
      const char* expected[3] = {"c", NULL, NULL};
      rocksdb_transactiondb_multi_get(txn_db, roptions, 3, keys, keys_sizes,
                                      vals, vals_sizes, errs);
      CheckMultiGetValues(3, vals, vals_sizes, errs, expected);
    }

    // commit
    rocksdb_transaction_commit(txn, &err);
    CheckNoError(err);

    // read from outside transaction, after commit
    CheckTxnDBGet(txn_db, roptions, "foo", "hello");
    CheckTxnDBPinGet(txn_db, roptions, "foo", "hello");
    {
      const char* keys[3] = {"box", "foo", "notfound"};
      const size_t keys_sizes[3] = {3, 3, 8};
      char* vals[3];
      size_t vals_sizes[3];
      char* errs[3];
      const char* expected[3] = {"c", "hello", NULL};
      rocksdb_transactiondb_multi_get(txn_db, roptions, 3, keys, keys_sizes,
                                      vals, vals_sizes, errs);
      CheckMultiGetValues(3, vals, vals_sizes, errs, expected);
    }

    // reuse old transaction
    txn = rocksdb_transaction_begin(txn_db, woptions, txn_options, txn);

    // snapshot
    const rocksdb_snapshot_t* snapshot;
    snapshot = rocksdb_transactiondb_create_snapshot(txn_db);
    rocksdb_readoptions_set_snapshot(roptions, snapshot);

    rocksdb_transactiondb_put(txn_db, woptions, "foo", 3, "hey", 3, &err);
    CheckNoError(err);

    CheckTxnDBGet(txn_db, roptions, "foo", "hello");
    CheckTxnDBPinGet(txn_db, roptions, "foo", "hello");
    rocksdb_readoptions_set_snapshot(roptions, NULL);
    rocksdb_transactiondb_release_snapshot(txn_db, snapshot);
    CheckTxnDBGet(txn_db, roptions, "foo", "hey");
    CheckTxnDBPinGet(txn_db, roptions, "foo", "hey");

    // iterate
    rocksdb_transaction_put(txn, "bar", 3, "hi", 2, &err);
    rocksdb_iterator_t* iter =
        rocksdb_transaction_create_iterator(txn, roptions);
    CheckCondition(!rocksdb_iter_valid(iter));
    rocksdb_iter_seek_to_first(iter);
    CheckCondition(rocksdb_iter_valid(iter));
    CheckIter(iter, "bar", "hi");
    rocksdb_iter_get_error(iter, &err);
    CheckNoError(err);
    rocksdb_iter_destroy(iter);

    // rollback
    rocksdb_transaction_rollback(txn, &err);
    CheckNoError(err);
    CheckTxnDBGet(txn_db, roptions, "bar", NULL);
    CheckTxnDBPinGet(txn_db, roptions, "bar", NULL);

    // save point
    rocksdb_transaction_put(txn, "foo1", 4, "hi1", 3, &err);
    rocksdb_transaction_set_savepoint(txn);
    CheckTxnGet(txn, roptions, "foo1", "hi1");
    CheckTxnPinGet(txn, roptions, "foo1", "hi1");
    rocksdb_transaction_put(txn, "foo2", 4, "hi2", 3, &err);
    CheckTxnGet(txn, roptions, "foo2", "hi2");
    CheckTxnPinGet(txn, roptions, "foo2", "hi2");

    // rollback to savepoint
    rocksdb_transaction_rollback_to_savepoint(txn, &err);
    CheckNoError(err);
    CheckTxnGet(txn, roptions, "foo2", NULL);
    CheckTxnGet(txn, roptions, "foo1", "hi1");
    CheckTxnPinGet(txn, roptions, "foo2", NULL);
    CheckTxnPinGet(txn, roptions, "foo1", "hi1");
    CheckTxnDBGet(txn_db, roptions, "foo1", NULL);
    CheckTxnDBGet(txn_db, roptions, "foo2", NULL);
    CheckTxnDBPinGet(txn_db, roptions, "foo1", NULL);
    CheckTxnDBPinGet(txn_db, roptions, "foo2", NULL);
    rocksdb_transaction_commit(txn, &err);
    CheckNoError(err);
    CheckTxnDBGet(txn_db, roptions, "foo1", "hi1");
    CheckTxnDBGet(txn_db, roptions, "foo2", NULL);
    CheckTxnDBPinGet(txn_db, roptions, "foo1", "hi1");
    CheckTxnDBPinGet(txn_db, roptions, "foo2", NULL);

    // Column families.
    rocksdb_column_family_handle_t* cfh;
    cfh = rocksdb_transactiondb_create_column_family(txn_db, options,
                                                     "txn_db_cf", &err);
    CheckNoError(err);

    rocksdb_transactiondb_put_cf(txn_db, woptions, cfh, "cf_foo", 6, "cf_hello",
                                 8, &err);
    CheckNoError(err);
    CheckTxnDBGetCF(txn_db, roptions, cfh, "cf_foo", "cf_hello");
    CheckTxnDBPinGetCF(txn_db, roptions, cfh, "cf_foo", "cf_hello");
    {
      const rocksdb_column_family_handle_t* get_handles[2] = {cfh, cfh};
      const char* keys[2] = {"cf_foo", "notfound"};
      const size_t keys_sizes[2] = {6, 8};
      char* vals[2];
      size_t vals_sizes[2];
      char* errs[2];
      const char* expected[2] = {"cf_hello", NULL};
      rocksdb_transactiondb_multi_get_cf(txn_db, roptions, get_handles, 2, keys,
                                         keys_sizes, vals, vals_sizes, errs);
      CheckMultiGetValues(2, vals, vals_sizes, errs, expected);
    }

    rocksdb_transactiondb_delete_cf(txn_db, woptions, cfh, "cf_foo", 6, &err);
    CheckNoError(err);
    CheckTxnDBGetCF(txn_db, roptions, cfh, "cf_foo", NULL);
    CheckTxnDBPinGetCF(txn_db, roptions, cfh, "cf_foo", NULL);

    // memory usage
    rocksdb_t* base_db = rocksdb_transactiondb_get_base_db(txn_db);
    rocksdb_memory_consumers_t* consumers = rocksdb_memory_consumers_create();
    rocksdb_memory_consumers_add_db(consumers, base_db);
    rocksdb_memory_usage_t* usage =
        rocksdb_approximate_memory_usage_create(consumers, &err);
    CheckNoError(err);
    rocksdb_approximate_memory_usage_destroy(usage);
    rocksdb_memory_consumers_destroy(consumers);
    rocksdb_transactiondb_close_base_db(base_db);

    // flush
    rocksdb_flushoptions_t* flush_options = rocksdb_flushoptions_create();
    rocksdb_flushoptions_set_wait(flush_options, 1);
    rocksdb_transactiondb_flush_wal(txn_db, 1, &err);
    CheckNoError(err);
    rocksdb_transactiondb_flush_cf(txn_db, flush_options, cfh, &err);
    CheckNoError(err);
    rocksdb_transactiondb_flush(txn_db, flush_options, &err);
    CheckNoError(err);
    rocksdb_flushoptions_destroy(flush_options);

    // close and destroy
    rocksdb_column_family_handle_destroy(cfh);
    rocksdb_transaction_destroy(txn);
    rocksdb_transactiondb_close(txn_db);
    rocksdb_destroy_db(options, dbname, &err);
    CheckNoError(err);
    rocksdb_transaction_options_destroy(txn_options);
    rocksdb_transactiondb_options_destroy(txn_db_options);
  }

  StartPhase("two-phase commit");
  {
    // open a TransactionDB
    txn_db_options = rocksdb_transactiondb_options_create();
    txn_options = rocksdb_transaction_options_create();
    rocksdb_options_set_create_if_missing(options, 1);
    txn_db = rocksdb_transactiondb_open(options, txn_db_options, dbname, &err);
    CheckNoError(err);

    rocksdb_transaction_options_set_skip_prepare(txn_options, 0);
    txn = rocksdb_transaction_begin(txn_db, woptions, txn_options, NULL);
    rocksdb_transaction_commit(txn, &err);
    CheckCondition(err != NULL);
    Free(&err);
    err = NULL;
    rocksdb_transaction_prepare(txn, &err);
    CheckCondition(err != NULL);
    Free(&err);
    err = NULL;
    rocksdb_transaction_set_name(txn, "txn1", 4, &err);
    CheckNoError(err);
    rocksdb_transaction_prepare(txn, &err);
    CheckNoError(err);
    rocksdb_transaction_commit(txn, &err);
    CheckNoError(err);
    rocksdb_transaction_destroy(txn);

    // prepare 2 transactions and close db.
    rocksdb_transaction_t* txn1 =
        rocksdb_transaction_begin(txn_db, woptions, txn_options, NULL);
    rocksdb_transaction_put(txn1, "bar1", 4, "1", 1, &err);
    CheckNoError(err);
    rocksdb_transaction_set_name(txn1, "txn1", 4, &err);
    CheckNoError(err);
    rocksdb_transaction_prepare(txn1, &err);
    CheckNoError(err);
    rocksdb_transaction_t* txn2 =
        rocksdb_transaction_begin(txn_db, woptions, txn_options, NULL);
    rocksdb_transaction_put(txn2, "bar2", 4, "2", 1, &err);
    CheckNoError(err);
    rocksdb_transaction_set_name(txn2, "txn2", 4, &err);
    CheckNoError(err);
    rocksdb_transaction_prepare(txn2, &err);
    CheckNoError(err);
    rocksdb_transaction_destroy(txn1);
    rocksdb_transaction_destroy(txn2);
    rocksdb_transactiondb_close(txn_db);
    rocksdb_transaction_options_destroy(txn_options);
    rocksdb_transactiondb_options_destroy(txn_db_options);

    // reopen db and get all prepared.
    txn_db_options = rocksdb_transactiondb_options_create();
    txn_options = rocksdb_transaction_options_create();
    rocksdb_options_set_error_if_exists(options, 0);
    txn_db = rocksdb_transactiondb_open(options, txn_db_options, dbname, &err);
    CheckNoError(err);
    CheckTxnDBPinGet(txn_db, roptions, "bar1", NULL);
    CheckTxnDBPinGet(txn_db, roptions, "bar2", NULL);
    size_t cnt;
    rocksdb_transaction_t** txns =
        rocksdb_transactiondb_get_prepared_transactions(txn_db, &cnt);
    CheckCondition(cnt == 2);
    size_t i;
    for (i = 0; i < cnt; i++) {
      txn = txns[i];
      size_t name_len = 0;
      char* name = rocksdb_transaction_get_name(txn, &name_len);
      CheckCondition(name_len == 4);
      if (strncmp(name, "txn1", name_len) == 0) {
        rocksdb_transaction_commit(txn, &err);
      } else if (strncmp(name, "txn2", name_len) == 0) {
        rocksdb_transaction_rollback(txn, &err);
      }
      rocksdb_free(name);
      CheckNoError(err);
      rocksdb_transaction_destroy(txn);
    }
    rocksdb_free(txns);
    CheckTxnDBGet(txn_db, roptions, "bar1", "1");
    CheckTxnDBGet(txn_db, roptions, "bar2", NULL);
    rocksdb_transactiondb_put(txn_db, woptions, "bar2", 4, "2", 1, &err);
    CheckNoError(err);

    // close and destroy
    rocksdb_transactiondb_close(txn_db);
    rocksdb_destroy_db(options, dbname, &err);
    CheckNoError(err);
    rocksdb_transaction_options_destroy(txn_options);
    rocksdb_transactiondb_options_destroy(txn_db_options);
  }

  StartPhase("transactions_multi_get_for_update");
  {
    // open a TransactionDB
    txn_db_options = rocksdb_transactiondb_options_create();
    rocksdb_transactiondb_options_set_transaction_lock_timeout(txn_db_options,
                                                               0);
    txn_options = rocksdb_transaction_options_create();
    rocksdb_options_set_create_if_missing(options, 1);
    txn_db = rocksdb_transactiondb_open(options, txn_db_options, dbname, &err);
    CheckNoError(err);

    rocksdb_transactiondb_put(txn_db, woptions, "foo", 3, "hey", 3, &err);
    CheckNoError(err);
    rocksdb_transactiondb_put(txn_db, woptions, "bar", 3, "hello", 5, &err);
    CheckNoError(err);

    // begin transactions
    txn = rocksdb_transaction_begin(txn_db, woptions, txn_options, NULL);
    rocksdb_transaction_t* txn2 =
        rocksdb_transaction_begin(txn_db, woptions, txn_options, NULL);

    // multi get
    {
      const char* keys[2] = {"foo", "bar"};
      const size_t keys_sizes[2] = {3, 3};
      char* vals[2];
      size_t vals_sizes[2];
      char* errs[2];
      const char* expected[2] = {"hey", "hello"};
      rocksdb_transaction_multi_get_for_update(
          txn, roptions, 2, keys, keys_sizes, vals, vals_sizes, errs);
      CheckMultiGetValues(2, vals, vals_sizes, errs, expected);
    }

    char* conflict_err = NULL;
    size_t val_len;
    rocksdb_transaction_get_for_update(txn2, roptions, "foo", 3, &val_len, true,
                                       &conflict_err);
    // get-for-update conflict
    CheckCondition(conflict_err != NULL);
    Free(&conflict_err);

    // commit
    rocksdb_transaction_commit(txn, &err);
    CheckNoError(err);

    // should work after first tx is commited
    CheckTxnGetForUpdate(txn2, roptions, "foo", "hey");

    // commit the second one
    rocksdb_transaction_commit(txn2, &err);
    CheckNoError(err);

    // destroy txns
    rocksdb_transaction_destroy(txn);
    rocksdb_transaction_destroy(txn2);

    // same for column families

    rocksdb_column_family_handle_t* cfh;
    cfh = rocksdb_transactiondb_create_column_family(txn_db, options,
                                                     "txn_db_cf", &err);
    CheckNoError(err);

    rocksdb_transactiondb_put_cf(txn_db, woptions, cfh, "cf_foo", 6, "cf_hello",
                                 8, &err);
    CheckNoError(err);
    rocksdb_transactiondb_put_cf(txn_db, woptions, cfh, "cf_bar", 6, "cf_hey",
                                 6, &err);
    CheckNoError(err);

    txn = rocksdb_transaction_begin(txn_db, woptions, txn_options, NULL);
    txn2 = rocksdb_transaction_begin(txn_db, woptions, txn_options, NULL);

    {
      const rocksdb_column_family_handle_t* get_handles[2] = {cfh, cfh};
      const char* keys[2] = {"cf_foo", "cf_bar"};
      const size_t keys_sizes[2] = {6, 6};
      char* vals[2];
      size_t vals_sizes[2];
      char* errs[2];
      const char* expected[2] = {"cf_hello", "cf_hey"};
      rocksdb_transaction_multi_get_for_update_cf(txn, roptions, get_handles, 2,
                                                  keys, keys_sizes, vals,
                                                  vals_sizes, errs);
      CheckMultiGetValues(2, vals, vals_sizes, errs, expected);
    }

    char* conflict_err_cf = NULL;
    size_t val_len_cf;
    rocksdb_transaction_get_for_update_cf(txn2, roptions, cfh, "cf_foo", 6,
                                          &val_len_cf, true, &conflict_err_cf);
    CheckCondition(conflict_err_cf != NULL);
    Free(&conflict_err_cf);

    rocksdb_transaction_commit(txn, &err);
    CheckNoError(err);

    CheckTxnGetForUpdateCF(txn2, roptions, cfh, "cf_foo", "cf_hello");

    rocksdb_transaction_commit(txn2, &err);
    CheckNoError(err);

    // close and destroy
    rocksdb_column_family_handle_destroy(cfh);
    rocksdb_transaction_destroy(txn);
    rocksdb_transaction_destroy(txn2);
    rocksdb_transactiondb_close(txn_db);
    rocksdb_destroy_db(options, dbname, &err);
    CheckNoError(err);
    rocksdb_transaction_options_destroy(txn_options);
    rocksdb_transactiondb_options_destroy(txn_db_options);
  }

  StartPhase("optimistic_transactions");
  {
    rocksdb_options_t* db_options = rocksdb_options_create();
    rocksdb_options_set_create_if_missing(db_options, 1);
    rocksdb_options_set_allow_concurrent_memtable_write(db_options, 1);
    otxn_db = rocksdb_optimistictransactiondb_open(db_options, dbname, &err);
    otxn_options = rocksdb_optimistictransaction_options_create();
    rocksdb_transaction_t* txn1 = rocksdb_optimistictransaction_begin(
        otxn_db, woptions, otxn_options, NULL);
    rocksdb_transaction_t* txn2 = rocksdb_optimistictransaction_begin(
        otxn_db, woptions, otxn_options, NULL);
    rocksdb_transaction_put(txn1, "key", 3, "value", 5, &err);
    CheckNoError(err);
    rocksdb_transaction_put(txn2, "key1", 4, "value1", 6, &err);
    CheckNoError(err);
    CheckTxnGet(txn1, roptions, "key", "value");
    CheckTxnPinGet(txn1, roptions, "key", "value");
    rocksdb_transaction_commit(txn1, &err);
    CheckNoError(err);
    rocksdb_transaction_commit(txn2, &err);
    CheckNoError(err);
    rocksdb_transaction_destroy(txn1);
    rocksdb_transaction_destroy(txn2);

    // Check column family
    db = rocksdb_optimistictransactiondb_get_base_db(otxn_db);
    rocksdb_put(db, woptions, "key", 3, "value", 5, &err);
    CheckNoError(err);
    rocksdb_column_family_handle_t *cfh1, *cfh2;
    char** list_const_cf_names = (char**)malloc(2 * sizeof(char*));
    list_const_cf_names[0] = "txn_db_cf1";
    list_const_cf_names[1] = "txn_db_cf2";
    size_t cflen;
    rocksdb_column_family_handle_t** list_cfh = rocksdb_create_column_families(
        db, db_options, 2, (const char* const*)list_const_cf_names, &cflen,
        &err);
    free(list_const_cf_names);
    CheckNoError(err);
    assert(cflen == 2);
    cfh1 = list_cfh[0];
    cfh2 = list_cfh[1];
    rocksdb_create_column_families_destroy(list_cfh);
    txn = rocksdb_optimistictransaction_begin(otxn_db, woptions, otxn_options,
                                              NULL);
    rocksdb_transaction_put_cf(txn, cfh1, "key_cf1", 7, "val_cf1", 7, &err);
    CheckNoError(err);
    rocksdb_transaction_put_cf(txn, cfh2, "key_cf2", 7, "val_cf2", 7, &err);
    CheckNoError(err);
    rocksdb_transaction_commit(txn, &err);
    CheckNoError(err);
    txn = rocksdb_optimistictransaction_begin(otxn_db, woptions, otxn_options,
                                              txn);
    CheckGetCF(db, roptions, cfh1, "key_cf1", "val_cf1");
    CheckTxnGetCF(txn, roptions, cfh1, "key_cf1", "val_cf1");
    CheckTxnPinGetCF(txn, roptions, cfh1, "key_cf1", "val_cf1");
    {
      const rocksdb_column_family_handle_t* get_handles[3] = {cfh1, cfh2, cfh2};
      const char* keys[3] = {"key_cf1", "key_cf2", "notfound"};
      const size_t keys_sizes[3] = {7, 7, 8};
      char* vals[3];
      size_t vals_sizes[3];
      char* errs[3];
      const char* expected[3] = {"val_cf1", "val_cf2", NULL};
      rocksdb_transaction_multi_get_cf(txn, roptions, get_handles, 3, keys,
                                       keys_sizes, vals, vals_sizes, errs);
      CheckMultiGetValues(3, vals, vals_sizes, errs, expected);
    }

    // Check iterator with column family
    rocksdb_transaction_put_cf(txn, cfh1, "key1_cf", 7, "val1_cf", 7, &err);
    CheckNoError(err);
    rocksdb_iterator_t* iter =
        rocksdb_transaction_create_iterator_cf(txn, roptions, cfh1);
    CheckCondition(!rocksdb_iter_valid(iter));
    rocksdb_iter_seek_to_first(iter);
    CheckCondition(rocksdb_iter_valid(iter));
    CheckIter(iter, "key1_cf", "val1_cf");
    rocksdb_iter_get_error(iter, &err);
    CheckNoError(err);
    rocksdb_iter_destroy(iter);

    rocksdb_transaction_destroy(txn);
    rocksdb_column_family_handle_destroy(cfh1);
    rocksdb_column_family_handle_destroy(cfh2);
    rocksdb_optimistictransactiondb_close_base_db(db);
    rocksdb_optimistictransactiondb_close(otxn_db);

    // Check open optimistic transaction db with column families
    size_t cf_len;
    char** column_fams =
        rocksdb_list_column_families(db_options, dbname, &cf_len, &err);
    CheckNoError(err);
    CheckEqual("default", column_fams[0], 7);
    CheckEqual("txn_db_cf1", column_fams[1], 10);
    CheckEqual("txn_db_cf2", column_fams[2], 10);
    CheckCondition(cf_len == 3);
    rocksdb_list_column_families_destroy(column_fams, cf_len);

    const char* cf_names[3] = {"default", "txn_db_cf1", "txn_db_cf2"};
    rocksdb_options_t* cf_options = rocksdb_options_create();
    const rocksdb_options_t* cf_opts[3] = {cf_options, cf_options, cf_options};

    rocksdb_options_set_error_if_exists(cf_options, 0);
    rocksdb_column_family_handle_t* cf_handles[3];
    otxn_db = rocksdb_optimistictransactiondb_open_column_families(
        db_options, dbname, 3, cf_names, cf_opts, cf_handles, &err);
    CheckNoError(err);
    rocksdb_transaction_t* txn_cf = rocksdb_optimistictransaction_begin(
        otxn_db, woptions, otxn_options, NULL);
    CheckTxnGetCF(txn_cf, roptions, cf_handles[0], "key", "value");
    CheckTxnGetCF(txn_cf, roptions, cf_handles[1], "key_cf1", "val_cf1");
    CheckTxnGetCF(txn_cf, roptions, cf_handles[2], "key_cf2", "val_cf2");
    CheckTxnPinGetCF(txn_cf, roptions, cf_handles[0], "key", "value");
    CheckTxnPinGetCF(txn_cf, roptions, cf_handles[1], "key_cf1", "val_cf1");
    CheckTxnPinGetCF(txn_cf, roptions, cf_handles[2], "key_cf2", "val_cf2");
    rocksdb_transaction_destroy(txn_cf);
    rocksdb_options_destroy(cf_options);
    rocksdb_column_family_handle_destroy(cf_handles[0]);
    rocksdb_column_family_handle_destroy(cf_handles[1]);
    rocksdb_column_family_handle_destroy(cf_handles[2]);
    rocksdb_optimistictransactiondb_close(otxn_db);
    rocksdb_destroy_db(db_options, dbname, &err);
    rocksdb_options_destroy(db_options);
    rocksdb_optimistictransaction_options_destroy(otxn_options);
    CheckNoError(err);
  }

  // Simple sanity check that setting memtable rep works.
  StartPhase("memtable_reps");
  {
    // Create database with vector memtable.
    rocksdb_options_set_memtable_vector_rep(options);
    db = rocksdb_open(options, dbname, &err);
    CheckNoError(err);

    // Create database with hash skiplist memtable.
    rocksdb_close(db);
    rocksdb_destroy_db(options, dbname, &err);
    CheckNoError(err);

    rocksdb_options_set_hash_skip_list_rep(options, 5000, 4, 4);
    db = rocksdb_open(options, dbname, &err);
    CheckNoError(err);
  }

  // Check that secondary instance works.
  StartPhase("open_as_secondary");
  {
    rocksdb_close(db);
    rocksdb_destroy_db(options, dbname, &err);

    rocksdb_options_t* db_options = rocksdb_options_create();
    rocksdb_options_set_create_if_missing(db_options, 1);
    db = rocksdb_open(db_options, dbname, &err);
    CheckNoError(err);
    rocksdb_t* db1;
    rocksdb_options_t* opts = rocksdb_options_create();
    rocksdb_options_set_max_open_files(opts, -1);
    rocksdb_options_set_create_if_missing(opts, 1);
    snprintf(secondary_path, sizeof(secondary_path),
             "%s/rocksdb_c_test_secondary-%d", GetTempDir(), ((int)geteuid()));
    db1 = rocksdb_open_as_secondary(opts, dbname, secondary_path, &err);
    CheckNoError(err);

    rocksdb_writeoptions_set_sync(woptions, 0);
    rocksdb_writeoptions_disable_WAL(woptions, 1);
    rocksdb_put(db, woptions, "key0", 4, "value0", 6, &err);
    CheckNoError(err);
    rocksdb_flushoptions_t* flush_opts = rocksdb_flushoptions_create();
    rocksdb_flushoptions_set_wait(flush_opts, 1);
    rocksdb_flush(db, flush_opts, &err);
    CheckNoError(err);
    rocksdb_try_catch_up_with_primary(db1, &err);
    CheckNoError(err);
    rocksdb_readoptions_t* ropts = rocksdb_readoptions_create();
    rocksdb_readoptions_set_verify_checksums(ropts, 1);
    rocksdb_readoptions_set_snapshot(ropts, NULL);
    CheckGet(db, ropts, "key0", "value0");
    CheckGet(db1, ropts, "key0", "value0");

    rocksdb_writeoptions_disable_WAL(woptions, 0);
    rocksdb_put(db, woptions, "key1", 4, "value1", 6, &err);
    CheckNoError(err);
    rocksdb_try_catch_up_with_primary(db1, &err);
    CheckNoError(err);
    CheckGet(db1, ropts, "key0", "value0");
    CheckGet(db1, ropts, "key1", "value1");

    rocksdb_close(db1);
    rocksdb_destroy_db(opts, secondary_path, &err);
    CheckNoError(err);

    rocksdb_options_destroy(db_options);
    rocksdb_options_destroy(opts);
    rocksdb_readoptions_destroy(ropts);
    rocksdb_flushoptions_destroy(flush_opts);
  }

  // Simple sanity check that options setting db_paths work.
  StartPhase("open_db_paths");
  {
    rocksdb_close(db);
    rocksdb_destroy_db(options, dbname, &err);

    const rocksdb_dbpath_t* paths[1] = {dbpath};
    rocksdb_options_set_db_paths(options, paths, 1);
    db = rocksdb_open(options, dbname, &err);
    CheckNoError(err);
  }

  StartPhase("filter_with_prefix_seek");
  {
    rocksdb_close(db);
    rocksdb_destroy_db(options, dbname, &err);
    CheckNoError(err);

    rocksdb_options_set_prefix_extractor(
        options, rocksdb_slicetransform_create_fixed_prefix(1));
    rocksdb_filterpolicy_t* filter_policy =
        rocksdb_filterpolicy_create_bloom_full(8.0);
    rocksdb_block_based_options_set_filter_policy(table_options, filter_policy);
    rocksdb_options_set_block_based_table_factory(options, table_options);

    db = rocksdb_open(options, dbname, &err);
    CheckNoError(err);

    int i;
    for (i = 0; i < 10; ++i) {
      char key = '0' + (char)i;
      rocksdb_put(db, woptions, &key, 1, "", 1, &err);
      CheckNoError(err);
    }

    // Flush to generate an L0 so that filter will be used later.
    rocksdb_flushoptions_t* flush_options = rocksdb_flushoptions_create();
    rocksdb_flushoptions_set_wait(flush_options, 1);
    rocksdb_flush(db, flush_options, &err);
    rocksdb_flushoptions_destroy(flush_options);
    CheckNoError(err);

    rocksdb_readoptions_t* ropts = rocksdb_readoptions_create();
    rocksdb_iterator_t* iter = rocksdb_create_iterator(db, ropts);

    rocksdb_iter_seek(iter, "0", 1);
    int cnt = 0;
    while (rocksdb_iter_valid(iter)) {
      ++cnt;
      rocksdb_iter_next(iter);
    }
    CheckCondition(10 == cnt);

    rocksdb_iter_destroy(iter);
    rocksdb_readoptions_destroy(ropts);
  }

  StartPhase("statistics");
  {
    const uint32_t BYTES_WRITTEN_TICKER = 40;
    const uint32_t DB_WRITE_HIST = 1;

    rocksdb_statistics_histogram_data_t* hist =
        rocksdb_statistics_histogram_data_create();
    {
      // zero by default
      CheckCondition(0.0 == rocksdb_statistics_histogram_data_get_median(hist));
      CheckCondition(0.0 == rocksdb_statistics_histogram_data_get_p95(hist));
      CheckCondition(0.0 == rocksdb_statistics_histogram_data_get_p99(hist));
      CheckCondition(0.0 ==
                     rocksdb_statistics_histogram_data_get_average(hist));
      CheckCondition(0.0 ==
                     rocksdb_statistics_histogram_data_get_std_dev(hist));
      CheckCondition(0.0 == rocksdb_statistics_histogram_data_get_max(hist));
      CheckCondition(0 == rocksdb_statistics_histogram_data_get_count(hist));
      CheckCondition(0 == rocksdb_statistics_histogram_data_get_sum(hist));
      CheckCondition(0.0 == rocksdb_statistics_histogram_data_get_min(hist));
    }

    rocksdb_close(db);
    rocksdb_destroy_db(options, dbname, &err);
    CheckNoError(err);

    rocksdb_options_enable_statistics(options);
    rocksdb_options_set_statistics_level(options, rocksdb_statistics_level_all);

    db = rocksdb_open(options, dbname, &err);
    CheckNoError(err);

    CheckCondition(0 == rocksdb_options_statistics_get_ticker_count(
                            options, BYTES_WRITTEN_TICKER));
    rocksdb_options_statistics_get_histogram_data(options, DB_WRITE_HIST, hist);
    CheckCondition(0.0 == rocksdb_statistics_histogram_data_get_median(hist));
    CheckCondition(0.0 == rocksdb_statistics_histogram_data_get_p95(hist));
    CheckCondition(0.0 == rocksdb_statistics_histogram_data_get_p99(hist));
    CheckCondition(0.0 == rocksdb_statistics_histogram_data_get_average(hist));
    CheckCondition(0.0 == rocksdb_statistics_histogram_data_get_std_dev(hist));
    CheckCondition(0.0 == rocksdb_statistics_histogram_data_get_max(hist));
    CheckCondition(0 == rocksdb_statistics_histogram_data_get_count(hist));
    CheckCondition(0 == rocksdb_statistics_histogram_data_get_sum(hist));

    int i;
    for (i = 0; i < 10; ++i) {
      char key = '0' + (char)i;
      rocksdb_put(db, woptions, &key, 1, "", 1, &err);
      CheckNoError(err);
    }
    CheckCondition(0 != rocksdb_options_statistics_get_ticker_count(
                            options, BYTES_WRITTEN_TICKER));
    rocksdb_options_statistics_get_histogram_data(options, DB_WRITE_HIST, hist);
    CheckCondition(0.0 != rocksdb_statistics_histogram_data_get_median(hist));
    CheckCondition(0.0 != rocksdb_statistics_histogram_data_get_p95(hist));
    CheckCondition(0.0 != rocksdb_statistics_histogram_data_get_p99(hist));
    CheckCondition(0.0 != rocksdb_statistics_histogram_data_get_average(hist));
    CheckCondition(0.0 != rocksdb_statistics_histogram_data_get_std_dev(hist));
    CheckCondition(0.0 != rocksdb_statistics_histogram_data_get_max(hist));
    CheckCondition(0 != rocksdb_statistics_histogram_data_get_count(hist));
    CheckCondition(0 != rocksdb_statistics_histogram_data_get_sum(hist));

    rocksdb_statistics_histogram_data_destroy(hist);
  }

  StartPhase("wait_for_compact_options");
  {
    rocksdb_wait_for_compact_options_t* wco;
    wco = rocksdb_wait_for_compact_options_create();

    rocksdb_wait_for_compact_options_set_abort_on_pause(wco, 1);
    CheckCondition(1 ==
                   rocksdb_wait_for_compact_options_get_abort_on_pause(wco));

    rocksdb_wait_for_compact_options_set_flush(wco, 1);
    CheckCondition(1 == rocksdb_wait_for_compact_options_get_flush(wco));

    rocksdb_wait_for_compact_options_set_close_db(wco, 1);
    CheckCondition(1 == rocksdb_wait_for_compact_options_get_close_db(wco));

    rocksdb_wait_for_compact_options_set_timeout(wco, 342);
    CheckCondition(342 == rocksdb_wait_for_compact_options_get_timeout(wco));

    rocksdb_wait_for_compact_options_destroy(wco);
  }
  StartPhase("wait_for_compact");
  {
    rocksdb_wait_for_compact_options_t* wco;
    wco = rocksdb_wait_for_compact_options_create();
    rocksdb_wait_for_compact_options_set_flush(wco, 1);

    rocksdb_wait_for_compact(db, wco, &err);
    CheckNoError(err);
    rocksdb_wait_for_compact_options_destroy(wco);
  }

  StartPhase("write_buffer_manager");
  {
    rocksdb_cache_t* lru;
    lru = rocksdb_cache_create_lru(100);

    rocksdb_write_buffer_manager_t* write_buffer_manager;
    write_buffer_manager =
        rocksdb_write_buffer_manager_create_with_cache(200, lru, false);

    CheckCondition(true ==
                   rocksdb_write_buffer_manager_enabled(write_buffer_manager));
    CheckCondition(true == rocksdb_write_buffer_manager_cost_to_cache(
                               write_buffer_manager));
    CheckCondition(
        200 == rocksdb_write_buffer_manager_buffer_size(write_buffer_manager));

    rocksdb_write_buffer_manager_set_buffer_size(write_buffer_manager, 300);
    CheckCondition(
        300 == rocksdb_write_buffer_manager_buffer_size(write_buffer_manager));

    rocksdb_write_buffer_manager_destroy(write_buffer_manager);
    rocksdb_cache_destroy(lru);
  }

  StartPhase("cancel_all_background_work");
  rocksdb_cancel_all_background_work(db, 1);

  StartPhase("cleanup");
  rocksdb_close(db);
  rocksdb_options_destroy(options);
  rocksdb_block_based_options_destroy(table_options);
  rocksdb_readoptions_destroy(roptions);
  rocksdb_writeoptions_destroy(woptions);
  rocksdb_compactoptions_destroy(coptions);
  rocksdb_cache_destroy(cache);
  rocksdb_comparator_destroy(cmp);
  rocksdb_dbpath_destroy(dbpath);
  rocksdb_env_destroy(env);

  fprintf(stderr, "PASS\n");
  return 0;
}<|MERGE_RESOLUTION|>--- conflicted
+++ resolved
@@ -492,8 +492,6 @@
   rocksdb_pinnableslice_destroy(p);
 }
 
-<<<<<<< HEAD
-=======
 static void CheckTxnGetForUpdate(rocksdb_transaction_t* txn,
                                  const rocksdb_readoptions_t* options,
                                  const char* key, const char* expected) {
@@ -507,7 +505,6 @@
   Free(&val);
 }
 
->>>>>>> 49ce8a10
 static void CheckTxnDBGet(rocksdb_transactiondb_t* txn_db,
                           const rocksdb_readoptions_t* options, const char* key,
                           const char* expected) {
@@ -1523,8 +1520,6 @@
     rocksdb_flushoptions_t* flush_options = rocksdb_flushoptions_create();
     rocksdb_flushoptions_set_wait(flush_options, 1);
     rocksdb_flush_cf(db, flush_options, handles[1], &err);
-<<<<<<< HEAD
-=======
 
     // make sure all files in "cf1" are under the specified cf path
     {
@@ -1556,7 +1551,6 @@
       rocksdb_column_family_metadata_destroy(cf_meta);
     }
 
->>>>>>> 49ce8a10
     CheckNoError(err) rocksdb_flushoptions_destroy(flush_options);
 
     CheckGetCF(db, roptions, handles[1], "foo", "hello");
