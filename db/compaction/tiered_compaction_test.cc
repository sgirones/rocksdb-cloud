--- conflicted
+++ resolved
@@ -1359,14 +1359,6 @@
   options.num_levels = kNumLevels;
   DestroyAndReopen(options);
 
-<<<<<<< HEAD
-  // pass some time first, otherwise the first a few keys write time are going
-  // to be zero, and internally zero has special meaning: kUnknownSeqnoTime
-  dbfull()->TEST_WaitForPeriodicTaskRun(
-      [&] { mock_clock_->MockSleepForSeconds(static_cast<int>(kKeyPerSec)); });
-
-=======
->>>>>>> 49ce8a10
   int sst_num = 0;
   // Write files that are overlap and enough to trigger compaction
   for (; sst_num < kNumTrigger; sst_num++) {
@@ -1424,14 +1416,6 @@
   options.num_levels = kNumLevels;
   DestroyAndReopen(options);
 
-<<<<<<< HEAD
-  // pass some time first, otherwise the first a few keys write time are going
-  // to be zero, and internally zero has special meaning: kUnknownSeqnoTime
-  dbfull()->TEST_WaitForPeriodicTaskRun(
-      [&] { mock_clock_->MockSleepForSeconds(static_cast<int>(kKeyPerSec)); });
-
-=======
->>>>>>> 49ce8a10
   int sst_num = 0;
   // Write files that are overlap and enough to trigger compaction
   for (; sst_num < kNumTrigger; sst_num++) {
@@ -1503,14 +1487,6 @@
   options.num_levels = kNumLevels;
   DestroyAndReopen(options);
 
-<<<<<<< HEAD
-  // pass some time first, otherwise the first a few keys write time are going
-  // to be zero, and internally zero has special meaning: kUnknownSeqnoTime
-  dbfull()->TEST_WaitForPeriodicTaskRun(
-      [&] { mock_clock_->MockSleepForSeconds(static_cast<int>(kKeyPerSec)); });
-
-=======
->>>>>>> 49ce8a10
   int sst_num = 0;
   // Write files that are overlap and enough to trigger compaction
   for (; sst_num < kNumTrigger; sst_num++) {
@@ -1633,14 +1609,6 @@
   options.num_levels = kNumLevels;
   DestroyAndReopen(options);
 
-<<<<<<< HEAD
-  // pass some time first, otherwise the first a few keys write time are going
-  // to be zero, and internally zero has special meaning: kUnknownSeqnoTime
-  dbfull()->TEST_WaitForPeriodicTaskRun(
-      [&] { mock_clock_->MockSleepForSeconds(static_cast<int>(kKeyPerSec)); });
-
-=======
->>>>>>> 49ce8a10
   int sst_num = 0;
   // Write files that are overlap and enough to trigger compaction
   for (; sst_num < kNumTrigger; sst_num++) {
@@ -1714,14 +1682,6 @@
   options.num_levels = kNumLevels;
   DestroyAndReopen(options);
 
-<<<<<<< HEAD
-  // pass some time first, otherwise the first a few keys write time are going
-  // to be zero, and internally zero has special meaning: kUnknownSeqnoTime
-  dbfull()->TEST_WaitForPeriodicTaskRun(
-      [&] { mock_clock_->MockSleepForSeconds(static_cast<int>(kKeyPerSec)); });
-
-=======
->>>>>>> 49ce8a10
   Random rnd(301);
   int sst_num = 0;
   // Write files that are overlap and enough to trigger compaction
@@ -1966,11 +1926,7 @@
   }
   ASSERT_OK(Flush());
 
-<<<<<<< HEAD
-  ASSERT_OK(dbfull()->WaitForCompact(true));
-=======
   ASSERT_OK(dbfull()->TEST_WaitForCompact());
->>>>>>> 49ce8a10
 
   stop_token.reset();
 
@@ -2035,14 +1991,6 @@
   options.num_levels = kNumLevels;
   DestroyAndReopen(options);
 
-<<<<<<< HEAD
-  // pass some time first, otherwise the first a few keys write time are going
-  // to be zero, and internally zero has special meaning: kUnknownSeqnoTime
-  dbfull()->TEST_WaitForPeriodicTaskRun(
-      [&] { mock_clock_->MockSleepForSeconds(static_cast<int>(10)); });
-
-=======
->>>>>>> 49ce8a10
   Random rnd(301);
 
   for (int i = 0; i < 300; i++) {
@@ -2149,15 +2097,6 @@
   options.target_file_size_base = kFileBytes;
   DestroyAndReopen(options);
 
-<<<<<<< HEAD
-  // pass some time first, otherwise the first a few keys write time are going
-  // to be zero, and internally zero has special meaning: kUnknownSeqnoTime
-  dbfull()->TEST_WaitForPeriodicTaskRun([&] {
-    mock_clock_->MockSleepForSeconds(static_cast<int>(kSecondsPerKey));
-  });
-
-=======
->>>>>>> 49ce8a10
   // Flush an L0 file with the following contents (new to old):
   //
   // Range deletions [4, 6) [7, 8) [9, 11)
@@ -2241,11 +2180,7 @@
   Slice begin_key(begin_key_buf), end_key(end_key_buf);
   ASSERT_OK(db_->SuggestCompactRange(db_->DefaultColumnFamily(), &begin_key,
                                      &end_key));
-<<<<<<< HEAD
-  ASSERT_OK(dbfull()->WaitForCompact(true));
-=======
   ASSERT_OK(dbfull()->TEST_WaitForCompact());
->>>>>>> 49ce8a10
   ASSERT_EQ("0,0,0,0,0,3,3", FilesPerLevel());
   ASSERT_EQ(1, per_key_comp_num);
   verify_db();
@@ -2255,11 +2190,7 @@
   db_->ReleaseSnapshot(snap2);
   ASSERT_OK(db_->SuggestCompactRange(db_->DefaultColumnFamily(), &begin_key,
                                      &end_key));
-<<<<<<< HEAD
-  ASSERT_OK(dbfull()->WaitForCompact(true));
-=======
   ASSERT_OK(dbfull()->TEST_WaitForCompact());
->>>>>>> 49ce8a10
   ASSERT_EQ("0,0,0,0,0,3,3", FilesPerLevel());
   ASSERT_EQ(2, per_key_comp_num);
   verify_db();
@@ -2269,11 +2200,7 @@
   db_->ReleaseSnapshot(snap1);
   ASSERT_OK(db_->SuggestCompactRange(db_->DefaultColumnFamily(), &begin_key,
                                      &end_key));
-<<<<<<< HEAD
-  ASSERT_OK(dbfull()->WaitForCompact(true));
-=======
   ASSERT_OK(dbfull()->TEST_WaitForCompact());
->>>>>>> 49ce8a10
   ASSERT_EQ("0,0,0,0,0,2,3", FilesPerLevel());
   ASSERT_EQ(3, per_key_comp_num);
   verify_db();
