--- conflicted
+++ resolved
@@ -323,18 +323,12 @@
     wide_columns_.clear();
   }
 
-<<<<<<< HEAD
-  // If user-defined timestamp is enabled, `user_key` includes timestamp.
-  bool Merge(const Slice* val, const Slice& user_key);
-  bool MergeEntity(const Slice& entity, const Slice& user_key);
-=======
   // The following methods perform the actual merge operation for the
   // no base value/plain base value/wide-column base value cases.
   // If user-defined timestamp is enabled, `user_key` includes timestamp.
   bool MergeWithNoBaseValue(const Slice& user_key);
   bool MergeWithPlainBaseValue(const Slice& value, const Slice& user_key);
   bool MergeWithWideColumnBaseValue(const Slice& entity, const Slice& user_key);
->>>>>>> 49ce8a10
 
   const SliceTransform* prefix_extractor_;
   Env* const env_;
