//  Copyright (c) 2011-present, Facebook, Inc.  All rights reserved.
//  This source code is licensed under both the GPLv2 (found in the
//  COPYING file in the root directory) and Apache 2.0 License
//  (found in the LICENSE.Apache file in the root directory).
//
// Copyright (c) 2011 The LevelDB Authors. All rights reserved.
// Use of this source code is governed by a BSD-style license that can be
// found in the LICENSE file. See the AUTHORS file for names of contributors.

#include <memory>

#include "db/column_family.h"
#include "db/db_test_util.h"
#include "db/memtable.h"
#include "db/wide/wide_columns_helper.h"
#include "db/write_batch_internal.h"
#include "dbformat.h"
#include "rocksdb/comparator.h"
#include "rocksdb/db.h"
#include "rocksdb/env.h"
#include "rocksdb/memtablerep.h"
#include "rocksdb/utilities/write_batch_with_index.h"
#include "rocksdb/write_buffer_manager.h"
#include "table/scoped_arena_iterator.h"
#include "test_util/testharness.h"
#include "test_util/testutil.h"
#include "util/string_util.h"

namespace ROCKSDB_NAMESPACE {

static std::string PrintContents(WriteBatch* b,
                                 bool merge_operator_supported = true) {
  InternalKeyComparator cmp(BytewiseComparator());
  auto factory = std::make_shared<SkipListFactory>();
  Options options;
  options.memtable_factory = factory;
  if (merge_operator_supported) {
    options.merge_operator.reset(new TestPutOperator());
  }
  ImmutableOptions ioptions(options);
  WriteBufferManager wb(options.db_write_buffer_size);
  MemTable* mem = new MemTable(cmp, ioptions, MutableCFOptions(options), &wb,
                               kMaxSequenceNumber, 0 /* column_family_id */);
  mem->Ref();
  std::string state;
  ColumnFamilyMemTablesDefault cf_mems_default(mem);
  Status s =
      WriteBatchInternal::InsertInto(b, &cf_mems_default, nullptr, nullptr);
  uint32_t count = 0;
  int put_count = 0;
  int delete_count = 0;
  int single_delete_count = 0;
  int delete_range_count = 0;
  int merge_count = 0;
  for (int i = 0; i < 2; ++i) {
    Arena arena;
    ScopedArenaIterator arena_iter_guard;
    std::unique_ptr<InternalIterator> iter_guard;
    InternalIterator* iter;
    if (i == 0) {
      iter = mem->NewIterator(ReadOptions(), &arena);
      arena_iter_guard.set(iter);
    } else {
      iter = mem->NewRangeTombstoneIterator(ReadOptions(),
                                            kMaxSequenceNumber /* read_seq */,
                                            false /* immutable_memtable */);
      iter_guard.reset(iter);
    }
    if (iter == nullptr) {
      continue;
    }
    EXPECT_OK(iter->status());
    for (iter->SeekToFirst(); iter->Valid(); iter->Next()) {
      ParsedInternalKey ikey;
      ikey.clear();
      EXPECT_OK(ParseInternalKey(iter->key(), &ikey, true /* log_err_key */));
      switch (ikey.type) {
        case kTypeValue:
          state.append("Put(");
          state.append(ikey.user_key.ToString());
          state.append(", ");
          state.append(iter->value().ToString());
          state.append(")");
          count++;
          put_count++;
          break;
        case kTypeDeletion:
          state.append("Delete(");
          state.append(ikey.user_key.ToString());
          state.append(")");
          count++;
          delete_count++;
          break;
        case kTypeSingleDeletion:
          state.append("SingleDelete(");
          state.append(ikey.user_key.ToString());
          state.append(")");
          count++;
          single_delete_count++;
          break;
        case kTypeRangeDeletion:
          state.append("DeleteRange(");
          state.append(ikey.user_key.ToString());
          state.append(", ");
          state.append(iter->value().ToString());
          state.append(")");
          count++;
          delete_range_count++;
          break;
        case kTypeMerge:
          state.append("Merge(");
          state.append(ikey.user_key.ToString());
          state.append(", ");
          state.append(iter->value().ToString());
          state.append(")");
          count++;
          merge_count++;
          break;
        default:
          assert(false);
          break;
      }
      state.append("@");
      state.append(std::to_string(ikey.sequence));
    }
    EXPECT_OK(iter->status());
  }
  if (s.ok()) {
    EXPECT_EQ(b->HasPut(), put_count > 0);
    EXPECT_EQ(b->HasDelete(), delete_count > 0);
    EXPECT_EQ(b->HasSingleDelete(), single_delete_count > 0);
    EXPECT_EQ(b->HasDeleteRange(), delete_range_count > 0);
    EXPECT_EQ(b->HasMerge(), merge_count > 0);
    if (count != WriteBatchInternal::Count(b)) {
      state.append("CountMismatch()");
    }
  } else {
    state.append(s.ToString());
  }
  delete mem->Unref();
  return state;
}

class WriteBatchTest : public testing::Test {};

TEST_F(WriteBatchTest, Empty) {
  WriteBatch batch;
  ASSERT_EQ("", PrintContents(&batch));
  ASSERT_EQ(0u, WriteBatchInternal::Count(&batch));
  ASSERT_EQ(0u, batch.Count());
}

TEST_F(WriteBatchTest, Multiple) {
  WriteBatch batch;
  ASSERT_OK(batch.Put(Slice("foo"), Slice("bar")));
  ASSERT_OK(batch.Delete(Slice("box")));
  ASSERT_OK(batch.DeleteRange(Slice("bar"), Slice("foo")));
  ASSERT_OK(batch.Put(Slice("baz"), Slice("boo")));
  WriteBatchInternal::SetSequence(&batch, 100);
  ASSERT_EQ(100U, WriteBatchInternal::Sequence(&batch));
  ASSERT_EQ(4u, WriteBatchInternal::Count(&batch));
  ASSERT_EQ(
      "Put(baz, boo)@103"
      "Delete(box)@101"
      "Put(foo, bar)@100"
      "DeleteRange(bar, foo)@102",
      PrintContents(&batch));
  ASSERT_EQ(4u, batch.Count());
}

TEST_F(WriteBatchTest, Corruption) {
  WriteBatch batch;
  ASSERT_OK(batch.Put(Slice("foo"), Slice("bar")));
  ASSERT_OK(batch.Delete(Slice("box")));
  WriteBatchInternal::SetSequence(&batch, 200);
  Slice contents = WriteBatchInternal::Contents(&batch);
  ASSERT_OK(WriteBatchInternal::SetContents(
      &batch, Slice(contents.data(), contents.size() - 1)));
  ASSERT_EQ(
      "Put(foo, bar)@200"
      "Corruption: bad WriteBatch Delete",
      PrintContents(&batch));
}

TEST_F(WriteBatchTest, Append) {
  WriteBatch b1, b2;
  WriteBatchInternal::SetSequence(&b1, 200);
  WriteBatchInternal::SetSequence(&b2, 300);
  ASSERT_OK(WriteBatchInternal::Append(&b1, &b2));
  ASSERT_EQ("", PrintContents(&b1));
  ASSERT_EQ(0u, b1.Count());
  ASSERT_OK(b2.Put("a", "va"));
  ASSERT_OK(WriteBatchInternal::Append(&b1, &b2));
  ASSERT_EQ("Put(a, va)@200", PrintContents(&b1));
  ASSERT_EQ(1u, b1.Count());
  b2.Clear();
  ASSERT_OK(b2.Put("b", "vb"));
  ASSERT_OK(WriteBatchInternal::Append(&b1, &b2));
  ASSERT_EQ(
      "Put(a, va)@200"
      "Put(b, vb)@201",
      PrintContents(&b1));
  ASSERT_EQ(2u, b1.Count());
  ASSERT_OK(b2.Delete("foo"));
  ASSERT_OK(WriteBatchInternal::Append(&b1, &b2));
  ASSERT_EQ(
      "Put(a, va)@200"
      "Put(b, vb)@202"
      "Put(b, vb)@201"
      "Delete(foo)@203",
      PrintContents(&b1));
  ASSERT_EQ(4u, b1.Count());
  b2.Clear();
  ASSERT_OK(b2.Put("c", "cc"));
  ASSERT_OK(b2.Put("d", "dd"));
  b2.MarkWalTerminationPoint();
  ASSERT_OK(b2.Put("e", "ee"));
  ASSERT_OK(WriteBatchInternal::Append(&b1, &b2, /*wal only*/ true));
  ASSERT_EQ(
      "Put(a, va)@200"
      "Put(b, vb)@202"
      "Put(b, vb)@201"
      "Put(c, cc)@204"
      "Put(d, dd)@205"
      "Delete(foo)@203",
      PrintContents(&b1));
  ASSERT_EQ(6u, b1.Count());
  ASSERT_EQ(
      "Put(c, cc)@0"
      "Put(d, dd)@1"
      "Put(e, ee)@2",
      PrintContents(&b2));
  ASSERT_EQ(3u, b2.Count());
}

TEST_F(WriteBatchTest, SingleDeletion) {
  WriteBatch batch;
  WriteBatchInternal::SetSequence(&batch, 100);
  ASSERT_EQ("", PrintContents(&batch));
  ASSERT_EQ(0u, batch.Count());
  ASSERT_OK(batch.Put("a", "va"));
  ASSERT_EQ("Put(a, va)@100", PrintContents(&batch));
  ASSERT_EQ(1u, batch.Count());
  ASSERT_OK(batch.SingleDelete("a"));
  ASSERT_EQ(
      "SingleDelete(a)@101"
      "Put(a, va)@100",
      PrintContents(&batch));
  ASSERT_EQ(2u, batch.Count());
}

TEST_F(WriteBatchTest, OwnershipTransfer) {
  Random rnd(301);
  WriteBatch put_batch;
  ASSERT_OK(put_batch.Put(rnd.RandomString(16) /* key */,
                          rnd.RandomString(1024) /* value */));

  // (1) Verify `Release()` transfers string data ownership
  const char* expected_data = put_batch.Data().data();
  std::string batch_str = put_batch.Release();
  ASSERT_EQ(expected_data, batch_str.data());

  // (2) Verify constructor transfers string data ownership
  WriteBatch move_batch(std::move(batch_str));
  ASSERT_EQ(expected_data, move_batch.Data().data());
}

namespace {
struct TestHandler : public WriteBatch::Handler {
  std::string seen;
  Status PutCF(uint32_t column_family_id, const Slice& key,
               const Slice& value) override {
    if (column_family_id == 0) {
      seen += "Put(" + key.ToString() + ", " + value.ToString() + ")";
    } else {
      seen += "PutCF(" + std::to_string(column_family_id) + ", " +
              key.ToString() + ", " + value.ToString() + ")";
<<<<<<< HEAD
=======
    }
    return Status::OK();
  }
  Status PutEntityCF(uint32_t column_family_id, const Slice& key,
                     const Slice& entity) override {
    std::ostringstream oss;
    Status s = WideColumnsHelper::DumpSliceAsWideColumns(entity, oss, false);
    if (!s.ok()) {
      return s;
    }
    if (column_family_id == 0) {
      seen += "PutEntity(" + key.ToString() + ", " + oss.str() + ")";
    } else {
      seen += "PutEntityCF(" + std::to_string(column_family_id) + ", " +
              key.ToString() + ", " + oss.str() + ")";
>>>>>>> 49ce8a10
    }
    return Status::OK();
  }
  Status DeleteCF(uint32_t column_family_id, const Slice& key) override {
    if (column_family_id == 0) {
      seen += "Delete(" + key.ToString() + ")";
    } else {
      seen += "DeleteCF(" + std::to_string(column_family_id) + ", " +
              key.ToString() + ")";
    }
    return Status::OK();
  }
  Status SingleDeleteCF(uint32_t column_family_id, const Slice& key) override {
    if (column_family_id == 0) {
      seen += "SingleDelete(" + key.ToString() + ")";
    } else {
      seen += "SingleDeleteCF(" + std::to_string(column_family_id) + ", " +
              key.ToString() + ")";
    }
    return Status::OK();
  }
  Status DeleteRangeCF(uint32_t column_family_id, const Slice& begin_key,
                       const Slice& end_key) override {
    if (column_family_id == 0) {
      seen += "DeleteRange(" + begin_key.ToString() + ", " +
              end_key.ToString() + ")";
    } else {
      seen += "DeleteRangeCF(" + std::to_string(column_family_id) + ", " +
              begin_key.ToString() + ", " + end_key.ToString() + ")";
    }
    return Status::OK();
  }
  Status MergeCF(uint32_t column_family_id, const Slice& key,
                 const Slice& value) override {
    if (column_family_id == 0) {
      seen += "Merge(" + key.ToString() + ", " + value.ToString() + ")";
    } else {
      seen += "MergeCF(" + std::to_string(column_family_id) + ", " +
              key.ToString() + ", " + value.ToString() + ")";
    }
    return Status::OK();
  }
  void LogData(const Slice& blob) override {
    seen += "LogData(" + blob.ToString() + ")";
  }
  Status MarkBeginPrepare(bool unprepare) override {
    seen +=
        "MarkBeginPrepare(" + std::string(unprepare ? "true" : "false") + ")";
    return Status::OK();
  }
  Status MarkEndPrepare(const Slice& xid) override {
    seen += "MarkEndPrepare(" + xid.ToString() + ")";
    return Status::OK();
  }
  Status MarkNoop(bool empty_batch) override {
    seen += "MarkNoop(" + std::string(empty_batch ? "true" : "false") + ")";
    return Status::OK();
  }
  Status MarkCommit(const Slice& xid) override {
    seen += "MarkCommit(" + xid.ToString() + ")";
    return Status::OK();
  }
  Status MarkCommitWithTimestamp(const Slice& xid, const Slice& ts) override {
    seen += "MarkCommitWithTimestamp(" + xid.ToString() + ", " +
            ts.ToString(true) + ")";
    return Status::OK();
  }
  Status MarkRollback(const Slice& xid) override {
    seen += "MarkRollback(" + xid.ToString() + ")";
    return Status::OK();
  }
};
}  // anonymous namespace

TEST_F(WriteBatchTest, PutNotImplemented) {
  WriteBatch batch;
  ASSERT_OK(batch.Put(Slice("k1"), Slice("v1")));
  ASSERT_EQ(1u, batch.Count());
  ASSERT_EQ("Put(k1, v1)@0", PrintContents(&batch));

  WriteBatch::Handler handler;
  ASSERT_OK(batch.Iterate(&handler));
}

TEST_F(WriteBatchTest, DeleteNotImplemented) {
  WriteBatch batch;
  ASSERT_OK(batch.Delete(Slice("k2")));
  ASSERT_EQ(1u, batch.Count());
  ASSERT_EQ("Delete(k2)@0", PrintContents(&batch));

  WriteBatch::Handler handler;
  ASSERT_OK(batch.Iterate(&handler));
}

TEST_F(WriteBatchTest, SingleDeleteNotImplemented) {
  WriteBatch batch;
  ASSERT_OK(batch.SingleDelete(Slice("k2")));
  ASSERT_EQ(1u, batch.Count());
  ASSERT_EQ("SingleDelete(k2)@0", PrintContents(&batch));

  WriteBatch::Handler handler;
  ASSERT_OK(batch.Iterate(&handler));
}

TEST_F(WriteBatchTest, MergeNotImplemented) {
  WriteBatch batch;
  ASSERT_OK(batch.Merge(Slice("foo"), Slice("bar")));
  ASSERT_EQ(1u, batch.Count());
  ASSERT_EQ("Merge(foo, bar)@0", PrintContents(&batch));

  WriteBatch::Handler handler;
  ASSERT_OK(batch.Iterate(&handler));
}

TEST_F(WriteBatchTest, MergeWithoutOperatorInsertionFailure) {
  WriteBatch batch;
  ASSERT_OK(batch.Merge(Slice("foo"), Slice("bar")));
  ASSERT_EQ(1u, batch.Count());
  ASSERT_EQ(
      "Invalid argument: Merge requires `ColumnFamilyOptions::merge_operator "
      "!= nullptr`",
      PrintContents(&batch, false /* merge_operator_supported */));
}

TEST_F(WriteBatchTest, Blob) {
  WriteBatch batch;
  ASSERT_OK(batch.Put(Slice("k1"), Slice("v1")));
  ASSERT_OK(batch.Put(Slice("k2"), Slice("v2")));
  ASSERT_OK(batch.Put(Slice("k3"), Slice("v3")));
  ASSERT_OK(batch.PutLogData(Slice("blob1")));
  ASSERT_OK(batch.Delete(Slice("k2")));
  ASSERT_OK(batch.SingleDelete(Slice("k3")));
  ASSERT_OK(batch.PutLogData(Slice("blob2")));
  ASSERT_OK(batch.Merge(Slice("foo"), Slice("bar")));
  ASSERT_EQ(6u, batch.Count());
  ASSERT_EQ(
      "Merge(foo, bar)@5"
      "Put(k1, v1)@0"
      "Delete(k2)@3"
      "Put(k2, v2)@1"
      "SingleDelete(k3)@4"
      "Put(k3, v3)@2",
      PrintContents(&batch));

  TestHandler handler;
  ASSERT_OK(batch.Iterate(&handler));
  ASSERT_EQ(
      "Put(k1, v1)"
      "Put(k2, v2)"
      "Put(k3, v3)"
      "LogData(blob1)"
      "Delete(k2)"
      "SingleDelete(k3)"
      "LogData(blob2)"
      "Merge(foo, bar)",
      handler.seen);
}

TEST_F(WriteBatchTest, PrepareCommit) {
  WriteBatch batch;
  ASSERT_OK(WriteBatchInternal::InsertNoop(&batch));
  ASSERT_OK(batch.Put(Slice("k1"), Slice("v1")));
  ASSERT_OK(batch.Put(Slice("k2"), Slice("v2")));
  batch.SetSavePoint();
  ASSERT_OK(WriteBatchInternal::MarkEndPrepare(&batch, Slice("xid1")));
  Status s = batch.RollbackToSavePoint();
  ASSERT_EQ(s, Status::NotFound());
  ASSERT_OK(WriteBatchInternal::MarkCommit(&batch, Slice("xid1")));
  ASSERT_OK(WriteBatchInternal::MarkRollback(&batch, Slice("xid1")));
  ASSERT_EQ(2u, batch.Count());

  TestHandler handler;
  ASSERT_OK(batch.Iterate(&handler));
  ASSERT_EQ(
      "MarkBeginPrepare(false)"
      "Put(k1, v1)"
      "Put(k2, v2)"
      "MarkEndPrepare(xid1)"
      "MarkCommit(xid1)"
      "MarkRollback(xid1)",
      handler.seen);
}

// It requires more than 30GB of memory to run the test. With single memory
// allocation of more than 30GB.
// Not all platform can run it. Also it runs a long time. So disable it.
TEST_F(WriteBatchTest, DISABLED_ManyUpdates) {
  // Insert key and value of 3GB and push total batch size to 12GB.
  static const size_t kKeyValueSize = 4u;
  static const uint32_t kNumUpdates = uint32_t{3} << 30;
  std::string raw(kKeyValueSize, 'A');
  WriteBatch batch(kNumUpdates * (4 + kKeyValueSize * 2) + 1024u);
  char c = 'A';
  for (uint32_t i = 0; i < kNumUpdates; i++) {
    if (c > 'Z') {
      c = 'A';
    }
    raw[0] = c;
    raw[raw.length() - 1] = c;
    c++;
    ASSERT_OK(batch.Put(raw, raw));
  }

  ASSERT_EQ(kNumUpdates, batch.Count());

  struct NoopHandler : public WriteBatch::Handler {
    uint32_t num_seen = 0;
    char expected_char = 'A';
    Status PutCF(uint32_t /*column_family_id*/, const Slice& key,
                 const Slice& value) override {
      EXPECT_EQ(kKeyValueSize, key.size());
      EXPECT_EQ(kKeyValueSize, value.size());
      EXPECT_EQ(expected_char, key[0]);
      EXPECT_EQ(expected_char, value[0]);
      EXPECT_EQ(expected_char, key[kKeyValueSize - 1]);
      EXPECT_EQ(expected_char, value[kKeyValueSize - 1]);
      expected_char++;
      if (expected_char > 'Z') {
        expected_char = 'A';
      }
      ++num_seen;
      return Status::OK();
    }
    Status DeleteCF(uint32_t /*column_family_id*/,
                    const Slice& /*key*/) override {
      ADD_FAILURE();
      return Status::OK();
    }
    Status SingleDeleteCF(uint32_t /*column_family_id*/,
                          const Slice& /*key*/) override {
      ADD_FAILURE();
      return Status::OK();
    }
    Status MergeCF(uint32_t /*column_family_id*/, const Slice& /*key*/,
                   const Slice& /*value*/) override {
      ADD_FAILURE();
      return Status::OK();
    }
    void LogData(const Slice& /*blob*/) override { ADD_FAILURE(); }
    bool Continue() override { return num_seen < kNumUpdates; }
  } handler;

  ASSERT_OK(batch.Iterate(&handler));
  ASSERT_EQ(kNumUpdates, handler.num_seen);
}

// The test requires more than 18GB memory to run it, with single memory
// allocation of more than 12GB. Not all the platform can run it. So disable it.
TEST_F(WriteBatchTest, DISABLED_LargeKeyValue) {
  // Insert key and value of 3GB and push total batch size to 12GB.
  static const size_t kKeyValueSize = 3221225472u;
  std::string raw(kKeyValueSize, 'A');
  WriteBatch batch(size_t(12884901888ull + 1024u));
  for (char i = 0; i < 2; i++) {
    raw[0] = 'A' + i;
    raw[raw.length() - 1] = 'A' - i;
    ASSERT_OK(batch.Put(raw, raw));
  }

  ASSERT_EQ(2u, batch.Count());

  struct NoopHandler : public WriteBatch::Handler {
    int num_seen = 0;
    Status PutCF(uint32_t /*column_family_id*/, const Slice& key,
                 const Slice& value) override {
      EXPECT_EQ(kKeyValueSize, key.size());
      EXPECT_EQ(kKeyValueSize, value.size());
      EXPECT_EQ('A' + num_seen, key[0]);
      EXPECT_EQ('A' + num_seen, value[0]);
      EXPECT_EQ('A' - num_seen, key[kKeyValueSize - 1]);
      EXPECT_EQ('A' - num_seen, value[kKeyValueSize - 1]);
      ++num_seen;
      return Status::OK();
    }
    Status DeleteCF(uint32_t /*column_family_id*/,
                    const Slice& /*key*/) override {
      ADD_FAILURE();
      return Status::OK();
    }
    Status SingleDeleteCF(uint32_t /*column_family_id*/,
                          const Slice& /*key*/) override {
      ADD_FAILURE();
      return Status::OK();
    }
    Status MergeCF(uint32_t /*column_family_id*/, const Slice& /*key*/,
                   const Slice& /*value*/) override {
      ADD_FAILURE();
      return Status::OK();
    }
    void LogData(const Slice& /*blob*/) override { ADD_FAILURE(); }
    bool Continue() override { return num_seen < 2; }
  } handler;

  ASSERT_OK(batch.Iterate(&handler));
  ASSERT_EQ(2, handler.num_seen);
}

TEST_F(WriteBatchTest, Continue) {
  WriteBatch batch;

  struct Handler : public TestHandler {
    int num_seen = 0;
    Status PutCF(uint32_t column_family_id, const Slice& key,
                 const Slice& value) override {
      ++num_seen;
      return TestHandler::PutCF(column_family_id, key, value);
    }
    Status DeleteCF(uint32_t column_family_id, const Slice& key) override {
      ++num_seen;
      return TestHandler::DeleteCF(column_family_id, key);
    }
    Status SingleDeleteCF(uint32_t column_family_id,
                          const Slice& key) override {
      ++num_seen;
      return TestHandler::SingleDeleteCF(column_family_id, key);
    }
    Status MergeCF(uint32_t column_family_id, const Slice& key,
                   const Slice& value) override {
      ++num_seen;
      return TestHandler::MergeCF(column_family_id, key, value);
    }
    void LogData(const Slice& blob) override {
      ++num_seen;
      TestHandler::LogData(blob);
    }
    bool Continue() override { return num_seen < 5; }
  } handler;

  ASSERT_OK(batch.Put(Slice("k1"), Slice("v1")));
  ASSERT_OK(batch.Put(Slice("k2"), Slice("v2")));
  ASSERT_OK(batch.PutLogData(Slice("blob1")));
  ASSERT_OK(batch.Delete(Slice("k1")));
  ASSERT_OK(batch.SingleDelete(Slice("k2")));
  ASSERT_OK(batch.PutLogData(Slice("blob2")));
  ASSERT_OK(batch.Merge(Slice("foo"), Slice("bar")));
  ASSERT_OK(batch.Iterate(&handler));
  ASSERT_EQ(
      "Put(k1, v1)"
      "Put(k2, v2)"
      "LogData(blob1)"
      "Delete(k1)"
      "SingleDelete(k2)",
      handler.seen);
}

TEST_F(WriteBatchTest, PutGatherSlices) {
  WriteBatch batch;
  ASSERT_OK(batch.Put(Slice("foo"), Slice("bar")));

  {
    // Try a write where the key is one slice but the value is two
    Slice key_slice("baz");
    Slice value_slices[2] = {Slice("header"), Slice("payload")};
    ASSERT_OK(
        batch.Put(SliceParts(&key_slice, 1), SliceParts(value_slices, 2)));
  }

  {
    // One where the key is composite but the value is a single slice
    Slice key_slices[3] = {Slice("key"), Slice("part2"), Slice("part3")};
    Slice value_slice("value");
    ASSERT_OK(
        batch.Put(SliceParts(key_slices, 3), SliceParts(&value_slice, 1)));
  }

  WriteBatchInternal::SetSequence(&batch, 100);
  ASSERT_EQ(
      "Put(baz, headerpayload)@101"
      "Put(foo, bar)@100"
      "Put(keypart2part3, value)@102",
      PrintContents(&batch));
  ASSERT_EQ(3u, batch.Count());
}

namespace {
class ColumnFamilyHandleImplDummy : public ColumnFamilyHandleImpl {
 public:
  explicit ColumnFamilyHandleImplDummy(int id)
      : ColumnFamilyHandleImpl(nullptr, nullptr, nullptr), id_(id) {}
  explicit ColumnFamilyHandleImplDummy(int id, const Comparator* ucmp)
      : ColumnFamilyHandleImpl(nullptr, nullptr, nullptr),
        id_(id),
        ucmp_(ucmp) {}
  uint32_t GetID() const override { return id_; }
  const Comparator* GetComparator() const override { return ucmp_; }

 private:
  uint32_t id_;
  const Comparator* const ucmp_ = BytewiseComparator();
};
}  // anonymous namespace
<<<<<<< HEAD
=======

TEST_F(WriteBatchTest, AttributeGroupTest) {
  WriteBatch batch;
  ColumnFamilyHandleImplDummy zero(0), two(2);
  AttributeGroups foo_ags;
  WideColumn zero_col_1{"0_c_1_n", "0_c_1_v"};
  WideColumn zero_col_2{"0_c_2_n", "0_c_2_v"};
  WideColumns zero_col_1_col_2{zero_col_1, zero_col_2};

  WideColumn two_col_1{"2_c_1_n", "2_c_1_v"};
  WideColumn two_col_2{"2_c_2_n", "2_c_2_v"};
  WideColumns two_col_1_col_2{two_col_1, two_col_2};

  foo_ags.emplace_back(&zero, zero_col_1_col_2);
  foo_ags.emplace_back(&two, two_col_1_col_2);

  ASSERT_OK(batch.PutEntity("foo", foo_ags));

  TestHandler handler;
  ASSERT_OK(batch.Iterate(&handler));
  ASSERT_EQ(
      "PutEntity(foo, 0_c_1_n:0_c_1_v "
      "0_c_2_n:0_c_2_v)"
      "PutEntityCF(2, foo, 2_c_1_n:2_c_1_v "
      "2_c_2_n:2_c_2_v)",
      handler.seen);
}

TEST_F(WriteBatchTest, AttributeGroupSavePointTest) {
  WriteBatch batch;
  batch.SetSavePoint();

  ColumnFamilyHandleImplDummy zero(0), two(2), three(3);
  AttributeGroups foo_ags;
  WideColumn zero_col_1{"0_c_1_n", "0_c_1_v"};
  WideColumn zero_col_2{"0_c_2_n", "0_c_2_v"};
  WideColumns zero_col_1_col_2{zero_col_1, zero_col_2};

  WideColumn two_col_1{"2_c_1_n", "2_c_1_v"};
  WideColumn two_col_2{"2_c_2_n", "2_c_2_v"};
  WideColumns two_col_1_col_2{two_col_1, two_col_2};

  foo_ags.emplace_back(&zero, zero_col_1_col_2);
  foo_ags.emplace_back(&two, two_col_1_col_2);

  AttributeGroups bar_ags;
  WideColumn three_col_1{"3_c_1_n", "3_c_1_v"};
  WideColumn three_col_2{"3_c_2_n", "3_c_2_v"};
  WideColumns three_col_1_col_2{three_col_1, three_col_2};

  bar_ags.emplace_back(&zero, zero_col_1_col_2);
  bar_ags.emplace_back(&three, three_col_1_col_2);

  ASSERT_OK(batch.PutEntity("foo", foo_ags));
  batch.SetSavePoint();

  ASSERT_OK(batch.PutEntity("bar", bar_ags));

  TestHandler handler;
  ASSERT_OK(batch.Iterate(&handler));
  ASSERT_EQ(
      "PutEntity(foo, 0_c_1_n:0_c_1_v 0_c_2_n:0_c_2_v)"
      "PutEntityCF(2, foo, 2_c_1_n:2_c_1_v 2_c_2_n:2_c_2_v)"
      "PutEntity(bar, 0_c_1_n:0_c_1_v 0_c_2_n:0_c_2_v)"
      "PutEntityCF(3, bar, 3_c_1_n:3_c_1_v 3_c_2_n:3_c_2_v)",
      handler.seen);

  ASSERT_OK(batch.RollbackToSavePoint());

  handler.seen.clear();
  ASSERT_OK(batch.Iterate(&handler));
  ASSERT_EQ(
      "PutEntity(foo, 0_c_1_n:0_c_1_v 0_c_2_n:0_c_2_v)"
      "PutEntityCF(2, foo, 2_c_1_n:2_c_1_v 2_c_2_n:2_c_2_v)",
      handler.seen);
}
>>>>>>> 49ce8a10

TEST_F(WriteBatchTest, ColumnFamiliesBatchTest) {
  WriteBatch batch;
  ColumnFamilyHandleImplDummy zero(0), two(2), three(3), eight(8);
  ASSERT_OK(batch.Put(&zero, Slice("foo"), Slice("bar")));
  ASSERT_OK(batch.Put(&two, Slice("twofoo"), Slice("bar2")));
  ASSERT_OK(batch.Put(&eight, Slice("eightfoo"), Slice("bar8")));
  ASSERT_OK(batch.Delete(&eight, Slice("eightfoo")));
  ASSERT_OK(batch.SingleDelete(&two, Slice("twofoo")));
  ASSERT_OK(batch.DeleteRange(&two, Slice("3foo"), Slice("4foo")));
  ASSERT_OK(batch.Merge(&three, Slice("threethree"), Slice("3three")));
  ASSERT_OK(batch.Put(&zero, Slice("foo"), Slice("bar")));
  ASSERT_OK(batch.Merge(Slice("omom"), Slice("nom")));
  // TODO(yuzhangyu): implement this.
  ASSERT_TRUE(
      batch.TimedPut(&zero, Slice("foo"), Slice("bar"), 0u).IsNotSupported());

  TestHandler handler;
  ASSERT_OK(batch.Iterate(&handler));
  ASSERT_EQ(
      "Put(foo, bar)"
      "PutCF(2, twofoo, bar2)"
      "PutCF(8, eightfoo, bar8)"
      "DeleteCF(8, eightfoo)"
      "SingleDeleteCF(2, twofoo)"
      "DeleteRangeCF(2, 3foo, 4foo)"
      "MergeCF(3, threethree, 3three)"
      "Put(foo, bar)"
      "Merge(omom, nom)",
      handler.seen);
}

TEST_F(WriteBatchTest, ColumnFamiliesBatchWithIndexTest) {
  WriteBatchWithIndex batch;
  ColumnFamilyHandleImplDummy zero(0), two(2), three(3), eight(8);
  ASSERT_OK(batch.Put(&zero, Slice("foo"), Slice("bar")));
  ASSERT_OK(batch.Put(&two, Slice("twofoo"), Slice("bar2")));
  ASSERT_OK(batch.Put(&eight, Slice("eightfoo"), Slice("bar8")));
  ASSERT_OK(batch.Delete(&eight, Slice("eightfoo")));
  ASSERT_OK(batch.SingleDelete(&two, Slice("twofoo")));
  ASSERT_OK(batch.Merge(&three, Slice("threethree"), Slice("3three")));
  ASSERT_OK(batch.Put(&zero, Slice("foo"), Slice("bar")));
  ASSERT_OK(batch.Merge(Slice("omom"), Slice("nom")));
  ASSERT_TRUE(
      batch.TimedPut(&zero, Slice("foo"), Slice("bar"), 0u).IsNotSupported());

  std::unique_ptr<WBWIIterator> iter;

  iter.reset(batch.NewIterator(&eight));
  iter->Seek("eightfoo");
  ASSERT_OK(iter->status());
  ASSERT_TRUE(iter->Valid());
  ASSERT_EQ(WriteType::kPutRecord, iter->Entry().type);
  ASSERT_EQ("eightfoo", iter->Entry().key.ToString());
  ASSERT_EQ("bar8", iter->Entry().value.ToString());

  iter->Next();
  ASSERT_OK(iter->status());
  ASSERT_TRUE(iter->Valid());
  ASSERT_EQ(WriteType::kDeleteRecord, iter->Entry().type);
  ASSERT_EQ("eightfoo", iter->Entry().key.ToString());

  iter->Next();
  ASSERT_OK(iter->status());
  ASSERT_TRUE(!iter->Valid());

  iter.reset(batch.NewIterator(&two));
  iter->Seek("twofoo");
  ASSERT_OK(iter->status());
  ASSERT_TRUE(iter->Valid());
  ASSERT_EQ(WriteType::kPutRecord, iter->Entry().type);
  ASSERT_EQ("twofoo", iter->Entry().key.ToString());
  ASSERT_EQ("bar2", iter->Entry().value.ToString());

  iter->Next();
  ASSERT_OK(iter->status());
  ASSERT_TRUE(iter->Valid());
  ASSERT_EQ(WriteType::kSingleDeleteRecord, iter->Entry().type);
  ASSERT_EQ("twofoo", iter->Entry().key.ToString());

  iter->Next();
  ASSERT_OK(iter->status());
  ASSERT_TRUE(!iter->Valid());

  iter.reset(batch.NewIterator());
  iter->Seek("gggg");
  ASSERT_OK(iter->status());
  ASSERT_TRUE(iter->Valid());
  ASSERT_EQ(WriteType::kMergeRecord, iter->Entry().type);
  ASSERT_EQ("omom", iter->Entry().key.ToString());
  ASSERT_EQ("nom", iter->Entry().value.ToString());

  iter->Next();
  ASSERT_OK(iter->status());
  ASSERT_TRUE(!iter->Valid());

  iter.reset(batch.NewIterator(&zero));
  iter->Seek("foo");
  ASSERT_OK(iter->status());
  ASSERT_TRUE(iter->Valid());
  ASSERT_EQ(WriteType::kPutRecord, iter->Entry().type);
  ASSERT_EQ("foo", iter->Entry().key.ToString());
  ASSERT_EQ("bar", iter->Entry().value.ToString());

  iter->Next();
  ASSERT_OK(iter->status());
  ASSERT_TRUE(iter->Valid());
  ASSERT_EQ(WriteType::kPutRecord, iter->Entry().type);
  ASSERT_EQ("foo", iter->Entry().key.ToString());
  ASSERT_EQ("bar", iter->Entry().value.ToString());

  iter->Next();
  ASSERT_OK(iter->status());
  ASSERT_TRUE(iter->Valid());
  ASSERT_EQ(WriteType::kMergeRecord, iter->Entry().type);
  ASSERT_EQ("omom", iter->Entry().key.ToString());
  ASSERT_EQ("nom", iter->Entry().value.ToString());

  iter->Next();
  ASSERT_OK(iter->status());
  ASSERT_TRUE(!iter->Valid());

  TestHandler handler;
  ASSERT_OK(batch.GetWriteBatch()->Iterate(&handler));
  ASSERT_EQ(
      "Put(foo, bar)"
      "PutCF(2, twofoo, bar2)"
      "PutCF(8, eightfoo, bar8)"
      "DeleteCF(8, eightfoo)"
      "SingleDeleteCF(2, twofoo)"
      "MergeCF(3, threethree, 3three)"
      "Put(foo, bar)"
      "Merge(omom, nom)",
      handler.seen);
}

TEST_F(WriteBatchTest, SavePointTest) {
  Status s;
  WriteBatch batch;
  batch.SetSavePoint();

  ASSERT_OK(batch.Put("A", "a"));
  ASSERT_OK(batch.Put("B", "b"));
  batch.SetSavePoint();

  ASSERT_OK(batch.Put("C", "c"));
  ASSERT_OK(batch.Delete("A"));
  batch.SetSavePoint();
  batch.SetSavePoint();

  ASSERT_OK(batch.RollbackToSavePoint());
  ASSERT_EQ(
      "Delete(A)@3"
      "Put(A, a)@0"
      "Put(B, b)@1"
      "Put(C, c)@2",
      PrintContents(&batch));

  ASSERT_OK(batch.RollbackToSavePoint());
  ASSERT_OK(batch.RollbackToSavePoint());
  ASSERT_EQ(
      "Put(A, a)@0"
      "Put(B, b)@1",
      PrintContents(&batch));

  ASSERT_OK(batch.Delete("A"));
  ASSERT_OK(batch.Put("B", "bb"));

  ASSERT_OK(batch.RollbackToSavePoint());
  ASSERT_EQ("", PrintContents(&batch));

  s = batch.RollbackToSavePoint();
  ASSERT_TRUE(s.IsNotFound());
  ASSERT_EQ("", PrintContents(&batch));

  ASSERT_OK(batch.Put("D", "d"));
  ASSERT_OK(batch.Delete("A"));

  batch.SetSavePoint();

  ASSERT_OK(batch.Put("A", "aaa"));

  ASSERT_OK(batch.RollbackToSavePoint());
  ASSERT_EQ(
      "Delete(A)@1"
      "Put(D, d)@0",
      PrintContents(&batch));

  batch.SetSavePoint();

  ASSERT_OK(batch.Put("D", "d"));
  ASSERT_OK(batch.Delete("A"));

  ASSERT_OK(batch.RollbackToSavePoint());
  ASSERT_EQ(
      "Delete(A)@1"
      "Put(D, d)@0",
      PrintContents(&batch));

  s = batch.RollbackToSavePoint();
  ASSERT_TRUE(s.IsNotFound());
  ASSERT_EQ(
      "Delete(A)@1"
      "Put(D, d)@0",
      PrintContents(&batch));

  WriteBatch batch2;

  s = batch2.RollbackToSavePoint();
  ASSERT_TRUE(s.IsNotFound());
  ASSERT_EQ("", PrintContents(&batch2));

  ASSERT_OK(batch2.Delete("A"));
  batch2.SetSavePoint();

  s = batch2.RollbackToSavePoint();
  ASSERT_OK(s);
  ASSERT_EQ("Delete(A)@0", PrintContents(&batch2));

  batch2.Clear();
  ASSERT_EQ("", PrintContents(&batch2));

  batch2.SetSavePoint();

  ASSERT_OK(batch2.Delete("B"));
  ASSERT_EQ("Delete(B)@0", PrintContents(&batch2));

  batch2.SetSavePoint();
  s = batch2.RollbackToSavePoint();
  ASSERT_OK(s);
  ASSERT_EQ("Delete(B)@0", PrintContents(&batch2));

  s = batch2.RollbackToSavePoint();
  ASSERT_OK(s);
  ASSERT_EQ("", PrintContents(&batch2));

  s = batch2.RollbackToSavePoint();
  ASSERT_TRUE(s.IsNotFound());
  ASSERT_EQ("", PrintContents(&batch2));

  WriteBatch batch3;

  s = batch3.PopSavePoint();
  ASSERT_TRUE(s.IsNotFound());
  ASSERT_EQ("", PrintContents(&batch3));

  batch3.SetSavePoint();
  ASSERT_OK(batch3.Delete("A"));

  s = batch3.PopSavePoint();
  ASSERT_OK(s);
  ASSERT_EQ("Delete(A)@0", PrintContents(&batch3));
}

TEST_F(WriteBatchTest, MemoryLimitTest) {
  Status s;
  // The header size is 12 bytes. The two Puts take 8 bytes which gives total
  // of 12 + 8 * 2 = 28 bytes.
  WriteBatch batch(0, 28);

  ASSERT_OK(batch.Put("a", "...."));
  ASSERT_OK(batch.Put("b", "...."));
  s = batch.Put("c", "....");
  ASSERT_TRUE(s.IsMemoryLimit());
}

namespace {
class TimestampChecker : public WriteBatch::Handler {
 public:
  explicit TimestampChecker(
      std::unordered_map<uint32_t, const Comparator*> cf_to_ucmps, Slice ts)
      : cf_to_ucmps_(std::move(cf_to_ucmps)), timestamp_(std::move(ts)) {}
  Status PutCF(uint32_t cf, const Slice& key, const Slice& /*value*/) override {
    auto cf_iter = cf_to_ucmps_.find(cf);
    if (cf_iter == cf_to_ucmps_.end()) {
      return Status::Corruption();
    }
    const Comparator* const ucmp = cf_iter->second;
    assert(ucmp);
    size_t ts_sz = ucmp->timestamp_size();
    if (ts_sz == 0) {
      return Status::OK();
    }
    if (key.size() < ts_sz) {
      return Status::Corruption();
    }
    Slice ts = ExtractTimestampFromUserKey(key, ts_sz);
    if (ts.compare(timestamp_) != 0) {
      return Status::Corruption();
    }
    return Status::OK();
  }

 private:
  std::unordered_map<uint32_t, const Comparator*> cf_to_ucmps_;
  Slice timestamp_;
};

Status CheckTimestampsInWriteBatch(
    WriteBatch& wb, Slice timestamp,
    std::unordered_map<uint32_t, const Comparator*> cf_to_ucmps) {
  TimestampChecker ts_checker(cf_to_ucmps, timestamp);
  return wb.Iterate(&ts_checker);
}
}  // anonymous namespace

TEST_F(WriteBatchTest, SanityChecks) {
  ColumnFamilyHandleImplDummy cf0(0,
                                  test::BytewiseComparatorWithU64TsWrapper());
  ColumnFamilyHandleImplDummy cf4(4);

  WriteBatch wb(0, 0, 0, /*default_cf_ts_sz=*/sizeof(uint64_t));

  // Sanity checks for the new WriteBatch APIs with extra 'ts' arg.
  ASSERT_TRUE(wb.Put(nullptr, "key", "ts", "value").IsInvalidArgument());
  ASSERT_TRUE(wb.Delete(nullptr, "key", "ts").IsInvalidArgument());
  ASSERT_TRUE(wb.SingleDelete(nullptr, "key", "ts").IsInvalidArgument());
  ASSERT_TRUE(wb.Merge(nullptr, "key", "ts", "value").IsInvalidArgument());
  ASSERT_TRUE(wb.DeleteRange(nullptr, "begin_key", "end_key", "ts")
                  .IsInvalidArgument());

  ASSERT_TRUE(wb.Put(&cf4, "key", "ts", "value").IsInvalidArgument());
  ASSERT_TRUE(wb.Delete(&cf4, "key", "ts").IsInvalidArgument());
  ASSERT_TRUE(wb.SingleDelete(&cf4, "key", "ts").IsInvalidArgument());
  ASSERT_TRUE(wb.Merge(&cf4, "key", "ts", "value").IsInvalidArgument());
  ASSERT_TRUE(
      wb.DeleteRange(&cf4, "begin_key", "end_key", "ts").IsInvalidArgument());

  constexpr size_t wrong_ts_sz = 1 + sizeof(uint64_t);
  std::string ts(wrong_ts_sz, '\0');

  ASSERT_TRUE(wb.Put(&cf0, "key", ts, "value").IsInvalidArgument());
  ASSERT_TRUE(wb.Delete(&cf0, "key", ts).IsInvalidArgument());
  ASSERT_TRUE(wb.SingleDelete(&cf0, "key", ts).IsInvalidArgument());
  ASSERT_TRUE(wb.Merge(&cf0, "key", ts, "value").IsInvalidArgument());
  ASSERT_TRUE(
      wb.DeleteRange(&cf0, "begin_key", "end_key", ts).IsInvalidArgument());

  // Sanity checks for the new WriteBatch APIs without extra 'ts' arg.
  WriteBatch wb1(0, 0, 0, wrong_ts_sz);
  ASSERT_TRUE(wb1.Put(&cf0, "key", "value").IsInvalidArgument());
  ASSERT_TRUE(wb1.Delete(&cf0, "key").IsInvalidArgument());
  ASSERT_TRUE(wb1.SingleDelete(&cf0, "key").IsInvalidArgument());
  ASSERT_TRUE(wb1.Merge(&cf0, "key", "value").IsInvalidArgument());
  ASSERT_TRUE(
      wb1.DeleteRange(&cf0, "begin_key", "end_key").IsInvalidArgument());
}

TEST_F(WriteBatchTest, UpdateTimestamps) {
  // We assume the last eight bytes of each key is reserved for timestamps.
  // Therefore, we must make sure each key is longer than eight bytes.
  constexpr size_t key_size = 16;
  constexpr size_t num_of_keys = 10;
  std::vector<std::string> key_strs(num_of_keys, std::string(key_size, '\0'));

  ColumnFamilyHandleImplDummy cf0(0);
  ColumnFamilyHandleImplDummy cf4(4,
                                  test::BytewiseComparatorWithU64TsWrapper());
  ColumnFamilyHandleImplDummy cf5(5,
                                  test::BytewiseComparatorWithU64TsWrapper());

  const std::unordered_map<uint32_t, const Comparator*> cf_to_ucmps = {
      {0, cf0.GetComparator()},
      {4, cf4.GetComparator()},
      {5, cf5.GetComparator()}};

  static constexpr size_t timestamp_size = sizeof(uint64_t);

  {
    WriteBatch wb1, wb2, wb3, wb4, wb5, wb6, wb7;
    ASSERT_OK(wb1.Put(&cf0, "key", "value"));
    ASSERT_FALSE(WriteBatchInternal::HasKeyWithTimestamp(wb1));
    ASSERT_OK(wb2.Put(&cf4, "key", "value"));
    ASSERT_TRUE(WriteBatchInternal::HasKeyWithTimestamp(wb2));
    ASSERT_OK(wb3.Put(&cf4, "key", /*ts=*/std::string(timestamp_size, '\xfe'),
                      "value"));
    ASSERT_TRUE(WriteBatchInternal::HasKeyWithTimestamp(wb3));
    ASSERT_OK(wb4.Delete(&cf4, "key",
                         /*ts=*/std::string(timestamp_size, '\xfe')));
    ASSERT_TRUE(WriteBatchInternal::HasKeyWithTimestamp(wb4));
    ASSERT_OK(wb5.Delete(&cf4, "key"));
    ASSERT_TRUE(WriteBatchInternal::HasKeyWithTimestamp(wb5));
    ASSERT_OK(wb6.SingleDelete(&cf4, "key"));
    ASSERT_TRUE(WriteBatchInternal::HasKeyWithTimestamp(wb6));
    ASSERT_OK(wb7.SingleDelete(&cf4, "key",
                               /*ts=*/std::string(timestamp_size, '\xfe')));
    ASSERT_TRUE(WriteBatchInternal::HasKeyWithTimestamp(wb7));
  }

  WriteBatch batch;
  // Write to the batch. We will assign timestamps later.
  for (const auto& key_str : key_strs) {
    ASSERT_OK(batch.Put(&cf0, key_str, "value"));
    ASSERT_OK(batch.Put(&cf4, key_str, "value"));
    ASSERT_OK(batch.Put(&cf5, key_str, "value"));
  }

  const auto checker1 = [](uint32_t cf) {
    if (cf == 4 || cf == 5) {
      return timestamp_size;
    } else if (cf == 0) {
      return static_cast<size_t>(0);
    } else {
      return std::numeric_limits<size_t>::max();
    }
  };
  ASSERT_OK(
      batch.UpdateTimestamps(std::string(timestamp_size, '\xfe'), checker1));
  ASSERT_OK(CheckTimestampsInWriteBatch(
      batch, std::string(timestamp_size, '\xfe'), cf_to_ucmps));

  // We use indexed_cf_to_ucmps, non_indexed_cfs_with_ts and timestamp_size to
  // simulate the case in which a transaction enables indexing for some writes
  // while disables indexing for other writes. A transaction uses a
  // WriteBatchWithIndex object to buffer writes (we consider Write-committed
  // policy only). If indexing is enabled, then writes go through
  // WriteBatchWithIndex API populating a WBWI internal data structure, i.e. a
  // mapping from cf to user comparators. If indexing is disabled, a transaction
  // writes directly to the underlying raw WriteBatch. We will need to track the
  // comparator information for the column families to which un-indexed writes
  // are performed. When calling UpdateTimestamp API of WriteBatch, we need
  // indexed_cf_to_ucmps, non_indexed_cfs_with_ts, and timestamp_size to perform
  // checking.
  std::unordered_map<uint32_t, const Comparator*> indexed_cf_to_ucmps = {
      {0, cf0.GetComparator()}, {4, cf4.GetComparator()}};
  std::unordered_set<uint32_t> non_indexed_cfs_with_ts = {cf5.GetID()};
  const auto checker2 = [&indexed_cf_to_ucmps,
                         &non_indexed_cfs_with_ts](uint32_t cf) {
    if (non_indexed_cfs_with_ts.count(cf) > 0) {
      return timestamp_size;
    }
    auto cf_iter = indexed_cf_to_ucmps.find(cf);
    if (cf_iter == indexed_cf_to_ucmps.end()) {
      assert(false);
      return std::numeric_limits<size_t>::max();
    }
    const Comparator* const ucmp = cf_iter->second;
    assert(ucmp);
    return ucmp->timestamp_size();
  };
  ASSERT_OK(
      batch.UpdateTimestamps(std::string(timestamp_size, '\xef'), checker2));
  ASSERT_OK(CheckTimestampsInWriteBatch(
      batch, std::string(timestamp_size, '\xef'), cf_to_ucmps));
}

TEST_F(WriteBatchTest, CommitWithTimestamp) {
  WriteBatch wb;
  const std::string txn_name = "xid1";
  std::string ts;
  constexpr uint64_t commit_ts = 23;
  PutFixed64(&ts, commit_ts);
  ASSERT_OK(WriteBatchInternal::MarkCommitWithTimestamp(&wb, txn_name, ts));
  TestHandler handler;
  ASSERT_OK(wb.Iterate(&handler));
  ASSERT_EQ("MarkCommitWithTimestamp(" + txn_name + ", " +
                Slice(ts).ToString(true) + ")",
            handler.seen);
}

}  // namespace ROCKSDB_NAMESPACE

int main(int argc, char** argv) {
  ROCKSDB_NAMESPACE::port::InstallStackTraceHandler();
  ::testing::InitGoogleTest(&argc, argv);
  return RUN_ALL_TESTS();
}<|MERGE_RESOLUTION|>--- conflicted
+++ resolved
@@ -275,8 +275,6 @@
     } else {
       seen += "PutCF(" + std::to_string(column_family_id) + ", " +
               key.ToString() + ", " + value.ToString() + ")";
-<<<<<<< HEAD
-=======
     }
     return Status::OK();
   }
@@ -292,7 +290,6 @@
     } else {
       seen += "PutEntityCF(" + std::to_string(column_family_id) + ", " +
               key.ToString() + ", " + oss.str() + ")";
->>>>>>> 49ce8a10
     }
     return Status::OK();
   }
@@ -684,8 +681,6 @@
   const Comparator* const ucmp_ = BytewiseComparator();
 };
 }  // anonymous namespace
-<<<<<<< HEAD
-=======
 
 TEST_F(WriteBatchTest, AttributeGroupTest) {
   WriteBatch batch;
@@ -762,7 +757,6 @@
       "PutEntityCF(2, foo, 2_c_1_n:2_c_1_v 2_c_2_n:2_c_2_v)",
       handler.seen);
 }
->>>>>>> 49ce8a10
 
 TEST_F(WriteBatchTest, ColumnFamiliesBatchTest) {
   WriteBatch batch;
