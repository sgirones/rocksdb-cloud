//  Copyright (c) 2011-present, Facebook, Inc.  All rights reserved.
//  This source code is licensed under both the GPLv2 (found in the
//  COPYING file in the root directory) and Apache 2.0 License
//  (found in the LICENSE.Apache file in the root directory).

#include "db/memtable_list.h"

#include <algorithm>
#include <string>
#include <vector>

#include "db/merge_context.h"
#include "db/version_set.h"
#include "db/write_controller.h"
#include "rocksdb/db.h"
#include "rocksdb/status.h"
#include "rocksdb/write_buffer_manager.h"
#include "test_util/testharness.h"
#include "test_util/testutil.h"
#include "util/string_util.h"

namespace ROCKSDB_NAMESPACE {

class MemTableListTest : public testing::Test {
 public:
  std::string dbname;
  DB* db;
  Options options;
  std::vector<ColumnFamilyHandle*> handles;
  std::atomic<uint64_t> file_number;

  MemTableListTest() : db(nullptr), file_number(1) {
    dbname = test::PerThreadDBPath("memtable_list_test");
    options.create_if_missing = true;
    EXPECT_OK(DestroyDB(dbname, options));
  }

  // Create a test db if not yet created
  void CreateDB() {
    if (db == nullptr) {
      options.create_if_missing = true;
      EXPECT_OK(DestroyDB(dbname, options));
      // Open DB only with default column family
      ColumnFamilyOptions cf_options;
      std::vector<ColumnFamilyDescriptor> cf_descs;
      if (udt_enabled_) {
        cf_options.comparator = test::BytewiseComparatorWithU64TsWrapper();
      }
      cf_descs.emplace_back(kDefaultColumnFamilyName, cf_options);
      Status s = DB::Open(options, dbname, cf_descs, &handles, &db);
      EXPECT_OK(s);

      ColumnFamilyOptions cf_opt1, cf_opt2;
      cf_opt1.cf_paths.emplace_back(dbname + "_one_1",
                                    std::numeric_limits<uint64_t>::max());
      cf_opt2.cf_paths.emplace_back(dbname + "_two_1",
                                    std::numeric_limits<uint64_t>::max());
      int sz = static_cast<int>(handles.size());
      handles.resize(sz + 2);
      s = db->CreateColumnFamily(cf_opt1, "one", &handles[1]);
      EXPECT_OK(s);
      s = db->CreateColumnFamily(cf_opt2, "two", &handles[2]);
      EXPECT_OK(s);

      cf_descs.emplace_back("one", cf_options);
      cf_descs.emplace_back("two", cf_options);
    }
  }

  ~MemTableListTest() override {
    if (db) {
      std::vector<ColumnFamilyDescriptor> cf_descs(handles.size());
      for (int i = 0; i != static_cast<int>(handles.size()); ++i) {
        EXPECT_OK(handles[i]->GetDescriptor(&cf_descs[i]));
      }
      for (auto h : handles) {
        if (h) {
          EXPECT_OK(db->DestroyColumnFamilyHandle(h));
        }
      }
      handles.clear();
      delete db;
      db = nullptr;
      EXPECT_OK(DestroyDB(dbname, options, cf_descs));
    }
  }

  // Calls MemTableList::TryInstallMemtableFlushResults() and sets up all
  // structures needed to call this function.
  Status Mock_InstallMemtableFlushResults(
      MemTableList* list, const MutableCFOptions& mutable_cf_options,
      const autovector<MemTable*>& m, autovector<MemTable*>* to_delete) {
    // Create a mock Logger
    test::NullLogger logger;
    LogBuffer log_buffer(DEBUG_LEVEL, &logger);

    CreateDB();
    // Create a mock VersionSet
    DBOptions db_options;
    ImmutableDBOptions immutable_db_options(db_options);
    EnvOptions env_options;
    std::shared_ptr<Cache> table_cache(NewLRUCache(50000, 16));
    WriteBufferManager write_buffer_manager(db_options.db_write_buffer_size);
    WriteController write_controller(10000000u);

    VersionSet versions(dbname, &immutable_db_options, env_options,
                        table_cache.get(), &write_buffer_manager,
                        &write_controller, /*block_cache_tracer=*/nullptr,
                        /*io_tracer=*/nullptr, /*db_id=*/"",
                        /*db_session_id=*/"", /*daily_offpeak_time_utc=*/"",
                        /*error_handler=*/nullptr);
    std::vector<ColumnFamilyDescriptor> cf_descs;
    cf_descs.emplace_back(kDefaultColumnFamilyName, ColumnFamilyOptions());
    cf_descs.emplace_back("one", ColumnFamilyOptions());
    cf_descs.emplace_back("two", ColumnFamilyOptions());

    EXPECT_OK(versions.Recover(cf_descs, false));

    // Create mock default ColumnFamilyData
    auto column_family_set = versions.GetColumnFamilySet();
    LogsWithPrepTracker dummy_prep_tracker;
    auto cfd = column_family_set->GetDefault();
    EXPECT_TRUE(nullptr != cfd);
    uint64_t file_num = file_number.fetch_add(1);
    IOStatus io_s;
    // Create dummy mutex.
    InstrumentedMutex mutex;
    InstrumentedMutexLock l(&mutex);
    std::list<std::unique_ptr<FlushJobInfo>> flush_jobs_info;
    Status s = list->TryInstallMemtableFlushResults(
        cfd, mutable_cf_options, m, &dummy_prep_tracker, &versions, &mutex,
        file_num, to_delete, nullptr, &log_buffer, &flush_jobs_info);
    EXPECT_OK(io_s);
    return s;
  }

  // Calls MemTableList::InstallMemtableFlushResults() and sets up all
  // structures needed to call this function.
  Status Mock_InstallMemtableAtomicFlushResults(
      autovector<MemTableList*>& lists, const autovector<uint32_t>& cf_ids,
      const autovector<const MutableCFOptions*>& mutable_cf_options_list,
      const autovector<const autovector<MemTable*>*>& mems_list,
      autovector<MemTable*>* to_delete) {
    // Create a mock Logger
    test::NullLogger logger;
    LogBuffer log_buffer(DEBUG_LEVEL, &logger);

    CreateDB();
    // Create a mock VersionSet
    DBOptions db_options;

    ImmutableDBOptions immutable_db_options(db_options);
    EnvOptions env_options;
    std::shared_ptr<Cache> table_cache(NewLRUCache(50000, 16));
    WriteBufferManager write_buffer_manager(db_options.db_write_buffer_size);
    WriteController write_controller(10000000u);

    VersionSet versions(dbname, &immutable_db_options, env_options,
                        table_cache.get(), &write_buffer_manager,
                        &write_controller, /*block_cache_tracer=*/nullptr,
                        /*io_tracer=*/nullptr, /*db_id=*/"",
                        /*db_session_id=*/"", /*daily_offpeak_time_utc=*/"",
                        /*error_handler=*/nullptr);
    std::vector<ColumnFamilyDescriptor> cf_descs;
    cf_descs.emplace_back(kDefaultColumnFamilyName, ColumnFamilyOptions());
    cf_descs.emplace_back("one", ColumnFamilyOptions());
    cf_descs.emplace_back("two", ColumnFamilyOptions());
    EXPECT_OK(versions.Recover(cf_descs, false));

    // Create mock default ColumnFamilyData

    auto column_family_set = versions.GetColumnFamilySet();

    LogsWithPrepTracker dummy_prep_tracker;
    autovector<ColumnFamilyData*> cfds;
    for (int i = 0; i != static_cast<int>(cf_ids.size()); ++i) {
      cfds.emplace_back(column_family_set->GetColumnFamily(cf_ids[i]));
      EXPECT_NE(nullptr, cfds[i]);
    }
    std::vector<FileMetaData> file_metas;
    file_metas.reserve(cf_ids.size());
    for (size_t i = 0; i != cf_ids.size(); ++i) {
      FileMetaData meta;
      uint64_t file_num = file_number.fetch_add(1);
      meta.fd = FileDescriptor(file_num, 0, 0);
      file_metas.emplace_back(meta);
    }
    autovector<FileMetaData*> file_meta_ptrs;
    for (auto& meta : file_metas) {
      file_meta_ptrs.push_back(&meta);
    }
    std::vector<std::list<std::unique_ptr<FlushJobInfo>>>
        committed_flush_jobs_info_storage(cf_ids.size());
    autovector<std::list<std::unique_ptr<FlushJobInfo>>*>
        committed_flush_jobs_info;
    for (int i = 0; i < static_cast<int>(cf_ids.size()); ++i) {
      committed_flush_jobs_info.push_back(
          &committed_flush_jobs_info_storage[i]);
    }

    InstrumentedMutex mutex;
    InstrumentedMutexLock l(&mutex);
    return InstallMemtableAtomicFlushResults(
        &lists, cfds, mutable_cf_options_list, mems_list, &versions,
        nullptr /* prep_tracker */, &mutex, file_meta_ptrs,
        committed_flush_jobs_info, to_delete, nullptr, &log_buffer);
  }

 protected:
  bool udt_enabled_ = false;
};

TEST_F(MemTableListTest, Empty) {
  // Create an empty MemTableList and validate basic functions.
  MemTableList list(1, 0, 0);

  ASSERT_EQ(0, list.NumNotFlushed());
  ASSERT_FALSE(list.imm_flush_needed.load(std::memory_order_acquire));
  ASSERT_FALSE(list.IsFlushPending());

  autovector<MemTable*> mems;
  list.PickMemtablesToFlush(
      std::numeric_limits<uint64_t>::max() /* memtable_id */, &mems);
  ASSERT_EQ(0, mems.size());

  autovector<MemTable*> to_delete;
  list.current()->Unref(&to_delete);
  ASSERT_EQ(0, to_delete.size());
}

TEST_F(MemTableListTest, GetTest) {
  // Create MemTableList
  int min_write_buffer_number_to_merge = 2;
  int max_write_buffer_number_to_maintain = 0;
  int64_t max_write_buffer_size_to_maintain = 0;
  MemTableList list(min_write_buffer_number_to_merge,
                    max_write_buffer_number_to_maintain,
                    max_write_buffer_size_to_maintain);

  SequenceNumber seq = 1;
  std::string value;
  Status s;
  MergeContext merge_context;
  InternalKeyComparator ikey_cmp(options.comparator);
  SequenceNumber max_covering_tombstone_seq = 0;
  autovector<MemTable*> to_delete;

  LookupKey lkey("key1", seq);
  bool found = list.current()->Get(lkey, &value, /*columns=*/nullptr,
                                   /*timestamp=*/nullptr, &s, &merge_context,
                                   &max_covering_tombstone_seq, ReadOptions());
  ASSERT_FALSE(found);

  // Create a MemTable
  InternalKeyComparator cmp(BytewiseComparator());
  auto factory = std::make_shared<SkipListFactory>();
  options.memtable_factory = factory;
  ImmutableOptions ioptions(options);

  WriteBufferManager wb(options.db_write_buffer_size);
  MemTable* mem = new MemTable(cmp, ioptions, MutableCFOptions(options), &wb,
                               kMaxSequenceNumber, 0 /* column_family_id */);
  mem->Ref();

  // Write some keys to this memtable.
  ASSERT_OK(
      mem->Add(++seq, kTypeDeletion, "key1", "", nullptr /* kv_prot_info */));
  ASSERT_OK(mem->Add(++seq, kTypeValue, "key2", "value2",
                     nullptr /* kv_prot_info */));
  ASSERT_OK(mem->Add(++seq, kTypeValue, "key1", "value1",
                     nullptr /* kv_prot_info */));
  ASSERT_OK(mem->Add(++seq, kTypeValue, "key2", "value2.2",
                     nullptr /* kv_prot_info */));

  // Fetch the newly written keys
  merge_context.Clear();
  found = mem->Get(LookupKey("key1", seq), &value, /*columns*/ nullptr,
                   /*timestamp*/ nullptr, &s, &merge_context,
                   &max_covering_tombstone_seq, ReadOptions(),
                   false /* immutable_memtable */);
  ASSERT_TRUE(s.ok() && found);
  ASSERT_EQ(value, "value1");

  merge_context.Clear();
  found = mem->Get(LookupKey("key1", 2), &value, /*columns*/ nullptr,
                   /*timestamp*/ nullptr, &s, &merge_context,
                   &max_covering_tombstone_seq, ReadOptions(),
                   false /* immutable_memtable */);
  // MemTable found out that this key is *not* found (at this sequence#)
  ASSERT_TRUE(found && s.IsNotFound());

  merge_context.Clear();
  found = mem->Get(LookupKey("key2", seq), &value, /*columns*/ nullptr,
                   /*timestamp*/ nullptr, &s, &merge_context,
                   &max_covering_tombstone_seq, ReadOptions(),
                   false /* immutable_memtable */);
  ASSERT_TRUE(s.ok() && found);
  ASSERT_EQ(value, "value2.2");

  ASSERT_EQ(4, mem->num_entries());
  ASSERT_EQ(1, mem->num_deletes());

  // Add memtable to list
  // This is to make assert(memtable->IsFragmentedRangeTombstonesConstructed())
  // in MemTableListVersion::GetFromList work.
  mem->ConstructFragmentedRangeTombstones();
  list.Add(mem, &to_delete);

  SequenceNumber saved_seq = seq;

  // Create another memtable and write some keys to it
  WriteBufferManager wb2(options.db_write_buffer_size);
  MemTable* mem2 = new MemTable(cmp, ioptions, MutableCFOptions(options), &wb2,
                                kMaxSequenceNumber, 0 /* column_family_id */);
  mem2->Ref();

  ASSERT_OK(
      mem2->Add(++seq, kTypeDeletion, "key1", "", nullptr /* kv_prot_info */));
  ASSERT_OK(mem2->Add(++seq, kTypeValue, "key2", "value2.3",
                      nullptr /* kv_prot_info */));

  // Add second memtable to list
  // This is to make assert(memtable->IsFragmentedRangeTombstonesConstructed())
  // in MemTableListVersion::GetFromList work.
  mem2->ConstructFragmentedRangeTombstones();
  list.Add(mem2, &to_delete);

  // Fetch keys via MemTableList
  merge_context.Clear();
  found =
      list.current()->Get(LookupKey("key1", seq), &value, /*columns=*/nullptr,
                          /*timestamp=*/nullptr, &s, &merge_context,
                          &max_covering_tombstone_seq, ReadOptions());
  ASSERT_TRUE(found && s.IsNotFound());

  merge_context.Clear();
  found = list.current()->Get(LookupKey("key1", saved_seq), &value,
                              /*columns=*/nullptr, /*timestamp=*/nullptr, &s,
                              &merge_context, &max_covering_tombstone_seq,
                              ReadOptions());
  ASSERT_TRUE(s.ok() && found);
  ASSERT_EQ("value1", value);

  merge_context.Clear();
  found =
      list.current()->Get(LookupKey("key2", seq), &value, /*columns=*/nullptr,
                          /*timestamp=*/nullptr, &s, &merge_context,
                          &max_covering_tombstone_seq, ReadOptions());
  ASSERT_TRUE(s.ok() && found);
  ASSERT_EQ(value, "value2.3");

  merge_context.Clear();
  found = list.current()->Get(LookupKey("key2", 1), &value, /*columns=*/nullptr,
                              /*timestamp=*/nullptr, &s, &merge_context,
                              &max_covering_tombstone_seq, ReadOptions());
  ASSERT_FALSE(found);

  ASSERT_EQ(2, list.NumNotFlushed());

  list.current()->Unref(&to_delete);
  for (MemTable* m : to_delete) {
    delete m;
  }
}

TEST_F(MemTableListTest, GetFromHistoryTest) {
  // Create MemTableList
  int min_write_buffer_number_to_merge = 2;
  int max_write_buffer_number_to_maintain = 2;
  int64_t max_write_buffer_size_to_maintain = 2 * Arena::kInlineSize;
  MemTableList list(min_write_buffer_number_to_merge,
                    max_write_buffer_number_to_maintain,
                    max_write_buffer_size_to_maintain);

  SequenceNumber seq = 1;
  std::string value;
  Status s;
  MergeContext merge_context;
  InternalKeyComparator ikey_cmp(options.comparator);
  SequenceNumber max_covering_tombstone_seq = 0;
  autovector<MemTable*> to_delete;

  LookupKey lkey("key1", seq);
  bool found = list.current()->Get(lkey, &value, /*columns=*/nullptr,
                                   /*timestamp=*/nullptr, &s, &merge_context,
                                   &max_covering_tombstone_seq, ReadOptions());
  ASSERT_FALSE(found);

  // Create a MemTable
  InternalKeyComparator cmp(BytewiseComparator());
  auto factory = std::make_shared<SkipListFactory>();
  options.memtable_factory = factory;
  ImmutableOptions ioptions(options);

  WriteBufferManager wb(options.db_write_buffer_size);
  MemTable* mem = new MemTable(cmp, ioptions, MutableCFOptions(options), &wb,
                               kMaxSequenceNumber, 0 /* column_family_id */);
  mem->Ref();

  // Write some keys to this memtable.
  ASSERT_OK(
      mem->Add(++seq, kTypeDeletion, "key1", "", nullptr /* kv_prot_info */));
  ASSERT_OK(mem->Add(++seq, kTypeValue, "key2", "value2",
                     nullptr /* kv_prot_info */));
  ASSERT_OK(mem->Add(++seq, kTypeValue, "key2", "value2.2",
                     nullptr /* kv_prot_info */));

  // Fetch the newly written keys
  merge_context.Clear();
  found = mem->Get(LookupKey("key1", seq), &value, /*columns*/ nullptr,
                   /*timestamp*/ nullptr, &s, &merge_context,
                   &max_covering_tombstone_seq, ReadOptions(),
                   false /* immutable_memtable */);
  // MemTable found out that this key is *not* found (at this sequence#)
  ASSERT_TRUE(found && s.IsNotFound());

  merge_context.Clear();
  found = mem->Get(LookupKey("key2", seq), &value, /*columns*/ nullptr,
                   /*timestamp*/ nullptr, &s, &merge_context,
                   &max_covering_tombstone_seq, ReadOptions(),
                   false /* immutable_memtable */);
  ASSERT_TRUE(s.ok() && found);
  ASSERT_EQ(value, "value2.2");

  // Add memtable to list
  // This is to make assert(memtable->IsFragmentedRangeTombstonesConstructed())
  // in MemTableListVersion::GetFromList work.
  mem->ConstructFragmentedRangeTombstones();
  list.Add(mem, &to_delete);
  ASSERT_EQ(0, to_delete.size());

  // Fetch keys via MemTableList
  merge_context.Clear();
  found =
      list.current()->Get(LookupKey("key1", seq), &value, /*columns=*/nullptr,
                          /*timestamp=*/nullptr, &s, &merge_context,
                          &max_covering_tombstone_seq, ReadOptions());
  ASSERT_TRUE(found && s.IsNotFound());

  merge_context.Clear();
  found =
      list.current()->Get(LookupKey("key2", seq), &value, /*columns=*/nullptr,
                          /*timestamp=*/nullptr, &s, &merge_context,
                          &max_covering_tombstone_seq, ReadOptions());
  ASSERT_TRUE(s.ok() && found);
  ASSERT_EQ("value2.2", value);

  // Flush this memtable from the list.
  // (It will then be a part of the memtable history).
  autovector<MemTable*> to_flush;
  list.PickMemtablesToFlush(
      std::numeric_limits<uint64_t>::max() /* memtable_id */, &to_flush);
  ASSERT_EQ(1, to_flush.size());

  MutableCFOptions mutable_cf_options(options);
  s = Mock_InstallMemtableFlushResults(&list, mutable_cf_options, to_flush,
                                       &to_delete);
  ASSERT_OK(s);
  ASSERT_EQ(0, list.NumNotFlushed());
  ASSERT_EQ(1, list.NumFlushed());
  ASSERT_EQ(0, to_delete.size());

  // Verify keys are no longer in MemTableList
  merge_context.Clear();
  found =
      list.current()->Get(LookupKey("key1", seq), &value, /*columns=*/nullptr,
                          /*timestamp=*/nullptr, &s, &merge_context,
                          &max_covering_tombstone_seq, ReadOptions());
  ASSERT_FALSE(found);

  merge_context.Clear();
  found =
      list.current()->Get(LookupKey("key2", seq), &value, /*columns=*/nullptr,
                          /*timestamp=*/nullptr, &s, &merge_context,
                          &max_covering_tombstone_seq, ReadOptions());
  ASSERT_FALSE(found);

  // Verify keys are present in history
  merge_context.Clear();
  found = list.current()->GetFromHistory(
      LookupKey("key1", seq), &value, /*columns=*/nullptr,
      /*timestamp=*/nullptr, &s, &merge_context, &max_covering_tombstone_seq,
      ReadOptions());
  ASSERT_TRUE(found && s.IsNotFound());

  merge_context.Clear();
  found = list.current()->GetFromHistory(
      LookupKey("key2", seq), &value, /*columns=*/nullptr,
      /*timestamp=*/nullptr, &s, &merge_context, &max_covering_tombstone_seq,
      ReadOptions());
  ASSERT_TRUE(found);
  ASSERT_EQ("value2.2", value);

  // Create another memtable and write some keys to it
  WriteBufferManager wb2(options.db_write_buffer_size);
  MemTable* mem2 = new MemTable(cmp, ioptions, MutableCFOptions(options), &wb2,
                                kMaxSequenceNumber, 0 /* column_family_id */);
  mem2->Ref();

  ASSERT_OK(
      mem2->Add(++seq, kTypeDeletion, "key1", "", nullptr /* kv_prot_info */));
  ASSERT_OK(mem2->Add(++seq, kTypeValue, "key3", "value3",
                      nullptr /* kv_prot_info */));

  // Add second memtable to list
  // This is to make assert(memtable->IsFragmentedRangeTombstonesConstructed())
  // in MemTableListVersion::GetFromList work.
  mem2->ConstructFragmentedRangeTombstones();
  list.Add(mem2, &to_delete);
  ASSERT_EQ(0, to_delete.size());

  to_flush.clear();
  list.PickMemtablesToFlush(
      std::numeric_limits<uint64_t>::max() /* memtable_id */, &to_flush);
  ASSERT_EQ(1, to_flush.size());

  // Flush second memtable
  s = Mock_InstallMemtableFlushResults(&list, mutable_cf_options, to_flush,
                                       &to_delete);
  ASSERT_OK(s);
  ASSERT_EQ(0, list.NumNotFlushed());
  ASSERT_EQ(2, list.NumFlushed());
  ASSERT_EQ(0, to_delete.size());

  // Add a third memtable to push the first memtable out of the history
  WriteBufferManager wb3(options.db_write_buffer_size);
  MemTable* mem3 = new MemTable(cmp, ioptions, MutableCFOptions(options), &wb3,
                                kMaxSequenceNumber, 0 /* column_family_id */);
  mem3->Ref();
  // This is to make assert(memtable->IsFragmentedRangeTombstonesConstructed())
  // in MemTableListVersion::GetFromList work.
  mem3->ConstructFragmentedRangeTombstones();
  list.Add(mem3, &to_delete);
  ASSERT_EQ(1, list.NumNotFlushed());
  ASSERT_EQ(1, list.NumFlushed());
  ASSERT_EQ(1, to_delete.size());

  // Verify keys are no longer in MemTableList
  merge_context.Clear();
  found =
      list.current()->Get(LookupKey("key1", seq), &value, /*columns=*/nullptr,
                          /*timestamp=*/nullptr, &s, &merge_context,
                          &max_covering_tombstone_seq, ReadOptions());
  ASSERT_FALSE(found);

  merge_context.Clear();
  found =
      list.current()->Get(LookupKey("key2", seq), &value, /*columns=*/nullptr,
                          /*timestamp=*/nullptr, &s, &merge_context,
                          &max_covering_tombstone_seq, ReadOptions());
  ASSERT_FALSE(found);

  merge_context.Clear();
  found =
      list.current()->Get(LookupKey("key3", seq), &value, /*columns=*/nullptr,
                          /*timestamp=*/nullptr, &s, &merge_context,
                          &max_covering_tombstone_seq, ReadOptions());
  ASSERT_FALSE(found);

  // Verify that the second memtable's keys are in the history
  merge_context.Clear();
  found = list.current()->GetFromHistory(
      LookupKey("key1", seq), &value, /*columns=*/nullptr,
      /*timestamp=*/nullptr, &s, &merge_context, &max_covering_tombstone_seq,
      ReadOptions());
  ASSERT_TRUE(found && s.IsNotFound());

  merge_context.Clear();
  found = list.current()->GetFromHistory(
      LookupKey("key3", seq), &value, /*columns=*/nullptr,
      /*timestamp=*/nullptr, &s, &merge_context, &max_covering_tombstone_seq,
      ReadOptions());
  ASSERT_TRUE(found);
  ASSERT_EQ("value3", value);

  // Verify that key2 from the first memtable is no longer in the history
  merge_context.Clear();
  found =
      list.current()->Get(LookupKey("key2", seq), &value, /*columns=*/nullptr,
                          /*timestamp=*/nullptr, &s, &merge_context,
                          &max_covering_tombstone_seq, ReadOptions());
  ASSERT_FALSE(found);

  // Cleanup
  list.current()->Unref(&to_delete);
  ASSERT_EQ(3, to_delete.size());
  for (MemTable* m : to_delete) {
    delete m;
  }
}

TEST_F(MemTableListTest, FlushPendingTest) {
  const int num_tables = 6;
  SequenceNumber seq = 1;
  Status s;

  auto factory = std::make_shared<SkipListFactory>();
  options.memtable_factory = factory;
  ImmutableOptions ioptions(options);
  InternalKeyComparator cmp(BytewiseComparator());
  WriteBufferManager wb(options.db_write_buffer_size);
  autovector<MemTable*> to_delete;

  // Create MemTableList
  int min_write_buffer_number_to_merge = 3;
  int max_write_buffer_number_to_maintain = 7;
  int64_t max_write_buffer_size_to_maintain =
      7 * static_cast<int>(options.write_buffer_size);
  MemTableList list(min_write_buffer_number_to_merge,
                    max_write_buffer_number_to_maintain,
                    max_write_buffer_size_to_maintain);

  // Create some MemTables
  uint64_t memtable_id = 0;
  std::vector<MemTable*> tables;
  MutableCFOptions mutable_cf_options(options);
  for (int i = 0; i < num_tables; i++) {
    MemTable* mem = new MemTable(cmp, ioptions, mutable_cf_options, &wb,
                                 kMaxSequenceNumber, 0 /* column_family_id */);
    mem->SetID(memtable_id++);
    mem->Ref();

    std::string value;
    MergeContext merge_context;

    ASSERT_OK(mem->Add(++seq, kTypeValue, "key1", std::to_string(i),
                       nullptr /* kv_prot_info */));
    ASSERT_OK(mem->Add(++seq, kTypeValue, "keyN" + std::to_string(i), "valueN",
                       nullptr /* kv_prot_info */));
    ASSERT_OK(mem->Add(++seq, kTypeValue, "keyX" + std::to_string(i), "value",
                       nullptr /* kv_prot_info */));
    ASSERT_OK(mem->Add(++seq, kTypeValue, "keyM" + std::to_string(i), "valueM",
                       nullptr /* kv_prot_info */));
    ASSERT_OK(mem->Add(++seq, kTypeDeletion, "keyX" + std::to_string(i), "",
                       nullptr /* kv_prot_info */));

    tables.push_back(mem);
  }

  // Nothing to flush
  ASSERT_FALSE(list.IsFlushPending());
  ASSERT_FALSE(list.imm_flush_needed.load(std::memory_order_acquire));
  autovector<MemTable*> to_flush;
  list.PickMemtablesToFlush(
      std::numeric_limits<uint64_t>::max() /* memtable_id */, &to_flush);
  ASSERT_EQ(0, to_flush.size());

  // Request a flush even though there is nothing to flush
  list.FlushRequested();
  ASSERT_FALSE(list.IsFlushPending());
  ASSERT_FALSE(list.imm_flush_needed.load(std::memory_order_acquire));

  // Attempt to 'flush' to clear request for flush
  list.PickMemtablesToFlush(
      std::numeric_limits<uint64_t>::max() /* memtable_id */, &to_flush);
  ASSERT_EQ(0, to_flush.size());
  ASSERT_FALSE(list.IsFlushPending());
  ASSERT_FALSE(list.imm_flush_needed.load(std::memory_order_acquire));

  // Request a flush again
  list.FlushRequested();
  // No flush pending since the list is empty.
  ASSERT_FALSE(list.IsFlushPending());
  ASSERT_FALSE(list.imm_flush_needed.load(std::memory_order_acquire));

  // Add 2 tables
  list.Add(tables[0], &to_delete);
  list.Add(tables[1], &to_delete);
  ASSERT_EQ(2, list.NumNotFlushed());
  ASSERT_EQ(0, to_delete.size());

  // Even though we have less than the minimum to flush, a flush is
  // pending since we had previously requested a flush and never called
  // PickMemtablesToFlush() to clear the flush.
  ASSERT_TRUE(list.IsFlushPending());
  ASSERT_TRUE(list.imm_flush_needed.load(std::memory_order_acquire));

  // Pick tables to flush
  list.PickMemtablesToFlush(
      std::numeric_limits<uint64_t>::max() /* memtable_id */, &to_flush);
  ASSERT_EQ(2, to_flush.size());
  ASSERT_EQ(2, list.NumNotFlushed());
  ASSERT_FALSE(list.IsFlushPending());
  ASSERT_FALSE(list.imm_flush_needed.load(std::memory_order_acquire));

  // Revert flush
  list.RollbackMemtableFlush(to_flush, false);
  ASSERT_FALSE(list.IsFlushPending());
  ASSERT_TRUE(list.imm_flush_needed.load(std::memory_order_acquire));
  to_flush.clear();

  // Add another table
  list.Add(tables[2], &to_delete);
  // We now have the minimum to flush regardles of whether FlushRequested()
  // was called.
  ASSERT_TRUE(list.IsFlushPending());
  ASSERT_TRUE(list.imm_flush_needed.load(std::memory_order_acquire));
  ASSERT_EQ(0, to_delete.size());

  // Pick tables to flush
  list.PickMemtablesToFlush(
      std::numeric_limits<uint64_t>::max() /* memtable_id */, &to_flush);
  ASSERT_EQ(3, to_flush.size());
  ASSERT_EQ(3, list.NumNotFlushed());
  ASSERT_FALSE(list.IsFlushPending());
  ASSERT_FALSE(list.imm_flush_needed.load(std::memory_order_acquire));

  // Pick tables to flush again
  autovector<MemTable*> to_flush2;
  list.PickMemtablesToFlush(
      std::numeric_limits<uint64_t>::max() /* memtable_id */, &to_flush2);
  ASSERT_EQ(0, to_flush2.size());
  ASSERT_EQ(3, list.NumNotFlushed());
  ASSERT_FALSE(list.IsFlushPending());
  ASSERT_FALSE(list.imm_flush_needed.load(std::memory_order_acquire));

  // Add another table
  list.Add(tables[3], &to_delete);
  ASSERT_FALSE(list.IsFlushPending());
  ASSERT_TRUE(list.imm_flush_needed.load(std::memory_order_acquire));
  ASSERT_EQ(0, to_delete.size());

  // Request a flush again
  list.FlushRequested();
  ASSERT_TRUE(list.IsFlushPending());
  ASSERT_TRUE(list.imm_flush_needed.load(std::memory_order_acquire));

  // Pick tables to flush again
  list.PickMemtablesToFlush(
      std::numeric_limits<uint64_t>::max() /* memtable_id */, &to_flush2);
  ASSERT_EQ(1, to_flush2.size());
  ASSERT_EQ(4, list.NumNotFlushed());
  ASSERT_FALSE(list.IsFlushPending());
  ASSERT_FALSE(list.imm_flush_needed.load(std::memory_order_acquire));

  // Rollback first pick of tables
  list.RollbackMemtableFlush(to_flush, false);
  ASSERT_TRUE(list.IsFlushPending());
  ASSERT_TRUE(list.imm_flush_needed.load(std::memory_order_acquire));
  to_flush.clear();

  // Add another tables
  list.Add(tables[4], &to_delete);
  ASSERT_EQ(5, list.NumNotFlushed());
  // We now have the minimum to flush regardles of whether FlushRequested()
  ASSERT_TRUE(list.IsFlushPending());
  ASSERT_TRUE(list.imm_flush_needed.load(std::memory_order_acquire));
  ASSERT_EQ(0, to_delete.size());

  // Pick tables to flush
  list.PickMemtablesToFlush(
      std::numeric_limits<uint64_t>::max() /* memtable_id */, &to_flush);
  // Picks three oldest memtables. The fourth oldest is picked in `to_flush2` so
  // must be excluded. The newest (fifth oldest) is non-consecutive with the
  // three oldest due to omitting the fourth oldest so must not be picked.
  ASSERT_EQ(3, to_flush.size());
  ASSERT_EQ(5, list.NumNotFlushed());
  ASSERT_FALSE(list.IsFlushPending());
  ASSERT_TRUE(list.imm_flush_needed.load(std::memory_order_acquire));

  // Pick tables to flush again
  autovector<MemTable*> to_flush3;
  list.PickMemtablesToFlush(
      std::numeric_limits<uint64_t>::max() /* memtable_id */, &to_flush3);
  // Picks newest (fifth oldest)
  ASSERT_EQ(1, to_flush3.size());
<<<<<<< HEAD
  ASSERT_EQ(5, list.NumNotFlushed());
  ASSERT_FALSE(list.IsFlushPending());
  ASSERT_FALSE(list.imm_flush_needed.load(std::memory_order_acquire));

  // Nothing left to flush
  autovector<MemTable*> to_flush4;
  list.PickMemtablesToFlush(
      std::numeric_limits<uint64_t>::max() /* memtable_id */, &to_flush4);
  ASSERT_EQ(0, to_flush4.size());
=======
>>>>>>> 49ce8a10
  ASSERT_EQ(5, list.NumNotFlushed());
  ASSERT_FALSE(list.IsFlushPending());
  ASSERT_FALSE(list.imm_flush_needed.load(std::memory_order_acquire));

<<<<<<< HEAD
=======
  // Nothing left to flush
  autovector<MemTable*> to_flush4;
  list.PickMemtablesToFlush(
      std::numeric_limits<uint64_t>::max() /* memtable_id */, &to_flush4);
  ASSERT_EQ(0, to_flush4.size());
  ASSERT_EQ(5, list.NumNotFlushed());
  ASSERT_FALSE(list.IsFlushPending());
  ASSERT_FALSE(list.imm_flush_needed.load(std::memory_order_acquire));

>>>>>>> 49ce8a10
  // Flush the 3 memtables that were picked in to_flush
  s = Mock_InstallMemtableFlushResults(&list, mutable_cf_options, to_flush,
                                       &to_delete);
  ASSERT_OK(s);

  // Note:  now to_flush contains tables[0,1,2].  to_flush2 contains
  // tables[3]. to_flush3 contains tables[4].
  // Current implementation will only commit memtables in the order they were
  // created. So TryInstallMemtableFlushResults will install the first 3 tables
  // in to_flush and stop when it encounters a table not yet flushed.
  ASSERT_EQ(2, list.NumNotFlushed());
  int num_in_history =
      std::min(3, static_cast<int>(max_write_buffer_size_to_maintain) /
                      static_cast<int>(options.write_buffer_size));
  ASSERT_EQ(num_in_history, list.NumFlushed());
  ASSERT_EQ(5 - list.NumNotFlushed() - num_in_history, to_delete.size());

  // Request a flush again. Should be nothing to flush
  list.FlushRequested();
  ASSERT_FALSE(list.IsFlushPending());
  ASSERT_FALSE(list.imm_flush_needed.load(std::memory_order_acquire));

  // Flush the 1 memtable (tables[4]) that was picked in to_flush3
  s = MemTableListTest::Mock_InstallMemtableFlushResults(
      &list, mutable_cf_options, to_flush3, &to_delete);
  ASSERT_OK(s);

  // This will install 0 tables since tables[4] flushed while tables[3] has not
  // yet flushed.
  ASSERT_EQ(2, list.NumNotFlushed());
  ASSERT_EQ(0, to_delete.size());

  // Flush the 1 memtable (tables[3]) that was picked in to_flush2
  s = MemTableListTest::Mock_InstallMemtableFlushResults(
      &list, mutable_cf_options, to_flush2, &to_delete);
  ASSERT_OK(s);

  // This will actually install 2 tables.  The 1 we told it to flush, and also
  // tables[4] which has been waiting for tables[3] to commit.
  ASSERT_EQ(0, list.NumNotFlushed());
  num_in_history =
      std::min(5, static_cast<int>(max_write_buffer_size_to_maintain) /
                      static_cast<int>(options.write_buffer_size));
  ASSERT_EQ(num_in_history, list.NumFlushed());
  ASSERT_EQ(5 - list.NumNotFlushed() - num_in_history, to_delete.size());

  for (const auto& m : to_delete) {
    // Refcount should be 0 after calling TryInstallMemtableFlushResults.
    // Verify this, by Ref'ing then UnRef'ing:
    m->Ref();
    ASSERT_EQ(m, m->Unref());
    delete m;
  }
  to_delete.clear();

  // Add another table
  list.Add(tables[5], &to_delete);
  ASSERT_EQ(1, list.NumNotFlushed());
  ASSERT_EQ(5, list.GetLatestMemTableID(false /* for_atomic_flush */));
  memtable_id = 4;
  // Pick tables to flush. The tables to pick must have ID smaller than or
  // equal to 4. Therefore, no table will be selected in this case.
  autovector<MemTable*> to_flush5;
  list.FlushRequested();
  ASSERT_TRUE(list.HasFlushRequested());
  list.PickMemtablesToFlush(memtable_id, &to_flush5);
  ASSERT_TRUE(to_flush5.empty());
  ASSERT_EQ(1, list.NumNotFlushed());
  ASSERT_TRUE(list.imm_flush_needed.load(std::memory_order_acquire));
  ASSERT_FALSE(list.IsFlushPending());
  ASSERT_FALSE(list.HasFlushRequested());

  // Pick tables to flush. The tables to pick must have ID smaller than or
  // equal to 5. Therefore, only tables[5] will be selected.
  memtable_id = 5;
  list.FlushRequested();
  list.PickMemtablesToFlush(memtable_id, &to_flush5);
  ASSERT_EQ(1, static_cast<int>(to_flush5.size()));
  ASSERT_EQ(1, list.NumNotFlushed());
  ASSERT_FALSE(list.imm_flush_needed.load(std::memory_order_acquire));
  ASSERT_FALSE(list.IsFlushPending());
  to_delete.clear();

  list.current()->Unref(&to_delete);
  int to_delete_size =
      std::min(num_tables, static_cast<int>(max_write_buffer_size_to_maintain) /
                               static_cast<int>(options.write_buffer_size));
  ASSERT_EQ(to_delete_size, to_delete.size());

  for (const auto& m : to_delete) {
    // Refcount should be 0 after calling TryInstallMemtableFlushResults.
    // Verify this, by Ref'ing then UnRef'ing:
    m->Ref();
    ASSERT_EQ(m, m->Unref());
    delete m;
  }
  to_delete.clear();
}

TEST_F(MemTableListTest, EmptyAtomicFlushTest) {
  autovector<MemTableList*> lists;
  autovector<uint32_t> cf_ids;
  autovector<const MutableCFOptions*> options_list;
  autovector<const autovector<MemTable*>*> to_flush;
  autovector<MemTable*> to_delete;
  Status s = Mock_InstallMemtableAtomicFlushResults(lists, cf_ids, options_list,
                                                    to_flush, &to_delete);
  ASSERT_OK(s);
  ASSERT_TRUE(to_delete.empty());
}

TEST_F(MemTableListTest, AtomicFlushTest) {
  const int num_cfs = 3;
  const int num_tables_per_cf = 2;
  SequenceNumber seq = 1;

  auto factory = std::make_shared<SkipListFactory>();
  options.memtable_factory = factory;
  ImmutableOptions ioptions(options);
  InternalKeyComparator cmp(BytewiseComparator());
  WriteBufferManager wb(options.db_write_buffer_size);

  // Create MemTableLists
  int min_write_buffer_number_to_merge = 3;
  int max_write_buffer_number_to_maintain = 7;
  int64_t max_write_buffer_size_to_maintain =
      7 * static_cast<int64_t>(options.write_buffer_size);
  autovector<MemTableList*> lists;
  for (int i = 0; i != num_cfs; ++i) {
    lists.emplace_back(new MemTableList(min_write_buffer_number_to_merge,
                                        max_write_buffer_number_to_maintain,
                                        max_write_buffer_size_to_maintain));
  }

  autovector<uint32_t> cf_ids;
  std::vector<std::vector<MemTable*>> tables(num_cfs);
  autovector<const MutableCFOptions*> mutable_cf_options_list;
  uint32_t cf_id = 0;
  for (auto& elem : tables) {
    mutable_cf_options_list.emplace_back(new MutableCFOptions(options));
    uint64_t memtable_id = 0;
    for (int i = 0; i != num_tables_per_cf; ++i) {
      MemTable* mem =
          new MemTable(cmp, ioptions, *(mutable_cf_options_list.back()), &wb,
                       kMaxSequenceNumber, cf_id);
      mem->SetID(memtable_id++);
      mem->Ref();

      std::string value;

      ASSERT_OK(mem->Add(++seq, kTypeValue, "key1", std::to_string(i),
                         nullptr /* kv_prot_info */));
      ASSERT_OK(mem->Add(++seq, kTypeValue, "keyN" + std::to_string(i),
                         "valueN", nullptr /* kv_prot_info */));
      ASSERT_OK(mem->Add(++seq, kTypeValue, "keyX" + std::to_string(i), "value",
                         nullptr /* kv_prot_info */));
      ASSERT_OK(mem->Add(++seq, kTypeValue, "keyM" + std::to_string(i),
                         "valueM", nullptr /* kv_prot_info */));
      ASSERT_OK(mem->Add(++seq, kTypeDeletion, "keyX" + std::to_string(i), "",
                         nullptr /* kv_prot_info */));

      elem.push_back(mem);
    }
    cf_ids.push_back(cf_id++);
  }

  std::vector<autovector<MemTable*>> flush_candidates(num_cfs);

  // Nothing to flush
  for (auto i = 0; i != num_cfs; ++i) {
    auto* list = lists[i];
    ASSERT_FALSE(list->IsFlushPending());
    ASSERT_FALSE(list->imm_flush_needed.load(std::memory_order_acquire));
    list->PickMemtablesToFlush(
        std::numeric_limits<uint64_t>::max() /* memtable_id */,
        &flush_candidates[i]);
    ASSERT_EQ(0, flush_candidates[i].size());
  }
  // Request flush even though there is nothing to flush
  for (auto i = 0; i != num_cfs; ++i) {
    auto* list = lists[i];
    list->FlushRequested();
    ASSERT_FALSE(list->IsFlushPending());
    ASSERT_FALSE(list->imm_flush_needed.load(std::memory_order_acquire));
  }
  autovector<MemTable*> to_delete;
  // Add tables to the immutable memtalbe lists associated with column families
  for (auto i = 0; i != num_cfs; ++i) {
    for (auto j = 0; j != num_tables_per_cf; ++j) {
      lists[i]->Add(tables[i][j], &to_delete);
    }
    ASSERT_EQ(num_tables_per_cf, lists[i]->NumNotFlushed());
    ASSERT_TRUE(lists[i]->IsFlushPending());
    ASSERT_TRUE(lists[i]->imm_flush_needed.load(std::memory_order_acquire));
  }
  std::vector<uint64_t> flush_memtable_ids = {1, 1, 0};
  //          +----+
  // list[0]: |0  1|
  // list[1]: |0  1|
  //          | +--+
  // list[2]: |0| 1
  //          +-+
  // Pick memtables to flush
  for (auto i = 0; i != num_cfs; ++i) {
    flush_candidates[i].clear();
    lists[i]->PickMemtablesToFlush(flush_memtable_ids[i], &flush_candidates[i]);
    ASSERT_EQ(flush_memtable_ids[i] - 0 + 1,
              static_cast<uint64_t>(flush_candidates[i].size()));
  }
  autovector<MemTableList*> tmp_lists;
  autovector<uint32_t> tmp_cf_ids;
  autovector<const MutableCFOptions*> tmp_options_list;
  autovector<const autovector<MemTable*>*> to_flush;
  for (auto i = 0; i != num_cfs; ++i) {
    if (!flush_candidates[i].empty()) {
      to_flush.push_back(&flush_candidates[i]);
      tmp_lists.push_back(lists[i]);
      tmp_cf_ids.push_back(i);
      tmp_options_list.push_back(mutable_cf_options_list[i]);
    }
  }
  Status s = Mock_InstallMemtableAtomicFlushResults(
      tmp_lists, tmp_cf_ids, tmp_options_list, to_flush, &to_delete);
  ASSERT_OK(s);

  for (auto i = 0; i != num_cfs; ++i) {
    for (auto j = 0; j != num_tables_per_cf; ++j) {
      if (static_cast<uint64_t>(j) <= flush_memtable_ids[i]) {
        ASSERT_LT(0, tables[i][j]->GetFileNumber());
      }
    }
    ASSERT_EQ(
        static_cast<size_t>(num_tables_per_cf) - flush_candidates[i].size(),
        lists[i]->NumNotFlushed());
  }

  to_delete.clear();
  for (auto list : lists) {
    list->current()->Unref(&to_delete);
    delete list;
  }
  for (auto& mutable_cf_options : mutable_cf_options_list) {
    if (mutable_cf_options != nullptr) {
      delete mutable_cf_options;
      mutable_cf_options = nullptr;
    }
  }
  // All memtables in tables array must have been flushed, thus ready to be
  // deleted.
  ASSERT_EQ(to_delete.size(), tables.size() * tables.front().size());
  for (const auto& m : to_delete) {
    // Refcount should be 0 after calling InstallMemtableFlushResults.
    // Verify this by Ref'ing and then Unref'ing.
    m->Ref();
    ASSERT_EQ(m, m->Unref());
    delete m;
  }
}

class MemTableListWithTimestampTest : public MemTableListTest {
 public:
  MemTableListWithTimestampTest() : MemTableListTest() {}

  void SetUp() override { udt_enabled_ = true; }
};

TEST_F(MemTableListWithTimestampTest, GetTableNewestUDT) {
  const int num_tables = 3;
  const int num_entries = 5;
  SequenceNumber seq = 1;

  auto factory = std::make_shared<SkipListFactory>();
  options.memtable_factory = factory;
  options.persist_user_defined_timestamps = false;
  ImmutableOptions ioptions(options);
  const Comparator* ucmp = test::BytewiseComparatorWithU64TsWrapper();
  InternalKeyComparator cmp(ucmp);
  WriteBufferManager wb(options.db_write_buffer_size);

  // Create MemTableList
  int min_write_buffer_number_to_merge = 1;
  int max_write_buffer_number_to_maintain = 4;
  int64_t max_write_buffer_size_to_maintain =
      4 * static_cast<int>(options.write_buffer_size);
  MemTableList list(min_write_buffer_number_to_merge,
                    max_write_buffer_number_to_maintain,
                    max_write_buffer_size_to_maintain);

  // Create some MemTables
  uint64_t memtable_id = 0;
  std::vector<MemTable*> tables;
  MutableCFOptions mutable_cf_options(options);
  uint64_t current_ts = 0;
  autovector<MemTable*> to_delete;
  std::vector<std::string> newest_udts;

  std::string key;
  std::string write_ts;
  for (int i = 0; i < num_tables; i++) {
    MemTable* mem = new MemTable(cmp, ioptions, mutable_cf_options, &wb,
                                 kMaxSequenceNumber, 0 /* column_family_id */);
    mem->SetID(memtable_id++);
    mem->Ref();

    std::string value;
    MergeContext merge_context;

    for (int j = 0; j < num_entries; j++) {
      key = "key1";
      write_ts.clear();
      PutFixed64(&write_ts, current_ts);
      key.append(write_ts);
      ASSERT_OK(mem->Add(++seq, kTypeValue, key, std::to_string(i),
                         nullptr /* kv_prot_info */));
      current_ts++;
    }

    tables.push_back(mem);
    list.Add(tables.back(), &to_delete);
    newest_udts.push_back(write_ts);
  }

  ASSERT_EQ(num_tables, list.NumNotFlushed());
  ASSERT_TRUE(list.IsFlushPending());
  std::vector<Slice> tables_newest_udts = list.GetTablesNewestUDT(num_tables);
  ASSERT_EQ(newest_udts.size(), tables_newest_udts.size());
  for (size_t i = 0; i < tables_newest_udts.size(); i++) {
    const Slice& table_newest_udt = tables_newest_udts[i];
    const Slice expected_newest_udt = newest_udts[i];
    ASSERT_EQ(expected_newest_udt, table_newest_udt);
  }

  list.current()->Unref(&to_delete);
  for (MemTable* m : to_delete) {
    delete m;
  }
  to_delete.clear();
}

}  // namespace ROCKSDB_NAMESPACE

int main(int argc, char** argv) {
  ROCKSDB_NAMESPACE::port::InstallStackTraceHandler();
  ::testing::InitGoogleTest(&argc, argv);
  return RUN_ALL_TESTS();
}<|MERGE_RESOLUTION|>--- conflicted
+++ resolved
@@ -764,24 +764,10 @@
       std::numeric_limits<uint64_t>::max() /* memtable_id */, &to_flush3);
   // Picks newest (fifth oldest)
   ASSERT_EQ(1, to_flush3.size());
-<<<<<<< HEAD
   ASSERT_EQ(5, list.NumNotFlushed());
   ASSERT_FALSE(list.IsFlushPending());
   ASSERT_FALSE(list.imm_flush_needed.load(std::memory_order_acquire));
 
-  // Nothing left to flush
-  autovector<MemTable*> to_flush4;
-  list.PickMemtablesToFlush(
-      std::numeric_limits<uint64_t>::max() /* memtable_id */, &to_flush4);
-  ASSERT_EQ(0, to_flush4.size());
-=======
->>>>>>> 49ce8a10
-  ASSERT_EQ(5, list.NumNotFlushed());
-  ASSERT_FALSE(list.IsFlushPending());
-  ASSERT_FALSE(list.imm_flush_needed.load(std::memory_order_acquire));
-
-<<<<<<< HEAD
-=======
   // Nothing left to flush
   autovector<MemTable*> to_flush4;
   list.PickMemtablesToFlush(
@@ -791,7 +777,6 @@
   ASSERT_FALSE(list.IsFlushPending());
   ASSERT_FALSE(list.imm_flush_needed.load(std::memory_order_acquire));
 
->>>>>>> 49ce8a10
   // Flush the 3 memtables that were picked in to_flush
   s = Mock_InstallMemtableFlushResults(&list, mutable_cf_options, to_flush,
                                        &to_delete);
