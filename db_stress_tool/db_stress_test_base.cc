//  Copyright (c) 2011-present, Facebook, Inc.  All rights reserved.
//  This source code is licensed under both the GPLv2 (found in the
//  COPYING file in the root directory) and Apache 2.0 License
//  (found in the LICENSE.Apache file in the root directory).
//
// Copyright (c) 2011 The LevelDB Authors. All rights reserved.
// Use of this source code is governed by a BSD-style license that can be
// found in the LICENSE file. See the AUTHORS file for names of contributors.
//

#include <ios>
#include <thread>

#include "rocksdb/options.h"
#include "util/compression.h"
#ifdef GFLAGS
#include "db_stress_tool/db_stress_common.h"
#include "db_stress_tool/db_stress_compaction_filter.h"
#include "db_stress_tool/db_stress_driver.h"
#include "db_stress_tool/db_stress_table_properties_collector.h"
#include "db_stress_tool/db_stress_wide_merge_operator.h"
#include "options/options_parser.h"
#include "rocksdb/convenience.h"
#include "rocksdb/filter_policy.h"
#include "rocksdb/secondary_cache.h"
#include "rocksdb/sst_file_manager.h"
#include "rocksdb/types.h"
#include "rocksdb/utilities/object_registry.h"
#include "rocksdb/utilities/write_batch_with_index.h"
#include "test_util/testutil.h"
#include "util/cast_util.h"
#include "utilities/backup/backup_engine_impl.h"
#include "utilities/fault_injection_fs.h"
#include "utilities/fault_injection_secondary_cache.h"

namespace ROCKSDB_NAMESPACE {

namespace {

std::shared_ptr<const FilterPolicy> CreateFilterPolicy() {
  if (FLAGS_bloom_bits < 0) {
    return BlockBasedTableOptions().filter_policy;
  }
  const FilterPolicy* new_policy;
  if (FLAGS_bloom_before_level == INT_MAX) {
    // Use Bloom API
    new_policy = NewBloomFilterPolicy(FLAGS_bloom_bits, false);
  } else {
    new_policy =
        NewRibbonFilterPolicy(FLAGS_bloom_bits, FLAGS_bloom_before_level);
  }
  return std::shared_ptr<const FilterPolicy>(new_policy);
}

}  // namespace

StressTest::StressTest()
    : cache_(NewCache(FLAGS_cache_size, FLAGS_cache_numshardbits)),
      filter_policy_(CreateFilterPolicy()),
      db_(nullptr),
      txn_db_(nullptr),
      optimistic_txn_db_(nullptr),
      db_aptr_(nullptr),
      clock_(db_stress_env->GetSystemClock().get()),
      new_column_family_name_(1),
      num_times_reopened_(0),
      db_preload_finished_(false),
      cmp_db_(nullptr),
      is_db_stopped_(false) {
  if (FLAGS_destroy_db_initially) {
    std::vector<std::string> files;
    db_stress_env->GetChildren(FLAGS_db, &files);
    for (unsigned int i = 0; i < files.size(); i++) {
      if (Slice(files[i]).starts_with("heap-")) {
        db_stress_env->DeleteFile(FLAGS_db + "/" + files[i]);
      }
    }

    Options options;
    options.env = db_stress_env;
    // Remove files without preserving manfiest files
    const Status s = !FLAGS_use_blob_db
                         ? DestroyDB(FLAGS_db, options)
                         : blob_db::DestroyBlobDB(FLAGS_db, options,
                                                  blob_db::BlobDBOptions());

    if (!s.ok()) {
      fprintf(stderr, "Cannot destroy original db: %s\n", s.ToString().c_str());
      exit(1);
    }
  }
}

StressTest::~StressTest() {
  for (auto cf : column_families_) {
    delete cf;
  }
  column_families_.clear();
  delete db_;

  for (auto* cf : cmp_cfhs_) {
    delete cf;
  }
  cmp_cfhs_.clear();
  delete cmp_db_;
}

std::shared_ptr<Cache> StressTest::NewCache(size_t capacity,
                                            int32_t num_shard_bits) {
  ConfigOptions config_options;
  if (capacity <= 0) {
    return nullptr;
  }

  std::shared_ptr<SecondaryCache> secondary_cache;
  if (!FLAGS_secondary_cache_uri.empty()) {
    assert(!strstr(FLAGS_secondary_cache_uri.c_str(),
                   "compressed_secondary_cache") ||
           (FLAGS_compressed_secondary_cache_size == 0 &&
            FLAGS_compressed_secondary_cache_ratio == 0.0 &&
            !StartsWith(FLAGS_cache_type, "tiered_")));
    Status s = SecondaryCache::CreateFromString(
        config_options, FLAGS_secondary_cache_uri, &secondary_cache);
    if (secondary_cache == nullptr) {
      fprintf(stderr,
              "No secondary cache registered matching string: %s status=%s\n",
              FLAGS_secondary_cache_uri.c_str(), s.ToString().c_str());
      exit(1);
    }
    if (FLAGS_secondary_cache_fault_one_in > 0) {
      secondary_cache = std::make_shared<FaultInjectionSecondaryCache>(
          secondary_cache, static_cast<uint32_t>(FLAGS_seed),
          FLAGS_secondary_cache_fault_one_in);
    }
  } else if (FLAGS_compressed_secondary_cache_size > 0) {
    if (StartsWith(FLAGS_cache_type, "tiered_")) {
      fprintf(stderr,
              "Cannot specify both compressed_secondary_cache_size and %s\n",
              FLAGS_cache_type.c_str());
      exit(1);
    }
    CompressedSecondaryCacheOptions opts;
    opts.capacity = FLAGS_compressed_secondary_cache_size;
    secondary_cache = NewCompressedSecondaryCache(opts);
    if (secondary_cache == nullptr) {
      fprintf(stderr, "Failed to allocate compressed secondary cache\n");
      exit(1);
    }
    compressed_secondary_cache = secondary_cache;
  }

  std::string cache_type = FLAGS_cache_type;
  size_t cache_size = FLAGS_cache_size;
  bool tiered = false;
  if (StartsWith(cache_type, "tiered_")) {
    tiered = true;
    cache_type.erase(0, strlen("tiered_"));
  }
  if (FLAGS_use_write_buffer_manager) {
    cache_size += FLAGS_db_write_buffer_size;
  }
  if (cache_type == "clock_cache") {
    fprintf(stderr, "Old clock cache implementation has been removed.\n");
    exit(1);
<<<<<<< HEAD
  } else if (FLAGS_cache_type == "hyper_clock_cache") {
    return HyperClockCacheOptions(static_cast<size_t>(capacity),
                                  FLAGS_block_size /*estimated_entry_charge*/,
                                  num_shard_bits)
        .MakeSharedCache();
  } else if (FLAGS_cache_type == "lru_cache") {
=======
  } else if (EndsWith(cache_type, "hyper_clock_cache")) {
    size_t estimated_entry_charge;
    if (cache_type == "fixed_hyper_clock_cache" ||
        cache_type == "hyper_clock_cache") {
      estimated_entry_charge = FLAGS_block_size;
    } else if (cache_type == "auto_hyper_clock_cache") {
      estimated_entry_charge = 0;
    } else {
      fprintf(stderr, "Cache type not supported.");
      exit(1);
    }
    HyperClockCacheOptions opts(cache_size, estimated_entry_charge,
                                num_shard_bits);
    opts.hash_seed = BitwiseAnd(FLAGS_seed, INT32_MAX);
    if (tiered) {
      TieredCacheOptions tiered_opts;
      tiered_opts.cache_opts = &opts;
      tiered_opts.cache_type = PrimaryCacheType::kCacheTypeHCC;
      tiered_opts.total_capacity = cache_size;
      tiered_opts.compressed_secondary_ratio = 0.5;
      block_cache = NewTieredCache(tiered_opts);
    } else {
      opts.secondary_cache = std::move(secondary_cache);
      block_cache = opts.MakeSharedCache();
    }
  } else if (EndsWith(cache_type, "lru_cache")) {
>>>>>>> 49ce8a10
    LRUCacheOptions opts;
    opts.capacity = capacity;
    opts.num_shard_bits = num_shard_bits;
    if (tiered) {
      TieredCacheOptions tiered_opts;
      tiered_opts.cache_opts = &opts;
      tiered_opts.cache_type = PrimaryCacheType::kCacheTypeLRU;
      tiered_opts.total_capacity = cache_size;
      tiered_opts.compressed_secondary_ratio = 0.5;
      block_cache = NewTieredCache(tiered_opts);
    } else {
      opts.secondary_cache = std::move(secondary_cache);
      block_cache = NewLRUCache(opts);
    }
  } else {
    fprintf(stderr, "Cache type not supported.");
    exit(1);
  }
  return block_cache;
}

std::vector<std::string> StressTest::GetBlobCompressionTags() {
  std::vector<std::string> compression_tags{"kNoCompression"};

  if (Snappy_Supported()) {
    compression_tags.emplace_back("kSnappyCompression");
  }
  if (LZ4_Supported()) {
    compression_tags.emplace_back("kLZ4Compression");
  }
  if (ZSTD_Supported()) {
    compression_tags.emplace_back("kZSTD");
  }

  return compression_tags;
}

bool StressTest::BuildOptionsTable() {
  if (FLAGS_set_options_one_in <= 0) {
    return true;
  }

  std::unordered_map<std::string, std::vector<std::string>> options_tbl = {
      {"write_buffer_size",
       {std::to_string(options_.write_buffer_size),
        std::to_string(options_.write_buffer_size * 2),
        std::to_string(options_.write_buffer_size * 4)}},
      {"max_write_buffer_number",
       {std::to_string(options_.max_write_buffer_number),
        std::to_string(options_.max_write_buffer_number * 2),
        std::to_string(options_.max_write_buffer_number * 4)}},
      {"arena_block_size",
       {
           std::to_string(options_.arena_block_size),
           std::to_string(options_.write_buffer_size / 4),
           std::to_string(options_.write_buffer_size / 8),
       }},
      {"memtable_huge_page_size", {"0", std::to_string(2 * 1024 * 1024)}},
      {"max_successive_merges", {"0", "2", "4"}},
      {"inplace_update_num_locks", {"100", "200", "300"}},
      // TODO: re-enable once internal task T124324915 is fixed.
      // {"experimental_mempurge_threshold", {"0.0", "1.0"}},
      // TODO(ljin): enable test for this option
      // {"disable_auto_compactions", {"100", "200", "300"}},
      {"level0_file_num_compaction_trigger",
       {
           std::to_string(options_.level0_file_num_compaction_trigger),
           std::to_string(options_.level0_file_num_compaction_trigger + 2),
           std::to_string(options_.level0_file_num_compaction_trigger + 4),
       }},
      {"level0_slowdown_writes_trigger",
       {
           std::to_string(options_.level0_slowdown_writes_trigger),
           std::to_string(options_.level0_slowdown_writes_trigger + 2),
           std::to_string(options_.level0_slowdown_writes_trigger + 4),
       }},
      {"level0_stop_writes_trigger",
       {
           std::to_string(options_.level0_stop_writes_trigger),
           std::to_string(options_.level0_stop_writes_trigger + 2),
           std::to_string(options_.level0_stop_writes_trigger + 4),
       }},
      {"max_compaction_bytes",
       {
           std::to_string(options_.target_file_size_base * 5),
           std::to_string(options_.target_file_size_base * 15),
           std::to_string(options_.target_file_size_base * 100),
       }},
      {"target_file_size_base",
       {
           std::to_string(options_.target_file_size_base),
           std::to_string(options_.target_file_size_base * 2),
           std::to_string(options_.target_file_size_base * 4),
       }},
      {"target_file_size_multiplier",
       {
           std::to_string(options_.target_file_size_multiplier),
           "1",
           "2",
       }},
      {"max_bytes_for_level_base",
       {
           std::to_string(options_.max_bytes_for_level_base / 2),
           std::to_string(options_.max_bytes_for_level_base),
           std::to_string(options_.max_bytes_for_level_base * 2),
       }},
      {"max_bytes_for_level_multiplier",
       {
           std::to_string(options_.max_bytes_for_level_multiplier),
           "1",
           "2",
       }},
      {"max_sequential_skip_in_iterations", {"4", "8", "12"}},
  };

  if (FLAGS_allow_setting_blob_options_dynamically) {
    options_tbl.emplace("enable_blob_files",
                        std::vector<std::string>{"false", "true"});
    options_tbl.emplace("min_blob_size",
                        std::vector<std::string>{"0", "8", "16"});
    options_tbl.emplace("blob_file_size",
                        std::vector<std::string>{"1M", "16M", "256M", "1G"});
    options_tbl.emplace("blob_compression_type", GetBlobCompressionTags());
    options_tbl.emplace("enable_blob_garbage_collection",
                        std::vector<std::string>{"false", "true"});
    options_tbl.emplace(
        "blob_garbage_collection_age_cutoff",
        std::vector<std::string>{"0.0", "0.25", "0.5", "0.75", "1.0"});
    options_tbl.emplace("blob_garbage_collection_force_threshold",
                        std::vector<std::string>{"0.5", "0.75", "1.0"});
    options_tbl.emplace("blob_compaction_readahead_size",
                        std::vector<std::string>{"0", "1M", "4M"});
    options_tbl.emplace("blob_file_starting_level",
                        std::vector<std::string>{"0", "1", "2"});
    options_tbl.emplace("prepopulate_blob_cache",
                        std::vector<std::string>{"kDisable", "kFlushOnly"});
  }

  if (FLAGS_bloom_before_level != INT_MAX) {
    // Can modify RibbonFilterPolicy field
    options_tbl.emplace("table_factory.filter_policy.bloom_before_level",
                        std::vector<std::string>{"-1", "0", "1", "2",
                                                 "2147483646", "2147483647"});
  }

  options_table_ = std::move(options_tbl);

  for (const auto& iter : options_table_) {
    options_index_.push_back(iter.first);
  }
  return true;
}

void StressTest::InitDb(SharedState* shared) {
  uint64_t now = clock_->NowMicros();
  fprintf(stdout, "%s Initializing db_stress\n",
          clock_->TimeToString(now / 1000000).c_str());
  PrintEnv();
  Open(shared);
  BuildOptionsTable();
}

void StressTest::FinishInitDb(SharedState* shared) {
  if (FLAGS_read_only) {
    uint64_t now = clock_->NowMicros();
    fprintf(stdout, "%s Preloading db with %" PRIu64 " KVs\n",
            clock_->TimeToString(now / 1000000).c_str(), FLAGS_max_key);
    PreloadDbAndReopenAsReadOnly(FLAGS_max_key, shared);
  }

  if (shared->HasHistory()) {
    // The way it works right now is, if there's any history, that means the
    // previous run mutating the DB had all its operations traced, in which case
    // we should always be able to `Restore()` the expected values to match the
    // `db_`'s current seqno.
    Status s = shared->Restore(db_);
    if (!s.ok()) {
      fprintf(stderr, "Error restoring historical expected values: %s\n",
              s.ToString().c_str());
      exit(1);
    }
  }
  if (FLAGS_use_txn && !FLAGS_use_optimistic_txn) {
    // It's OK here without sync because unsynced data cannot be lost at this
    // point
    // - even with sync_fault_injection=1 as the
    // file is still directly writable until after FinishInitDb()
    ProcessRecoveredPreparedTxns(shared);
  }

  if (FLAGS_enable_compaction_filter) {
    auto* compaction_filter_factory =
        reinterpret_cast<DbStressCompactionFilterFactory*>(
            options_.compaction_filter_factory.get());
    assert(compaction_filter_factory);
    // This must be called only after any potential `SharedState::Restore()` has
    // completed in order for the `compaction_filter_factory` to operate on the
    // correct latest values file.
    compaction_filter_factory->SetSharedState(shared);
    fprintf(stdout, "Compaction filter factory: %s\n",
            compaction_filter_factory->Name());
  }
}

void StressTest::TrackExpectedState(SharedState* shared) {
  // For `FLAGS_manual_wal_flush_one_inWAL`
  // data can be lost when `manual_wal_flush_one_in > 0` and `FlushWAL()` is not
  // explictly called by users of RocksDB (in our case, db stress).
  // Therefore recovery from such potential WAL data loss is a prefix recovery
  // that requires tracing
  if ((FLAGS_sync_fault_injection || FLAGS_disable_wal ||
       FLAGS_manual_wal_flush_one_in > 0) &&
      IsStateTracked()) {
    Status s = shared->SaveAtAndAfter(db_);
    if (!s.ok()) {
      fprintf(stderr, "Error enabling history tracing: %s\n",
              s.ToString().c_str());
      exit(1);
    }
  }
}

Status StressTest::AssertSame(DB* db, ColumnFamilyHandle* cf,
                              ThreadState::SnapshotState& snap_state) {
  Status s;
  if (cf->GetName() != snap_state.cf_at_name) {
    return s;
  }
  // This `ReadOptions` is for validation purposes. Ignore
  // `FLAGS_rate_limit_user_ops` to avoid slowing any validation.
  ReadOptions ropt;
  ropt.snapshot = snap_state.snapshot;
  Slice ts;
  if (!snap_state.timestamp.empty()) {
    ts = snap_state.timestamp;
    ropt.timestamp = &ts;
  }
  PinnableSlice exp_v(&snap_state.value);
  exp_v.PinSelf();
  PinnableSlice v;
  s = db->Get(ropt, cf, snap_state.key, &v);
  if (!s.ok() && !s.IsNotFound()) {
    return s;
  }
  if (snap_state.status != s) {
    return Status::Corruption(
        "The snapshot gave inconsistent results for key " +
        std::to_string(Hash(snap_state.key.c_str(), snap_state.key.size(), 0)) +
        " in cf " + cf->GetName() + ": (" + snap_state.status.ToString() +
        ") vs. (" + s.ToString() + ")");
  }
  if (s.ok()) {
    if (exp_v != v) {
      return Status::Corruption("The snapshot gave inconsistent values: (" +
                                exp_v.ToString() + ") vs. (" + v.ToString() +
                                ")");
    }
  }
  if (snap_state.key_vec != nullptr) {
    // When `prefix_extractor` is set, seeking to beginning and scanning
    // across prefixes are only supported with `total_order_seek` set.
    ropt.total_order_seek = true;
    std::unique_ptr<Iterator> iterator(db->NewIterator(ropt));
    std::unique_ptr<std::vector<bool>> tmp_bitvec(
        new std::vector<bool>(FLAGS_max_key));
    for (iterator->SeekToFirst(); iterator->Valid(); iterator->Next()) {
      uint64_t key_val;
      if (GetIntVal(iterator->key().ToString(), &key_val)) {
        (*tmp_bitvec.get())[key_val] = true;
      }
    }
    if (!std::equal(snap_state.key_vec->begin(), snap_state.key_vec->end(),
                    tmp_bitvec.get()->begin())) {
      return Status::Corruption("Found inconsistent keys at this snapshot");
    }
  }
  return Status::OK();
}

void StressTest::ProcessStatus(SharedState* shared, std::string opname,
                               Status s) const {
  if (s.ok()) {
    return;
  }
  if (!s.IsIOError() || !std::strstr(s.getState(), "injected")) {
    std::ostringstream oss;
    oss << opname << " failed: " << s.ToString();
    VerificationAbort(shared, oss.str());
    assert(false);
  }
  fprintf(stdout, "%s failed: %s\n", opname.c_str(), s.ToString().c_str());
}

void StressTest::VerificationAbort(SharedState* shared, std::string msg) const {
  fprintf(stderr, "Verification failed: %s\n", msg.c_str());
  shared->SetVerificationFailure();
}

void StressTest::VerificationAbort(SharedState* shared, std::string msg, int cf,
                                   int64_t key) const {
  auto key_str = Key(key);
  Slice key_slice = key_str;
  fprintf(stderr,
          "Verification failed for column family %d key %s (%" PRIi64 "): %s\n",
          cf, key_slice.ToString(true).c_str(), key, msg.c_str());
  shared->SetVerificationFailure();
}

void StressTest::VerificationAbort(SharedState* shared, std::string msg, int cf,
                                   int64_t key, Slice value_from_db,
                                   Slice value_from_expected) const {
  auto key_str = Key(key);
  fprintf(stderr,
          "Verification failed for column family %d key %s (%" PRIi64
          "): value_from_db: %s, value_from_expected: %s, msg: %s\n",
          cf, Slice(key_str).ToString(true).c_str(), key,
          value_from_db.ToString(true).c_str(),
          value_from_expected.ToString(true).c_str(), msg.c_str());
  shared->SetVerificationFailure();
}

void StressTest::VerificationAbort(SharedState* shared, int cf, int64_t key,
                                   const Slice& value,
                                   const WideColumns& columns) const {
  assert(shared);

  auto key_str = Key(key);

  fprintf(stderr,
          "Verification failed for column family %d key %s (%" PRIi64
          "): Value and columns inconsistent: value: %s, columns: %s\n",
          cf, Slice(key_str).ToString(/* hex */ true).c_str(), key,
          value.ToString(/* hex */ true).c_str(),
          WideColumnsToHex(columns).c_str());

  shared->SetVerificationFailure();
}

std::string StressTest::DebugString(const Slice& value,
                                    const WideColumns& columns) {
  std::ostringstream oss;

  oss << "value: " << value.ToString(/* hex */ true)
      << ", columns: " << WideColumnsToHex(columns);

  return oss.str();
}

void StressTest::PrintStatistics() {
  if (dbstats) {
    fprintf(stdout, "STATISTICS:\n%s\n", dbstats->ToString().c_str());
  }
  if (dbstats_secondaries) {
    fprintf(stdout, "Secondary instances STATISTICS:\n%s\n",
            dbstats_secondaries->ToString().c_str());
  }
}

// Currently PreloadDb has to be single-threaded.
void StressTest::PreloadDbAndReopenAsReadOnly(int64_t number_of_keys,
                                              SharedState* shared) {
  WriteOptions write_opts;
  write_opts.disableWAL = FLAGS_disable_wal;
  if (FLAGS_sync) {
    write_opts.sync = true;
  }
  if (FLAGS_rate_limit_auto_wal_flush) {
    write_opts.rate_limiter_priority = Env::IO_USER;
  }
  char value[100];
  int cf_idx = 0;
  Status s;
  for (auto cfh : column_families_) {
    for (int64_t k = 0; k != number_of_keys; ++k) {
      const std::string key = Key(k);

      PendingExpectedValue pending_expected_value =
          shared->PreparePut(cf_idx, k);
      const uint32_t value_base = pending_expected_value.GetFinalValueBase();
      const size_t sz = GenerateValue(value_base, value, sizeof(value));

      const Slice v(value, sz);

      std::string ts;
      if (FLAGS_user_timestamp_size > 0) {
        ts = GetNowNanos();
      }

<<<<<<< HEAD
      std::string ts;
      if (FLAGS_user_timestamp_size > 0) {
        ts = GetNowNanos();
      }

      if (FLAGS_use_merge) {
=======
      if (FLAGS_use_put_entity_one_in > 0 &&
          (value_base % FLAGS_use_put_entity_one_in) == 0) {
        s = db_->PutEntity(write_opts, cfh, key,
                           GenerateWideColumns(value_base, v));
      } else if (FLAGS_use_merge) {
>>>>>>> 49ce8a10
        if (!FLAGS_use_txn) {
          if (FLAGS_user_timestamp_size > 0) {
            s = db_->Merge(write_opts, cfh, key, ts, v);
          } else {
            s = db_->Merge(write_opts, cfh, key, v);
<<<<<<< HEAD
          }
        } else {
#ifndef ROCKSDB_LITE
          Transaction* txn;
          s = NewTxn(write_opts, &txn);
          if (s.ok()) {
            s = txn->Merge(cfh, key, v);
            if (s.ok()) {
              s = CommitTxn(txn);
            }
=======
>>>>>>> 49ce8a10
          }
        } else {
          s = ExecuteTransaction(
              write_opts, /*thread=*/nullptr,
              [&](Transaction& txn) { return txn.Merge(cfh, key, v); });
        }
      } else {
        if (!FLAGS_use_txn) {
          if (FLAGS_user_timestamp_size > 0) {
            s = db_->Put(write_opts, cfh, key, ts, v);
          } else {
            s = db_->Put(write_opts, cfh, key, v);
          }
        } else {
          s = ExecuteTransaction(
              write_opts, /*thread=*/nullptr,
              [&](Transaction& txn) { return txn.Put(cfh, key, v); });
        }
      }

      pending_expected_value.Commit();
      if (!s.ok()) {
        break;
      }
    }
    if (!s.ok()) {
      break;
    }
    ++cf_idx;
  }
  if (s.ok()) {
    s = db_->Flush(FlushOptions(), column_families_);
  }
  if (s.ok()) {
    for (auto cf : column_families_) {
      delete cf;
    }
    column_families_.clear();
    delete db_;
    db_ = nullptr;
    txn_db_ = nullptr;
    optimistic_txn_db_ = nullptr;

    db_preload_finished_.store(true);
    auto now = clock_->NowMicros();
    fprintf(stdout, "%s Reopening database in read-only\n",
            clock_->TimeToString(now / 1000000).c_str());
    // Reopen as read-only, can ignore all options related to updates
    Open(shared);
  } else {
    fprintf(stderr, "Failed to preload db");
    exit(1);
  }
}

Status StressTest::SetOptions(ThreadState* thread) {
  assert(FLAGS_set_options_one_in > 0);
  std::unordered_map<std::string, std::string> opts;
  std::string name =
      options_index_[thread->rand.Next() % options_index_.size()];
  int value_idx = thread->rand.Next() % options_table_[name].size();
  if (name == "level0_file_num_compaction_trigger" ||
      name == "level0_slowdown_writes_trigger" ||
      name == "level0_stop_writes_trigger") {
    opts["level0_file_num_compaction_trigger"] =
        options_table_["level0_file_num_compaction_trigger"][value_idx];
    opts["level0_slowdown_writes_trigger"] =
        options_table_["level0_slowdown_writes_trigger"][value_idx];
    opts["level0_stop_writes_trigger"] =
        options_table_["level0_stop_writes_trigger"][value_idx];
  } else {
    opts[name] = options_table_[name][value_idx];
  }

  int rand_cf_idx = thread->rand.Next() % FLAGS_column_families;
  auto cfh = column_families_[rand_cf_idx];
  return db_->SetOptions(cfh, opts);
}

void StressTest::ProcessRecoveredPreparedTxns(SharedState* shared) {
  assert(txn_db_);
  std::vector<Transaction*> recovered_prepared_trans;
  txn_db_->GetAllPreparedTransactions(&recovered_prepared_trans);
  for (Transaction* txn : recovered_prepared_trans) {
    ProcessRecoveredPreparedTxnsHelper(txn, shared);
    delete txn;
  }
  recovered_prepared_trans.clear();
  txn_db_->GetAllPreparedTransactions(&recovered_prepared_trans);
  assert(recovered_prepared_trans.size() == 0);
}

void StressTest::ProcessRecoveredPreparedTxnsHelper(Transaction* txn,
                                                    SharedState* shared) {
  thread_local Random rand(static_cast<uint32_t>(FLAGS_seed));
  for (size_t i = 0; i < column_families_.size(); ++i) {
    std::unique_ptr<WBWIIterator> wbwi_iter(
        txn->GetWriteBatch()->NewIterator(column_families_[i]));
    for (wbwi_iter->SeekToFirst(); wbwi_iter->Valid(); wbwi_iter->Next()) {
      uint64_t key_val;
      if (GetIntVal(wbwi_iter->Entry().key.ToString(), &key_val)) {
        shared->SyncPendingPut(static_cast<int>(i) /* cf_idx */, key_val);
      }
    }
  }
  if (rand.OneIn(2)) {
    Status s = txn->Commit();
    assert(s.ok());
  } else {
    Status s = txn->Rollback();
    assert(s.ok());
  }
}

Status StressTest::NewTxn(WriteOptions& write_opts,
                          std::unique_ptr<Transaction>* out_txn) {
  if (!FLAGS_use_txn) {
    return Status::InvalidArgument("NewTxn when FLAGS_use_txn is not set");
  }
  write_opts.disableWAL = FLAGS_disable_wal;
  static std::atomic<uint64_t> txn_id = {0};
  if (FLAGS_use_optimistic_txn) {
    out_txn->reset(optimistic_txn_db_->BeginTransaction(write_opts));
    return Status::OK();
  } else {
    TransactionOptions txn_options;
    txn_options.use_only_the_last_commit_time_batch_for_recovery =
        FLAGS_use_only_the_last_commit_time_batch_for_recovery;
    txn_options.lock_timeout = 600000;  // 10 min
    txn_options.deadlock_detect = true;
    out_txn->reset(txn_db_->BeginTransaction(write_opts, txn_options));
    auto istr = std::to_string(txn_id.fetch_add(1));
    Status s = (*out_txn)->SetName("xid" + istr);
    return s;
  }
}

Status StressTest::CommitTxn(Transaction& txn, ThreadState* thread) {
  if (!FLAGS_use_txn) {
    return Status::InvalidArgument("CommitTxn when FLAGS_use_txn is not set");
  }
  Status s = Status::OK();
  if (FLAGS_use_optimistic_txn) {
    assert(optimistic_txn_db_);
    s = txn.Commit();
  } else {
    assert(txn_db_);
    s = txn.Prepare();
    std::shared_ptr<const Snapshot> timestamped_snapshot;
    if (s.ok()) {
      if (thread && FLAGS_create_timestamped_snapshot_one_in &&
          thread->rand.OneIn(FLAGS_create_timestamped_snapshot_one_in)) {
        uint64_t ts = db_stress_env->NowNanos();
        s = txn.CommitAndTryCreateSnapshot(/*notifier=*/nullptr, ts,
                                           &timestamped_snapshot);

        std::pair<Status, std::shared_ptr<const Snapshot>> res;
        if (thread->tid == 0) {
          uint64_t now = db_stress_env->NowNanos();
          res = txn_db_->CreateTimestampedSnapshot(now);
          if (res.first.ok()) {
            assert(res.second);
            assert(res.second->GetTimestamp() == now);
            if (timestamped_snapshot) {
              assert(res.second->GetTimestamp() >
                     timestamped_snapshot->GetTimestamp());
            }
          } else {
            assert(!res.second);
          }
        }
      } else {
        s = txn.Commit();
      }
    }
    if (thread && FLAGS_create_timestamped_snapshot_one_in > 0 &&
        thread->rand.OneInOpt(50000)) {
      uint64_t now = db_stress_env->NowNanos();
      constexpr uint64_t time_diff = static_cast<uint64_t>(1000) * 1000 * 1000;
      txn_db_->ReleaseTimestampedSnapshotsOlderThan(now - time_diff);
    }
  }
  return s;
}

Status StressTest::ExecuteTransaction(
    WriteOptions& write_opts, ThreadState* thread,
    std::function<Status(Transaction&)>&& ops) {
  std::unique_ptr<Transaction> txn;
  Status s = NewTxn(write_opts, &txn);
  std::string try_again_messages;
  if (s.ok()) {
    for (int tries = 1;; ++tries) {
      s = ops(*txn);
      if (s.ok()) {
        s = CommitTxn(*txn, thread);
        if (s.ok()) {
          break;
        }
      }
      // Optimistic txn might return TryAgain, in which case rollback
      // and try again.
      if (!s.IsTryAgain() || !FLAGS_use_optimistic_txn) {
        break;
      }
      // Record and report historical TryAgain messages for debugging
      try_again_messages +=
          std::to_string(SystemClock::Default()->NowMicros() / 1000);
      try_again_messages += "ms ";
      try_again_messages += s.getState();
      try_again_messages += "\n";
      // In theory, each Rollback after TryAgain should have an independent
      // chance of success, so too many retries could indicate something is
      // not working properly.
      if (tries >= 10) {
        s = Status::TryAgain(try_again_messages);
        break;
      }
      s = txn->Rollback();
      if (!s.ok()) {
        break;
      }
    }
  }
  return s;
}

void StressTest::OperateDb(ThreadState* thread) {
  ReadOptions read_opts(FLAGS_verify_checksum, true);
  read_opts.rate_limiter_priority =
      FLAGS_rate_limit_user_ops ? Env::IO_USER : Env::IO_TOTAL;
  read_opts.async_io = FLAGS_async_io;
  read_opts.adaptive_readahead = FLAGS_adaptive_readahead;
  read_opts.readahead_size = FLAGS_readahead_size;
  read_opts.auto_readahead_size = FLAGS_auto_readahead_size;
  WriteOptions write_opts;
  if (FLAGS_rate_limit_auto_wal_flush) {
    write_opts.rate_limiter_priority = Env::IO_USER;
  }
  auto shared = thread->shared;
  char value[100];
  std::string from_db;
  if (FLAGS_sync) {
    write_opts.sync = true;
  }
  write_opts.disableWAL = FLAGS_disable_wal;
  write_opts.protection_bytes_per_key = FLAGS_batch_protection_bytes_per_key;
  const int prefix_bound = static_cast<int>(FLAGS_readpercent) +
                           static_cast<int>(FLAGS_prefixpercent);
  const int write_bound = prefix_bound + static_cast<int>(FLAGS_writepercent);
  const int del_bound = write_bound + static_cast<int>(FLAGS_delpercent);
  const int delrange_bound =
      del_bound + static_cast<int>(FLAGS_delrangepercent);
  const int iterate_bound =
      delrange_bound + static_cast<int>(FLAGS_iterpercent);

  const uint64_t ops_per_open = FLAGS_ops_per_thread / (FLAGS_reopen + 1);

#ifndef NDEBUG
  if (FLAGS_read_fault_one_in) {
    fault_fs_guard->SetThreadLocalReadErrorContext(
        thread->shared->GetSeed(), FLAGS_read_fault_one_in,
        FLAGS_inject_error_severity == 1 /* retryable */);
  }
#endif  // NDEBUG
  thread->stats.Start();
  for (int open_cnt = 0; open_cnt <= FLAGS_reopen; ++open_cnt) {
    if (thread->shared->HasVerificationFailedYet() ||
        thread->shared->ShouldStopTest()) {
      break;
    }
    if (open_cnt != 0) {
      thread->stats.FinishedSingleOp();
      MutexLock l(thread->shared->GetMutex());
      while (!thread->snapshot_queue.empty()) {
        db_->ReleaseSnapshot(thread->snapshot_queue.front().second.snapshot);
        delete thread->snapshot_queue.front().second.key_vec;
        thread->snapshot_queue.pop();
      }
      thread->shared->IncVotedReopen();
      if (thread->shared->AllVotedReopen()) {
        thread->shared->GetStressTest()->Reopen(thread);
        thread->shared->GetCondVar()->SignalAll();
      } else {
        thread->shared->GetCondVar()->Wait();
      }
      // Commenting this out as we don't want to reset stats on each open.
      // thread->stats.Start();
    }

    for (uint64_t i = 0; i < ops_per_open; i++) {
      if (thread->shared->HasVerificationFailedYet()) {
        break;
      }

      // Change Options
      if (thread->rand.OneInOpt(FLAGS_set_options_one_in)) {
        SetOptions(thread);
      }

      if (thread->rand.OneInOpt(FLAGS_set_in_place_one_in)) {
        options_.inplace_update_support ^= options_.inplace_update_support;
      }

      if (thread->tid == 0 && FLAGS_verify_db_one_in > 0 &&
          thread->rand.OneIn(FLAGS_verify_db_one_in)) {
        ContinuouslyVerifyDb(thread);
        if (thread->shared->ShouldStopTest()) {
          break;
        }
      }

      MaybeClearOneColumnFamily(thread);

      if (thread->rand.OneInOpt(FLAGS_manual_wal_flush_one_in)) {
        bool sync = thread->rand.OneIn(2) ? true : false;
        Status s = db_->FlushWAL(sync);
        if (!s.ok() && !(sync && s.IsNotSupported())) {
          fprintf(stderr, "FlushWAL(sync=%s) failed: %s\n",
                  (sync ? "true" : "false"), s.ToString().c_str());
        }
      }

      if (thread->rand.OneInOpt(FLAGS_lock_wal_one_in)) {
        Status s = db_->LockWAL();
        if (!s.ok()) {
          fprintf(stderr, "LockWAL() failed: %s\n", s.ToString().c_str());
        } else {
          auto old_seqno = db_->GetLatestSequenceNumber();
          // Yield for a while
          do {
            std::this_thread::yield();
          } while (thread->rand.OneIn(2));
          // Latest seqno should not have changed
          auto new_seqno = db_->GetLatestSequenceNumber();
          if (old_seqno != new_seqno) {
            fprintf(
                stderr,
                "Failure: latest seqno changed from %u to %u with WAL locked\n",
                (unsigned)old_seqno, (unsigned)new_seqno);
          }
          s = db_->UnlockWAL();
          if (!s.ok()) {
            fprintf(stderr, "UnlockWAL() failed: %s\n", s.ToString().c_str());
          }
        }
      }

      if (thread->rand.OneInOpt(FLAGS_sync_wal_one_in)) {
        Status s = db_->SyncWAL();
        if (!s.ok() && !s.IsNotSupported()) {
          fprintf(stderr, "SyncWAL() failed: %s\n", s.ToString().c_str());
        }
      }

      int rand_column_family = thread->rand.Next() % FLAGS_column_families;
      ColumnFamilyHandle* column_family = column_families_[rand_column_family];

      if (thread->rand.OneInOpt(FLAGS_compact_files_one_in)) {
        TestCompactFiles(thread, column_family);
      }

      int64_t rand_key = GenerateOneKey(thread, i);
      std::string keystr = Key(rand_key);
      Slice key = keystr;

      if (thread->rand.OneInOpt(FLAGS_compact_range_one_in)) {
        TestCompactRange(thread, rand_key, key, column_family);
        if (thread->shared->HasVerificationFailedYet()) {
          break;
        }
      }

      std::vector<int> rand_column_families =
          GenerateColumnFamilies(FLAGS_column_families, rand_column_family);

      if (thread->rand.OneInOpt(FLAGS_flush_one_in)) {
        Status status = TestFlush(rand_column_families);
        if (!status.ok()) {
          fprintf(stdout, "Unable to perform Flush(): %s\n",
                  status.ToString().c_str());
        }
      }

      // Verify GetLiveFiles with a 1 in N chance.
      if (thread->rand.OneInOpt(FLAGS_get_live_files_one_in) &&
          !FLAGS_write_fault_one_in) {
        Status status = VerifyGetLiveFiles();
        ProcessStatus(shared, "VerifyGetLiveFiles", status);
      }

      // Verify GetSortedWalFiles with a 1 in N chance.
      if (thread->rand.OneInOpt(FLAGS_get_sorted_wal_files_one_in)) {
        Status status = VerifyGetSortedWalFiles();
        ProcessStatus(shared, "VerifyGetSortedWalFiles", status);
      }

      // Verify GetCurrentWalFile with a 1 in N chance.
      if (thread->rand.OneInOpt(FLAGS_get_current_wal_file_one_in)) {
        Status status = VerifyGetCurrentWalFile();
        ProcessStatus(shared, "VerifyGetCurrentWalFile", status);
      }

      if (thread->rand.OneInOpt(FLAGS_pause_background_one_in)) {
        Status status = TestPauseBackground(thread);
        ProcessStatus(shared, "Pause/ContinueBackgroundWork", status);
      }

      if (thread->rand.OneInOpt(FLAGS_verify_checksum_one_in)) {
        ThreadStatusUtil::SetEnableTracking(FLAGS_enable_thread_tracking);
        ThreadStatusUtil::SetThreadOperation(
            ThreadStatus::OperationType::OP_VERIFY_DB_CHECKSUM);
        Status status = db_->VerifyChecksum();
        ThreadStatusUtil::ResetThreadStatus();
        ProcessStatus(shared, "VerifyChecksum", status);
      }

      if (thread->rand.OneInOpt(FLAGS_verify_file_checksums_one_in)) {
        ThreadStatusUtil::SetEnableTracking(FLAGS_enable_thread_tracking);
        ThreadStatusUtil::SetThreadOperation(
            ThreadStatus::OperationType::OP_VERIFY_FILE_CHECKSUMS);
        Status status = db_->VerifyFileChecksums(read_opts);
        ThreadStatusUtil::ResetThreadStatus();
        ProcessStatus(shared, "VerifyFileChecksums", status);
      }

      if (thread->rand.OneInOpt(FLAGS_get_property_one_in)) {
        TestGetProperty(thread);
      }

      std::vector<int64_t> rand_keys = GenerateKeys(rand_key);

      if (thread->rand.OneInOpt(FLAGS_ingest_external_file_one_in)) {
        TestIngestExternalFile(thread, rand_column_families, rand_keys);
      }

      if (thread->rand.OneInOpt(FLAGS_backup_one_in)) {
        // Beyond a certain DB size threshold, this test becomes heavier than
        // it's worth.
        uint64_t total_size = 0;
        if (FLAGS_backup_max_size > 0) {
          std::vector<FileAttributes> files;
          db_stress_env->GetChildrenFileAttributes(FLAGS_db, &files);
          for (auto& file : files) {
            total_size += file.size_bytes;
          }
        }

        if (total_size <= FLAGS_backup_max_size) {
          Status s = TestBackupRestore(thread, rand_column_families, rand_keys);
          ProcessStatus(shared, "Backup/restore", s);
        }
      }

      if (thread->rand.OneInOpt(FLAGS_checkpoint_one_in)) {
        Status s = TestCheckpoint(thread, rand_column_families, rand_keys);
        ProcessStatus(shared, "Checkpoint", s);
      }

      if (thread->rand.OneInOpt(FLAGS_approximate_size_one_in)) {
        Status s =
            TestApproximateSize(thread, i, rand_column_families, rand_keys);
        ProcessStatus(shared, "ApproximateSize", s);
      }
      if (thread->rand.OneInOpt(FLAGS_acquire_snapshot_one_in)) {
        TestAcquireSnapshot(thread, rand_column_family, keystr, i);
      }

      /*always*/ {
        Status s = MaybeReleaseSnapshots(thread, i);
        ProcessStatus(shared, "Snapshot", s);
      }

      // Assign timestamps if necessary.
      std::string read_ts_str;
      Slice read_ts;
      if (FLAGS_user_timestamp_size > 0) {
        read_ts_str = GetNowNanos();
        read_ts = read_ts_str;
        read_opts.timestamp = &read_ts;
      }

      int prob_op = thread->rand.Uniform(100);
      // Reset this in case we pick something other than a read op. We don't
      // want to use a stale value when deciding at the beginning of the loop
      // whether to vote to reopen
      if (prob_op >= 0 && prob_op < static_cast<int>(FLAGS_readpercent)) {
        assert(0 <= prob_op);
        // OPERATION read
        ThreadStatusUtil::SetEnableTracking(FLAGS_enable_thread_tracking);
        if (FLAGS_use_multi_get_entity) {
          constexpr uint64_t max_batch_size = 64;
          const uint64_t batch_size = std::min(
              static_cast<uint64_t>(thread->rand.Uniform(max_batch_size)) + 1,
              ops_per_open - i);
          assert(batch_size >= 1);
          assert(batch_size <= max_batch_size);
          assert(i + batch_size <= ops_per_open);

          rand_keys = GenerateNKeys(thread, static_cast<int>(batch_size), i);
          ThreadStatusUtil::SetThreadOperation(
              ThreadStatus::OperationType::OP_MULTIGETENTITY);
          TestMultiGetEntity(thread, read_opts, rand_column_families,
                             rand_keys);
          i += batch_size - 1;
        } else if (FLAGS_use_get_entity) {
          ThreadStatusUtil::SetThreadOperation(
              ThreadStatus::OperationType::OP_GETENTITY);
          TestGetEntity(thread, read_opts, rand_column_families, rand_keys);
        } else if (FLAGS_use_multiget) {
          // Leave room for one more iteration of the loop with a single key
          // batch. This is to ensure that each thread does exactly the same
          // number of ops
          int multiget_batch_size = static_cast<int>(
              std::min(static_cast<uint64_t>(thread->rand.Uniform(64)),
                       FLAGS_ops_per_thread - i - 1));
          // If its the last iteration, ensure that multiget_batch_size is 1
          multiget_batch_size = std::max(multiget_batch_size, 1);
          rand_keys = GenerateNKeys(thread, multiget_batch_size, i);
          ThreadStatusUtil::SetThreadOperation(
              ThreadStatus::OperationType::OP_MULTIGET);
          TestMultiGet(thread, read_opts, rand_column_families, rand_keys);
          i += multiget_batch_size - 1;
        } else {
          ThreadStatusUtil::SetThreadOperation(
              ThreadStatus::OperationType::OP_GET);
          TestGet(thread, read_opts, rand_column_families, rand_keys);
        }
        ThreadStatusUtil::ResetThreadStatus();
      } else if (prob_op < prefix_bound) {
        assert(static_cast<int>(FLAGS_readpercent) <= prob_op);
        // OPERATION prefix scan
        // keys are 8 bytes long, prefix size is FLAGS_prefix_size. There are
        // (8 - FLAGS_prefix_size) bytes besides the prefix. So there will
        // be 2 ^ ((8 - FLAGS_prefix_size) * 8) possible keys with the same
        // prefix
        TestPrefixScan(thread, read_opts, rand_column_families, rand_keys);
      } else if (prob_op < write_bound) {
        assert(prefix_bound <= prob_op);
        // OPERATION write
        TestPut(thread, write_opts, read_opts, rand_column_families, rand_keys,
                value);
      } else if (prob_op < del_bound) {
        assert(write_bound <= prob_op);
        // OPERATION delete
        TestDelete(thread, write_opts, rand_column_families, rand_keys);
      } else if (prob_op < delrange_bound) {
        assert(del_bound <= prob_op);
        // OPERATION delete range
        TestDeleteRange(thread, write_opts, rand_column_families, rand_keys);
      } else if (prob_op < iterate_bound) {
        assert(delrange_bound <= prob_op);
        // OPERATION iterate
        if (!FLAGS_skip_verifydb &&
            thread->rand.OneInOpt(
                FLAGS_verify_iterator_with_expected_state_one_in)) {
          ThreadStatusUtil::SetEnableTracking(FLAGS_enable_thread_tracking);
          ThreadStatusUtil::SetThreadOperation(
              ThreadStatus::OperationType::OP_DBITERATOR);
          TestIterateAgainstExpected(thread, read_opts, rand_column_families,
                                     rand_keys);
          ThreadStatusUtil::ResetThreadStatus();
        } else {
          int num_seeks = static_cast<int>(std::min(
              std::max(static_cast<uint64_t>(thread->rand.Uniform(4)),
                       static_cast<uint64_t>(1)),
              std::max(static_cast<uint64_t>(FLAGS_ops_per_thread - i - 1),
                       static_cast<uint64_t>(1))));
          rand_keys = GenerateNKeys(thread, num_seeks, i);
          i += num_seeks - 1;
          ThreadStatusUtil::SetEnableTracking(FLAGS_enable_thread_tracking);
          ThreadStatusUtil::SetThreadOperation(
              ThreadStatus::OperationType::OP_DBITERATOR);
          TestIterate(thread, read_opts, rand_column_families, rand_keys);
          ThreadStatusUtil::ResetThreadStatus();
        }
      } else {
        assert(iterate_bound <= prob_op);
        TestCustomOperations(thread, rand_column_families);
      }
      thread->stats.FinishedSingleOp();
    }
  }
  while (!thread->snapshot_queue.empty()) {
    db_->ReleaseSnapshot(thread->snapshot_queue.front().second.snapshot);
    delete thread->snapshot_queue.front().second.key_vec;
    thread->snapshot_queue.pop();
  }

  thread->stats.Stop();
}

// Generated a list of keys that close to boundaries of SST keys.
// If there isn't any SST file in the DB, return empty list.
std::vector<std::string> StressTest::GetWhiteBoxKeys(ThreadState* thread,
                                                     DB* db,
                                                     ColumnFamilyHandle* cfh,
                                                     size_t num_keys) {
  ColumnFamilyMetaData cfmd;
  db->GetColumnFamilyMetaData(cfh, &cfmd);
  std::vector<std::string> boundaries;
  for (const LevelMetaData& lmd : cfmd.levels) {
    for (const SstFileMetaData& sfmd : lmd.files) {
      // If FLAGS_user_timestamp_size > 0, then both smallestkey and largestkey
      // have timestamps.
      const auto& skey = sfmd.smallestkey;
      const auto& lkey = sfmd.largestkey;
      assert(skey.size() >= FLAGS_user_timestamp_size);
      assert(lkey.size() >= FLAGS_user_timestamp_size);
      boundaries.push_back(
          skey.substr(0, skey.size() - FLAGS_user_timestamp_size));
      boundaries.push_back(
          lkey.substr(0, lkey.size() - FLAGS_user_timestamp_size));
    }
  }
  if (boundaries.empty()) {
    return {};
  }

  std::vector<std::string> ret;
  for (size_t j = 0; j < num_keys; j++) {
    std::string k =
        boundaries[thread->rand.Uniform(static_cast<int>(boundaries.size()))];
    if (thread->rand.OneIn(3)) {
      // Reduce one byte from the string
      for (int i = static_cast<int>(k.length()) - 1; i >= 0; i--) {
        uint8_t cur = k[i];
        if (cur > 0) {
          k[i] = static_cast<char>(cur - 1);
          break;
        } else if (i > 0) {
          k[i] = 0xFFu;
        }
      }
    } else if (thread->rand.OneIn(2)) {
      // Add one byte to the string
      for (int i = static_cast<int>(k.length()) - 1; i >= 0; i--) {
        uint8_t cur = k[i];
        if (cur < 255) {
          k[i] = static_cast<char>(cur + 1);
          break;
        } else if (i > 0) {
          k[i] = 0x00;
        }
      }
    }
    ret.push_back(k);
  }
  return ret;
}

// Given a key K, this creates an iterator which scans to K and then
// does a random sequence of Next/Prev operations.
Status StressTest::TestIterate(ThreadState* thread,
                               const ReadOptions& read_opts,
                               const std::vector<int>& rand_column_families,
                               const std::vector<int64_t>& rand_keys) {
  assert(!rand_column_families.empty());
  assert(!rand_keys.empty());

  ManagedSnapshot snapshot_guard(db_);

  ReadOptions ro = read_opts;
  ro.snapshot = snapshot_guard.snapshot();

  std::string read_ts_str;
  Slice read_ts_slice;
  MaybeUseOlderTimestampForRangeScan(thread, read_ts_str, read_ts_slice, ro);

  bool expect_total_order = false;
  if (thread->rand.OneIn(16)) {
    // When prefix extractor is used, it's useful to cover total order seek.
    ro.total_order_seek = true;
    expect_total_order = true;
  } else if (thread->rand.OneIn(4)) {
    ro.total_order_seek = false;
    ro.auto_prefix_mode = true;
    expect_total_order = true;
  } else if (options_.prefix_extractor.get() == nullptr) {
    expect_total_order = true;
  }
  std::string upper_bound_str;
  Slice upper_bound;
  if (thread->rand.OneIn(16)) {
    // With a 1/16 chance, set an iterator upper bound.
    // Note: upper_bound can be smaller than the seek key.
    const int64_t rand_upper_key = GenerateOneKey(thread, FLAGS_ops_per_thread);
    upper_bound_str = Key(rand_upper_key);
    upper_bound = Slice(upper_bound_str);
    ro.iterate_upper_bound = &upper_bound;
  }

  std::string lower_bound_str;
  Slice lower_bound;
  if (thread->rand.OneIn(16)) {
    // With a 1/16 chance, enable iterator lower bound.
    // Note: lower_bound can be greater than the seek key.
    const int64_t rand_lower_key = GenerateOneKey(thread, FLAGS_ops_per_thread);
    lower_bound_str = Key(rand_lower_key);
    lower_bound = Slice(lower_bound_str);
    ro.iterate_lower_bound = &lower_bound;
  }

  ColumnFamilyHandle* const cfh = column_families_[rand_column_families[0]];
  assert(cfh);

  std::unique_ptr<Iterator> iter(db_->NewIterator(ro, cfh));

  std::vector<std::string> key_strs;
  if (thread->rand.OneIn(16)) {
    // Generate keys close to lower or upper bound of SST files.
    key_strs = GetWhiteBoxKeys(thread, db_, cfh, rand_keys.size());
  }
  if (key_strs.empty()) {
    // Use the random keys passed in.
    for (int64_t rkey : rand_keys) {
      key_strs.push_back(Key(rkey));
    }
  }

  std::string op_logs;
  constexpr size_t kOpLogsLimit = 10000;

  for (const std::string& key_str : key_strs) {
    if (op_logs.size() > kOpLogsLimit) {
      // Shouldn't take too much memory for the history log. Clear it.
      op_logs = "(cleared...)\n";
    }

    if (ro.iterate_upper_bound != nullptr && thread->rand.OneIn(2)) {
      // With a 1/2 chance, change the upper bound.
      // It is possible that it is changed before first use, but there is no
      // problem with that.
      const int64_t rand_upper_key =
          GenerateOneKey(thread, FLAGS_ops_per_thread);
      upper_bound_str = Key(rand_upper_key);
      upper_bound = Slice(upper_bound_str);
    }
    if (ro.iterate_lower_bound != nullptr && thread->rand.OneIn(4)) {
      // With a 1/4 chance, change the lower bound.
      // It is possible that it is changed before first use, but there is no
      // problem with that.
      const int64_t rand_lower_key =
          GenerateOneKey(thread, FLAGS_ops_per_thread);
      lower_bound_str = Key(rand_lower_key);
      lower_bound = Slice(lower_bound_str);
    }

    // Record some options to op_logs
    op_logs += "total_order_seek: ";
    op_logs += (ro.total_order_seek ? "1 " : "0 ");
    op_logs += "auto_prefix_mode: ";
    op_logs += (ro.auto_prefix_mode ? "1 " : "0 ");
    if (ro.iterate_upper_bound != nullptr) {
      op_logs += "ub: " + upper_bound.ToString(true) + " ";
    }
    if (ro.iterate_lower_bound != nullptr) {
      op_logs += "lb: " + lower_bound.ToString(true) + " ";
    }

    // Set up an iterator, perform the same operations without bounds and with
    // total order seek, and compare the results. This is to identify bugs
    // related to bounds, prefix extractor, or reseeking. Sometimes we are
    // comparing iterators with the same set-up, and it doesn't hurt to check
    // them to be equal.
    //
    // This `ReadOptions` is for validation purposes. Ignore
    // `FLAGS_rate_limit_user_ops` to avoid slowing any validation.
    ReadOptions cmp_ro;
    cmp_ro.timestamp = ro.timestamp;
    cmp_ro.iter_start_ts = ro.iter_start_ts;
    cmp_ro.snapshot = snapshot_guard.snapshot();
    cmp_ro.total_order_seek = true;

    ColumnFamilyHandle* const cmp_cfh =
        GetControlCfh(thread, rand_column_families[0]);
    assert(cmp_cfh);

    std::unique_ptr<Iterator> cmp_iter(db_->NewIterator(cmp_ro, cmp_cfh));

    bool diverged = false;

    Slice key(key_str);

    const bool support_seek_first_or_last = expect_total_order;

    // Write-prepared and Write-unprepared do not support Refresh() yet.
    if (!(FLAGS_use_txn && FLAGS_txn_write_policy != 0 /* write committed */) &&
        thread->rand.OneIn(4)) {
      Status s = iter->Refresh(snapshot_guard.snapshot());
      assert(s.ok());
      op_logs += "Refresh ";
    }

    LastIterateOp last_op;
    if (support_seek_first_or_last && thread->rand.OneIn(100)) {
      iter->SeekToFirst();
      cmp_iter->SeekToFirst();
      last_op = kLastOpSeekToFirst;
      op_logs += "STF ";
    } else if (support_seek_first_or_last && thread->rand.OneIn(100)) {
      iter->SeekToLast();
      cmp_iter->SeekToLast();
      last_op = kLastOpSeekToLast;
      op_logs += "STL ";
    } else if (thread->rand.OneIn(8)) {
      iter->SeekForPrev(key);
      cmp_iter->SeekForPrev(key);
      last_op = kLastOpSeekForPrev;
      op_logs += "SFP " + key.ToString(true) + " ";
    } else {
      iter->Seek(key);
      cmp_iter->Seek(key);
      last_op = kLastOpSeek;
      op_logs += "S " + key.ToString(true) + " ";
    }

    VerifyIterator(thread, cmp_cfh, ro, iter.get(), cmp_iter.get(), last_op,
                   key, op_logs, &diverged);

    const bool no_reverse =
        (FLAGS_memtablerep == "prefix_hash" && !expect_total_order);
    for (uint64_t i = 0; i < FLAGS_num_iterations && iter->Valid(); ++i) {
      if (no_reverse || thread->rand.OneIn(2)) {
        iter->Next();
        if (!diverged) {
          assert(cmp_iter->Valid());
          cmp_iter->Next();
        }
        op_logs += "N";
      } else {
        iter->Prev();
        if (!diverged) {
          assert(cmp_iter->Valid());
          cmp_iter->Prev();
        }
        op_logs += "P";
      }

      last_op = kLastOpNextOrPrev;

      VerifyIterator(thread, cmp_cfh, ro, iter.get(), cmp_iter.get(), last_op,
                     key, op_logs, &diverged);
    }

    thread->stats.AddIterations(1);

    op_logs += "; ";
  }

  return Status::OK();
}

// Test the return status of GetLiveFiles.
Status StressTest::VerifyGetLiveFiles() const {
  std::vector<std::string> live_file;
  uint64_t manifest_size = 0;
  return db_->GetLiveFiles(live_file, &manifest_size);
}

// Test the return status of GetSortedWalFiles.
Status StressTest::VerifyGetSortedWalFiles() const {
  VectorLogPtr log_ptr;
  return db_->GetSortedWalFiles(log_ptr);
}

// Test the return status of GetCurrentWalFile.
Status StressTest::VerifyGetCurrentWalFile() const {
  std::unique_ptr<LogFile> cur_wal_file;
  return db_->GetCurrentWalFile(&cur_wal_file);
}

// Compare the two iterator, iter and cmp_iter are in the same position,
// unless iter might be made invalidate or undefined because of
// upper or lower bounds, or prefix extractor.
// Will flag failure if the verification fails.
// diverged = true if the two iterator is already diverged.
// True if verification passed, false if not.
void StressTest::VerifyIterator(ThreadState* thread,
                                ColumnFamilyHandle* cmp_cfh,
                                const ReadOptions& ro, Iterator* iter,
                                Iterator* cmp_iter, LastIterateOp op,
                                const Slice& seek_key,
                                const std::string& op_logs, bool* diverged) {
  assert(diverged);

  if (*diverged) {
    return;
  }

  if (ro.iter_start_ts != nullptr) {
    assert(FLAGS_user_timestamp_size > 0);
    // We currently do not verify iterator when dumping history of internal
    // keys.
    *diverged = true;
    return;
  }

  if (op == kLastOpSeekToFirst && ro.iterate_lower_bound != nullptr) {
    // SeekToFirst() with lower bound is not well-defined.
    *diverged = true;
    return;
  } else if (op == kLastOpSeekToLast && ro.iterate_upper_bound != nullptr) {
    // SeekToLast() with higher bound is not well-defined.
    *diverged = true;
    return;
  } else if (op == kLastOpSeek && ro.iterate_lower_bound != nullptr &&
             (options_.comparator->CompareWithoutTimestamp(
                  *ro.iterate_lower_bound, /*a_has_ts=*/false, seek_key,
                  /*b_has_ts=*/false) >= 0 ||
              (ro.iterate_upper_bound != nullptr &&
               options_.comparator->CompareWithoutTimestamp(
                   *ro.iterate_lower_bound, /*a_has_ts=*/false,
                   *ro.iterate_upper_bound, /*b_has_ts*/ false) >= 0))) {
    // Lower bound behavior is not well-defined if it is larger than
    // seek key or upper bound. Disable the check for now.
    *diverged = true;
    return;
  } else if (op == kLastOpSeekForPrev && ro.iterate_upper_bound != nullptr &&
             (options_.comparator->CompareWithoutTimestamp(
                  *ro.iterate_upper_bound, /*a_has_ts=*/false, seek_key,
                  /*b_has_ts=*/false) <= 0 ||
              (ro.iterate_lower_bound != nullptr &&
               options_.comparator->CompareWithoutTimestamp(
                   *ro.iterate_lower_bound, /*a_has_ts=*/false,
                   *ro.iterate_upper_bound, /*b_has_ts=*/false) >= 0))) {
    // Upper bound behavior is not well-defined if it is smaller than
    // seek key or lower bound. Disable the check for now.
    *diverged = true;
    return;
  }

  const SliceTransform* pe = (ro.total_order_seek || ro.auto_prefix_mode)
                                 ? nullptr
                                 : options_.prefix_extractor.get();
  const Comparator* cmp = options_.comparator;

  if (iter->Valid() && !cmp_iter->Valid()) {
    if (pe != nullptr) {
      if (!pe->InDomain(seek_key)) {
        // Prefix seek a non-in-domain key is undefined. Skip checking for
        // this scenario.
        *diverged = true;
        return;
      } else if (!pe->InDomain(iter->key())) {
        // out of range is iterator key is not in domain anymore.
        *diverged = true;
        return;
      } else if (pe->Transform(iter->key()) != pe->Transform(seek_key)) {
        *diverged = true;
        return;
      }
    }
    fprintf(stderr,
            "Control iterator is invalid but iterator has key %s "
            "%s\n",
            iter->key().ToString(true).c_str(), op_logs.c_str());

    *diverged = true;
  } else if (cmp_iter->Valid()) {
    // Iterator is not valid. It can be legitimate if it has already been
    // out of upper or lower bound, or filtered out by prefix iterator.
    const Slice& total_order_key = cmp_iter->key();

    if (pe != nullptr) {
      if (!pe->InDomain(seek_key)) {
        // Prefix seek a non-in-domain key is undefined. Skip checking for
        // this scenario.
        *diverged = true;
        return;
      }

      if (!pe->InDomain(total_order_key) ||
          pe->Transform(total_order_key) != pe->Transform(seek_key)) {
        // If the prefix is exhausted, the only thing needs to check
        // is the iterator isn't return a position in prefix.
        // Either way, checking can stop from here.
        *diverged = true;
        if (!iter->Valid() || !pe->InDomain(iter->key()) ||
            pe->Transform(iter->key()) != pe->Transform(seek_key)) {
          return;
        }
        fprintf(stderr,
                "Iterator stays in prefix but control doesn't"
                " iterator key %s control iterator key %s %s\n",
                iter->key().ToString(true).c_str(),
                cmp_iter->key().ToString(true).c_str(), op_logs.c_str());
      }
    }
    // Check upper or lower bounds.
    if (!*diverged) {
      if ((iter->Valid() && iter->key() != cmp_iter->key()) ||
          (!iter->Valid() &&
           (ro.iterate_upper_bound == nullptr ||
            cmp->CompareWithoutTimestamp(total_order_key, /*a_has_ts=*/false,
                                         *ro.iterate_upper_bound,
                                         /*b_has_ts=*/false) < 0) &&
           (ro.iterate_lower_bound == nullptr ||
            cmp->CompareWithoutTimestamp(total_order_key, /*a_has_ts=*/false,
                                         *ro.iterate_lower_bound,
                                         /*b_has_ts=*/false) > 0))) {
        fprintf(stderr,
                "Iterator diverged from control iterator which"
                " has value %s %s\n",
                total_order_key.ToString(true).c_str(), op_logs.c_str());
        if (iter->Valid()) {
          fprintf(stderr, "iterator has value %s\n",
                  iter->key().ToString(true).c_str());
        } else {
          fprintf(stderr, "iterator is not valid with status: %s\n",
                  iter->status().ToString().c_str());
        }
        *diverged = true;
      }
    }
  }

  if (!*diverged && iter->Valid()) {
<<<<<<< HEAD
    const WideColumns expected_columns =
        GenerateExpectedWideColumns(GetValueBase(iter->value()), iter->value());
    if (iter->columns() != expected_columns) {
      fprintf(stderr, "Value and columns inconsistent for iterator: %s\n",
              DebugString(iter->value(), iter->columns(), expected_columns)
                  .c_str());
=======
    if (!VerifyWideColumns(iter->value(), iter->columns())) {
      fprintf(stderr,
              "Value and columns inconsistent for iterator: value: %s, "
              "columns: %s\n",
              iter->value().ToString(/* hex */ true).c_str(),
              WideColumnsToHex(iter->columns()).c_str());
>>>>>>> 49ce8a10

      *diverged = true;
    }
  }

  if (*diverged) {
    fprintf(stderr, "VerifyIterator failed. Control CF %s\n",
            cmp_cfh->GetName().c_str());
    thread->stats.AddErrors(1);
    // Fail fast to preserve the DB state.
    thread->shared->SetVerificationFailure();
  }
}

Status StressTest::TestBackupRestore(
    ThreadState* thread, const std::vector<int>& rand_column_families,
    const std::vector<int64_t>& rand_keys) {
  std::vector<std::unique_ptr<MutexLock>> locks;
  if (ShouldAcquireMutexOnKey()) {
    for (int rand_column_family : rand_column_families) {
      // `rand_keys[0]` on each chosen CF will be verified.
      locks.emplace_back(new MutexLock(
          thread->shared->GetMutexForKey(rand_column_family, rand_keys[0])));
    }
  }

  const std::string backup_dir =
      FLAGS_db + "/.backup" + std::to_string(thread->tid);
  const std::string restore_dir =
      FLAGS_db + "/.restore" + std::to_string(thread->tid);
  BackupEngineOptions backup_opts(backup_dir);
  // For debugging, get info_log from live options
  backup_opts.info_log = db_->GetDBOptions().info_log.get();
  if (thread->rand.OneIn(10)) {
    backup_opts.share_table_files = false;
  } else {
    backup_opts.share_table_files = true;
    if (thread->rand.OneIn(5)) {
      backup_opts.share_files_with_checksum = false;
    } else {
      backup_opts.share_files_with_checksum = true;
      if (thread->rand.OneIn(2)) {
        // old
        backup_opts.share_files_with_checksum_naming =
            BackupEngineOptions::kLegacyCrc32cAndFileSize;
      } else {
        // new
        backup_opts.share_files_with_checksum_naming =
            BackupEngineOptions::kUseDbSessionId;
      }
      if (thread->rand.OneIn(2)) {
        backup_opts.share_files_with_checksum_naming =
            backup_opts.share_files_with_checksum_naming |
            BackupEngineOptions::kFlagIncludeFileSize;
      }
    }
  }
  if (thread->rand.OneIn(2)) {
    backup_opts.schema_version = 1;
  } else {
    backup_opts.schema_version = 2;
  }
  BackupEngine* backup_engine = nullptr;
  std::string from = "a backup/restore operation";
  Status s = BackupEngine::Open(db_stress_env, backup_opts, &backup_engine);
  if (!s.ok()) {
    from = "BackupEngine::Open";
  }
  if (s.ok()) {
    if (backup_opts.schema_version >= 2 && thread->rand.OneIn(2)) {
      TEST_BackupMetaSchemaOptions test_opts;
      test_opts.crc32c_checksums = thread->rand.OneIn(2) == 0;
      test_opts.file_sizes = thread->rand.OneIn(2) == 0;
      TEST_SetBackupMetaSchemaOptions(backup_engine, test_opts);
    }
    CreateBackupOptions create_opts;
    if (FLAGS_disable_wal) {
      // The verification can only work when latest value of `key` is backed up,
      // which requires flushing in case of WAL disabled.
      //
      // Note this triggers a flush with a key lock held. Meanwhile, operations
      // like flush/compaction may attempt to grab key locks like in
      // `DbStressCompactionFilter`. The philosophy around preventing deadlock
      // is the background operation key lock acquisition only tries but does
      // not wait for the lock. So here in the foreground it is OK to hold the
      // lock and wait on a background operation (flush).
      create_opts.flush_before_backup = true;
    }
    s = backup_engine->CreateNewBackup(create_opts, db_);
    if (!s.ok()) {
      from = "BackupEngine::CreateNewBackup";
    }
  }
  if (s.ok()) {
    delete backup_engine;
    backup_engine = nullptr;
    s = BackupEngine::Open(db_stress_env, backup_opts, &backup_engine);
    if (!s.ok()) {
      from = "BackupEngine::Open (again)";
    }
  }
  std::vector<BackupInfo> backup_info;
  // If inplace_not_restore, we verify the backup by opening it as a
  // read-only DB. If !inplace_not_restore, we restore it to a temporary
  // directory for verification.
  bool inplace_not_restore = thread->rand.OneIn(3);
  if (s.ok()) {
    backup_engine->GetBackupInfo(&backup_info,
                                 /*include_file_details*/ inplace_not_restore);
    if (backup_info.empty()) {
      s = Status::NotFound("no backups found");
      from = "BackupEngine::GetBackupInfo";
    }
  }
  if (s.ok() && thread->rand.OneIn(2)) {
    s = backup_engine->VerifyBackup(
        backup_info.front().backup_id,
        thread->rand.OneIn(2) /* verify_with_checksum */);
    if (!s.ok()) {
      from = "BackupEngine::VerifyBackup";
    }
  }
  const bool allow_persistent = thread->tid == 0;  // not too many
  bool from_latest = false;
  int count = static_cast<int>(backup_info.size());
  if (s.ok() && !inplace_not_restore) {
    if (count > 1) {
      s = backup_engine->RestoreDBFromBackup(
          RestoreOptions(), backup_info[thread->rand.Uniform(count)].backup_id,
          restore_dir /* db_dir */, restore_dir /* wal_dir */);
      if (!s.ok()) {
        from = "BackupEngine::RestoreDBFromBackup";
      }
    } else {
      from_latest = true;
      s = backup_engine->RestoreDBFromLatestBackup(RestoreOptions(),
                                                   restore_dir /* db_dir */,
                                                   restore_dir /* wal_dir */);
      if (!s.ok()) {
        from = "BackupEngine::RestoreDBFromLatestBackup";
      }
    }
  }
  if (s.ok() && !inplace_not_restore) {
    // Purge early if restoring, to ensure the restored directory doesn't
    // have some secret dependency on the backup directory.
    uint32_t to_keep = 0;
    if (allow_persistent) {
      // allow one thread to keep up to 2 backups
      to_keep = thread->rand.Uniform(3);
    }
    s = backup_engine->PurgeOldBackups(to_keep);
    if (!s.ok()) {
      from = "BackupEngine::PurgeOldBackups";
    }
  }
  DB* restored_db = nullptr;
  std::vector<ColumnFamilyHandle*> restored_cf_handles;

  // Not yet implemented: opening restored BlobDB or TransactionDB
  Options restore_options;
  if (s.ok() && !FLAGS_use_txn && !FLAGS_use_blob_db) {
    s = PrepareOptionsForRestoredDB(&restore_options);
    if (!s.ok()) {
      from = "PrepareRestoredDBOptions in backup/restore";
    }
  }
  if (s.ok() && !FLAGS_use_txn && !FLAGS_use_blob_db) {
    std::vector<ColumnFamilyDescriptor> cf_descriptors;
    // TODO(ajkr): `column_family_names_` is not safe to access here when
    // `clear_column_family_one_in != 0`. But we can't easily switch to
    // `ListColumnFamilies` to get names because it won't necessarily give
    // the same order as `column_family_names_`.
    assert(FLAGS_clear_column_family_one_in == 0);
    for (auto name : column_family_names_) {
      cf_descriptors.emplace_back(name, ColumnFamilyOptions(restore_options));
    }
    if (inplace_not_restore) {
      BackupInfo& info = backup_info[thread->rand.Uniform(count)];
      restore_options.env = info.env_for_open.get();
      s = DB::OpenForReadOnly(DBOptions(restore_options), info.name_for_open,
                              cf_descriptors, &restored_cf_handles,
                              &restored_db);
      if (!s.ok()) {
        from = "DB::OpenForReadOnly in backup/restore";
      }
    } else {
      s = DB::Open(DBOptions(restore_options), restore_dir, cf_descriptors,
                   &restored_cf_handles, &restored_db);
      if (!s.ok()) {
        from = "DB::Open in backup/restore";
      }
    }
  }
  // Note the column families chosen by `rand_column_families` cannot be
  // dropped while the locks for `rand_keys` are held. So we should not have
  // to worry about accessing those column families throughout this function.
  //
  // For simplicity, currently only verifies existence/non-existence of a
  // single key
  for (size_t i = 0; restored_db && s.ok() && i < rand_column_families.size();
       ++i) {
    std::string key_str = Key(rand_keys[0]);
    Slice key = key_str;
    std::string restored_value;
    // This `ReadOptions` is for validation purposes. Ignore
    // `FLAGS_rate_limit_user_ops` to avoid slowing any validation.
    ReadOptions read_opts;
    std::string ts_str;
    Slice ts;
    if (FLAGS_user_timestamp_size > 0) {
      ts_str = GetNowNanos();
      ts = ts_str;
      read_opts.timestamp = &ts;
    }
    Status get_status = restored_db->Get(
        read_opts, restored_cf_handles[rand_column_families[i]], key,
        &restored_value);
    bool exists = thread->shared->Exists(rand_column_families[i], rand_keys[0]);
    if (get_status.ok()) {
      if (!exists && from_latest && ShouldAcquireMutexOnKey()) {
        std::ostringstream oss;
        oss << "0x" << key.ToString(true)
            << " exists in restore but not in original db";
        s = Status::Corruption(oss.str());
      }
    } else if (get_status.IsNotFound()) {
      if (exists && from_latest && ShouldAcquireMutexOnKey()) {
        std::ostringstream oss;
        oss << "0x" << key.ToString(true)
            << " exists in original db but not in restore";
        s = Status::Corruption(oss.str());
      }
    } else {
      s = get_status;
      if (!s.ok()) {
        from = "DB::Get in backup/restore";
      }
    }
  }
  if (restored_db != nullptr) {
    for (auto* cf_handle : restored_cf_handles) {
      restored_db->DestroyColumnFamilyHandle(cf_handle);
    }
    delete restored_db;
    restored_db = nullptr;
  }
  if (s.ok() && inplace_not_restore) {
    // Purge late if inplace open read-only
    uint32_t to_keep = 0;
    if (allow_persistent) {
      // allow one thread to keep up to 2 backups
      to_keep = thread->rand.Uniform(3);
    }
    s = backup_engine->PurgeOldBackups(to_keep);
    if (!s.ok()) {
      from = "BackupEngine::PurgeOldBackups";
    }
  }
  if (backup_engine != nullptr) {
    delete backup_engine;
    backup_engine = nullptr;
  }
  if (s.ok()) {
    // Preserve directories on failure, or allowed persistent backup
    if (!allow_persistent) {
      s = DestroyDir(db_stress_env, backup_dir);
      if (!s.ok()) {
        from = "Destroy backup dir";
      }
    }
  }
  if (s.ok()) {
    s = DestroyDir(db_stress_env, restore_dir);
    if (!s.ok()) {
      from = "Destroy restore dir";
    }
  }
  if (!s.ok() && (!s.IsIOError() || !std::strstr(s.getState(), "injected"))) {
    fprintf(stderr, "Failure in %s with: %s\n", from.c_str(),
            s.ToString().c_str());
  }
  return s;
}

void InitializeMergeOperator(Options& options) {
  if (FLAGS_use_full_merge_v1) {
    options.merge_operator = MergeOperators::CreateDeprecatedPutOperator();
  } else {
    if (FLAGS_use_put_entity_one_in > 0) {
      options.merge_operator = std::make_shared<DBStressWideMergeOperator>();
    } else {
      options.merge_operator = MergeOperators::CreatePutOperator();
    }
  }
}

Status StressTest::PrepareOptionsForRestoredDB(Options* options) {
  assert(options);
  // To avoid race with other threads' operations (e.g, SetOptions())
  // on the same pointer sub-option (e.g, `std::shared_ptr<const FilterPolicy>
  // filter_policy`) while having the same settings as `options_`, we create a
  // new Options object from `options_`'s string to deep copy these pointer
  // sub-options
  Status s;
  ConfigOptions config_opts;

  std::string db_options_str;
  s = GetStringFromDBOptions(config_opts, options_, &db_options_str);
  if (!s.ok()) {
    return s;
  }
  DBOptions db_options;
  s = GetDBOptionsFromString(config_opts, Options(), db_options_str,
                             &db_options);
  if (!s.ok()) {
    return s;
  }

  std::string cf_options_str;
  s = GetStringFromColumnFamilyOptions(config_opts, options_, &cf_options_str);
  if (!s.ok()) {
    return s;
  }
  ColumnFamilyOptions cf_options;
  s = GetColumnFamilyOptionsFromString(config_opts, Options(), cf_options_str,
                                       &cf_options);
  if (!s.ok()) {
    return s;
  }

  *options = Options(db_options, cf_options);
  options->best_efforts_recovery = false;
  options->listeners.clear();
  // Avoid dangling/shared file descriptors, for reliable destroy
  options->sst_file_manager = nullptr;
  // GetColumnFamilyOptionsFromString does not create customized merge operator.
  InitializeMergeOperator(*options);
  if (FLAGS_user_timestamp_size > 0) {
    // Check OPTIONS string loading can bootstrap the correct user comparator
    // from object registry.
    assert(options->comparator);
    assert(options->comparator == test::BytewiseComparatorWithU64TsWrapper());
  }

  return Status::OK();
}
Status StressTest::TestApproximateSize(
    ThreadState* thread, uint64_t iteration,
    const std::vector<int>& rand_column_families,
    const std::vector<int64_t>& rand_keys) {
  // rand_keys likely only has one key. Just use the first one.
  assert(!rand_keys.empty());
  assert(!rand_column_families.empty());
  int64_t key1 = rand_keys[0];
  int64_t key2;
  if (thread->rand.OneIn(2)) {
    // Two totally random keys. This tends to cover large ranges.
    key2 = GenerateOneKey(thread, iteration);
    if (key2 < key1) {
      std::swap(key1, key2);
    }
  } else {
    // Unless users pass a very large FLAGS_max_key, it we should not worry
    // about overflow. It is for testing, so we skip the overflow checking
    // for simplicity.
    key2 = key1 + static_cast<int64_t>(thread->rand.Uniform(1000));
  }
  std::string key1_str = Key(key1);
  std::string key2_str = Key(key2);
  Range range{Slice(key1_str), Slice(key2_str)};
  SizeApproximationOptions sao;
  sao.include_memtables = thread->rand.OneIn(2);
  if (sao.include_memtables) {
    sao.include_files = thread->rand.OneIn(2);
  }
  if (thread->rand.OneIn(2)) {
    if (thread->rand.OneIn(2)) {
      sao.files_size_error_margin = 0.0;
    } else {
      sao.files_size_error_margin =
          static_cast<double>(thread->rand.Uniform(3));
    }
  }
  uint64_t result;
  return db_->GetApproximateSizes(
      sao, column_families_[rand_column_families[0]], &range, 1, &result);
}

Status StressTest::TestCheckpoint(ThreadState* thread,
                                  const std::vector<int>& rand_column_families,
                                  const std::vector<int64_t>& rand_keys) {
  std::vector<std::unique_ptr<MutexLock>> locks;
  if (ShouldAcquireMutexOnKey()) {
    for (int rand_column_family : rand_column_families) {
      // `rand_keys[0]` on each chosen CF will be verified.
      locks.emplace_back(new MutexLock(
          thread->shared->GetMutexForKey(rand_column_family, rand_keys[0])));
    }
  }

  std::string checkpoint_dir =
      FLAGS_db + "/.checkpoint" + std::to_string(thread->tid);
  Options tmp_opts(options_);
  tmp_opts.listeners.clear();
  tmp_opts.env = db_stress_env;
  // Avoid delayed deletion so whole directory can be deleted
  tmp_opts.sst_file_manager.reset();

  DestroyDB(checkpoint_dir, tmp_opts);

  Checkpoint* checkpoint = nullptr;
  Status s = Checkpoint::Create(db_, &checkpoint);
  if (s.ok()) {
    s = checkpoint->CreateCheckpoint(checkpoint_dir);
    if (!s.ok()) {
      if (!s.IsIOError() || !std::strstr(s.getState(), "injected")) {
        fprintf(stderr, "Fail to create checkpoint to %s\n",
                checkpoint_dir.c_str());
        std::vector<std::string> files;
        Status my_s = db_stress_env->GetChildren(checkpoint_dir, &files);
        if (my_s.ok()) {
          for (const auto& f : files) {
            fprintf(stderr, " %s\n", f.c_str());
          }
        } else {
          fprintf(stderr, "Fail to get files under the directory to %s\n",
                  my_s.ToString().c_str());
        }
      }
    }
  }
  delete checkpoint;
  checkpoint = nullptr;
  std::vector<ColumnFamilyHandle*> cf_handles;
  DB* checkpoint_db = nullptr;
  if (s.ok()) {
    Options options(options_);
    options.best_efforts_recovery = false;
    options.listeners.clear();
    // Avoid race condition in trash handling after delete checkpoint_db
    options.sst_file_manager.reset();
    std::vector<ColumnFamilyDescriptor> cf_descs;
    // TODO(ajkr): `column_family_names_` is not safe to access here when
    // `clear_column_family_one_in != 0`. But we can't easily switch to
    // `ListColumnFamilies` to get names because it won't necessarily give
    // the same order as `column_family_names_`.
    assert(FLAGS_clear_column_family_one_in == 0);
    if (FLAGS_clear_column_family_one_in == 0) {
      for (const auto& name : column_family_names_) {
        cf_descs.emplace_back(name, ColumnFamilyOptions(options));
      }
      s = DB::OpenForReadOnly(DBOptions(options), checkpoint_dir, cf_descs,
                              &cf_handles, &checkpoint_db);
    }
  }
  if (checkpoint_db != nullptr) {
    // Note the column families chosen by `rand_column_families` cannot be
    // dropped while the locks for `rand_keys` are held. So we should not have
    // to worry about accessing those column families throughout this function.
    for (size_t i = 0; s.ok() && i < rand_column_families.size(); ++i) {
      std::string key_str = Key(rand_keys[0]);
      Slice key = key_str;
      std::string ts_str;
      Slice ts;
      ReadOptions read_opts;
      if (FLAGS_user_timestamp_size > 0) {
        ts_str = GetNowNanos();
        ts = ts_str;
        read_opts.timestamp = &ts;
      }
      std::string value;
      Status get_status = checkpoint_db->Get(
          read_opts, cf_handles[rand_column_families[i]], key, &value);
      bool exists =
          thread->shared->Exists(rand_column_families[i], rand_keys[0]);
      if (get_status.ok()) {
        if (!exists && ShouldAcquireMutexOnKey()) {
          std::ostringstream oss;
          oss << "0x" << key.ToString(true) << " exists in checkpoint "
              << checkpoint_dir << " but not in original db";
          s = Status::Corruption(oss.str());
        }
      } else if (get_status.IsNotFound()) {
        if (exists && ShouldAcquireMutexOnKey()) {
          std::ostringstream oss;
          oss << "0x" << key.ToString(true)
              << " exists in original db but not in checkpoint "
              << checkpoint_dir;
          s = Status::Corruption(oss.str());
        }
      } else {
        s = get_status;
      }
    }
    for (auto cfh : cf_handles) {
      delete cfh;
    }
    cf_handles.clear();
    delete checkpoint_db;
    checkpoint_db = nullptr;
  }

  if (!s.ok()) {
    if (!s.IsIOError() || !std::strstr(s.getState(), "injected")) {
      fprintf(stderr, "A checkpoint operation failed with: %s\n",
              s.ToString().c_str());
    }
  } else {
    DestroyDB(checkpoint_dir, tmp_opts);
  }
  return s;
}

void StressTest::TestGetProperty(ThreadState* thread) const {
  std::unordered_set<std::string> levelPropertyNames = {
      DB::Properties::kAggregatedTablePropertiesAtLevel,
      DB::Properties::kCompressionRatioAtLevelPrefix,
      DB::Properties::kNumFilesAtLevelPrefix,
  };
  std::unordered_set<std::string> unknownPropertyNames = {
      DB::Properties::kEstimateOldestKeyTime,
      DB::Properties::kOptionsStatistics,
      DB::Properties::
          kLiveSstFilesSizeAtTemperature,  // similar to levelPropertyNames, it
                                           // requires a number suffix
  };
  unknownPropertyNames.insert(levelPropertyNames.begin(),
                              levelPropertyNames.end());

  std::unordered_set<std::string> blobCachePropertyNames = {
      DB::Properties::kBlobCacheCapacity,
      DB::Properties::kBlobCacheUsage,
      DB::Properties::kBlobCachePinnedUsage,
  };
  if (db_->GetOptions().blob_cache == nullptr) {
    unknownPropertyNames.insert(blobCachePropertyNames.begin(),
                                blobCachePropertyNames.end());
  }

  std::string prop;
  for (const auto& ppt_name_and_info : InternalStats::ppt_name_to_info) {
    bool res = db_->GetProperty(ppt_name_and_info.first, &prop);
    if (unknownPropertyNames.find(ppt_name_and_info.first) ==
        unknownPropertyNames.end()) {
      if (!res) {
        fprintf(stderr, "Failed to get DB property: %s\n",
                ppt_name_and_info.first.c_str());
        thread->shared->SetVerificationFailure();
      }
      if (ppt_name_and_info.second.handle_int != nullptr) {
        uint64_t prop_int;
        if (!db_->GetIntProperty(ppt_name_and_info.first, &prop_int)) {
          fprintf(stderr, "Failed to get Int property: %s\n",
                  ppt_name_and_info.first.c_str());
          thread->shared->SetVerificationFailure();
        }
      }
      if (ppt_name_and_info.second.handle_map != nullptr) {
        std::map<std::string, std::string> prop_map;
        if (!db_->GetMapProperty(ppt_name_and_info.first, &prop_map)) {
          fprintf(stderr, "Failed to get Map property: %s\n",
                  ppt_name_and_info.first.c_str());
          thread->shared->SetVerificationFailure();
        }
      }
    }
  }

  ROCKSDB_NAMESPACE::ColumnFamilyMetaData cf_meta_data;
  db_->GetColumnFamilyMetaData(&cf_meta_data);
  int level_size = static_cast<int>(cf_meta_data.levels.size());
  for (int level = 0; level < level_size; level++) {
    for (const auto& ppt_name : levelPropertyNames) {
      bool res = db_->GetProperty(ppt_name + std::to_string(level), &prop);
      if (!res) {
        fprintf(stderr, "Failed to get DB property: %s\n",
                (ppt_name + std::to_string(level)).c_str());
        thread->shared->SetVerificationFailure();
      }
    }
  }

  // Test for an invalid property name
  if (thread->rand.OneIn(100)) {
    if (db_->GetProperty("rocksdb.invalid_property_name", &prop)) {
      fprintf(stderr, "Failed to return false for invalid property name\n");
      thread->shared->SetVerificationFailure();
    }
  }
}

void StressTest::TestCompactFiles(ThreadState* thread,
                                  ColumnFamilyHandle* column_family) {
  ROCKSDB_NAMESPACE::ColumnFamilyMetaData cf_meta_data;
  db_->GetColumnFamilyMetaData(column_family, &cf_meta_data);

  if (cf_meta_data.levels.empty()) {
    return;
  }

  // Randomly compact up to three consecutive files from a level
  const int kMaxRetry = 3;
  for (int attempt = 0; attempt < kMaxRetry; ++attempt) {
    size_t random_level =
        thread->rand.Uniform(static_cast<int>(cf_meta_data.levels.size()));

    const auto& files = cf_meta_data.levels[random_level].files;
    if (files.size() > 0) {
      size_t random_file_index =
          thread->rand.Uniform(static_cast<int>(files.size()));
      if (files[random_file_index].being_compacted) {
        // Retry as the selected file is currently being compacted
        continue;
      }

      std::vector<std::string> input_files;
      input_files.push_back(files[random_file_index].name);
      if (random_file_index > 0 &&
          !files[random_file_index - 1].being_compacted) {
        input_files.push_back(files[random_file_index - 1].name);
      }
      if (random_file_index + 1 < files.size() &&
          !files[random_file_index + 1].being_compacted) {
        input_files.push_back(files[random_file_index + 1].name);
      }

      size_t output_level =
          std::min(random_level + 1, cf_meta_data.levels.size() - 1);
      auto s = db_->CompactFiles(CompactionOptions(), column_family,
                                 input_files, static_cast<int>(output_level));
      if (!s.ok()) {
        fprintf(stdout, "Unable to perform CompactFiles(): %s\n",
                s.ToString().c_str());
        thread->stats.AddNumCompactFilesFailed(1);
      } else {
        thread->stats.AddNumCompactFilesSucceed(1);
      }
      break;
    }
  }
}

Status StressTest::TestFlush(const std::vector<int>& rand_column_families) {
  FlushOptions flush_opts;
  if (FLAGS_atomic_flush) {
    return db_->Flush(flush_opts, column_families_);
  }
  std::vector<ColumnFamilyHandle*> cfhs;
  std::for_each(rand_column_families.begin(), rand_column_families.end(),
                [this, &cfhs](int k) { cfhs.push_back(column_families_[k]); });
  return db_->Flush(flush_opts, cfhs);
}

Status StressTest::TestPauseBackground(ThreadState* thread) {
  Status status = db_->PauseBackgroundWork();
  if (!status.ok()) {
    return status;
  }
  // To avoid stalling/deadlocking ourself in this thread, just
  // sleep here during pause and let other threads do db operations.
  // Sleep up to ~16 seconds (2**24 microseconds), but very skewed
  // toward short pause. (1 chance in 25 of pausing >= 1s;
  // 1 chance in 625 of pausing full 16s.)
  int pwr2_micros =
      std::min(thread->rand.Uniform(25), thread->rand.Uniform(25));
  clock_->SleepForMicroseconds(1 << pwr2_micros);
  return db_->ContinueBackgroundWork();
}

void StressTest::TestAcquireSnapshot(ThreadState* thread,
                                     int rand_column_family,
                                     const std::string& keystr, uint64_t i) {
  Slice key = keystr;
  ColumnFamilyHandle* column_family = column_families_[rand_column_family];
  // This `ReadOptions` is for validation purposes. Ignore
  // `FLAGS_rate_limit_user_ops` to avoid slowing any validation.
  ReadOptions ropt;
  auto db_impl = static_cast_with_check<DBImpl>(db_->GetRootDB());
  const bool ww_snapshot = thread->rand.OneIn(10);
  const Snapshot* snapshot =
      ww_snapshot ? db_impl->GetSnapshotForWriteConflictBoundary()
                  : db_->GetSnapshot();
  ropt.snapshot = snapshot;

  // Ideally, we want snapshot taking and timestamp generation to be atomic
  // here, so that the snapshot corresponds to the timestamp. However, it is
  // not possible with current GetSnapshot() API.
  std::string ts_str;
  Slice ts;
  if (FLAGS_user_timestamp_size > 0) {
    ts_str = GetNowNanos();
    ts = ts_str;
    ropt.timestamp = &ts;
  }

  std::string value_at;
  // When taking a snapshot, we also read a key from that snapshot. We
  // will later read the same key before releasing the snapshot and
  // verify that the results are the same.
  auto status_at = db_->Get(ropt, column_family, key, &value_at);
  std::vector<bool>* key_vec = nullptr;

  if (FLAGS_compare_full_db_state_snapshot && (thread->tid == 0)) {
    key_vec = new std::vector<bool>(FLAGS_max_key);
    // When `prefix_extractor` is set, seeking to beginning and scanning
    // across prefixes are only supported with `total_order_seek` set.
    ropt.total_order_seek = true;
    std::unique_ptr<Iterator> iterator(db_->NewIterator(ropt));
    for (iterator->SeekToFirst(); iterator->Valid(); iterator->Next()) {
      uint64_t key_val;
      if (GetIntVal(iterator->key().ToString(), &key_val)) {
        (*key_vec)[key_val] = true;
      }
    }
  }

  ThreadState::SnapshotState snap_state = {snapshot,
                                           rand_column_family,
                                           column_family->GetName(),
                                           keystr,
                                           status_at,
                                           value_at,
                                           key_vec,
                                           ts_str};
  uint64_t hold_for = FLAGS_snapshot_hold_ops;
  if (FLAGS_long_running_snapshots) {
    // Hold 10% of snapshots for 10x more
    if (thread->rand.OneIn(10)) {
      assert(hold_for < std::numeric_limits<uint64_t>::max() / 10);
      hold_for *= 10;
      // Hold 1% of snapshots for 100x more
      if (thread->rand.OneIn(10)) {
        assert(hold_for < std::numeric_limits<uint64_t>::max() / 10);
        hold_for *= 10;
      }
    }
  }
  uint64_t release_at = std::min(FLAGS_ops_per_thread - 1, i + hold_for);
  thread->snapshot_queue.emplace(release_at, snap_state);
}

Status StressTest::MaybeReleaseSnapshots(ThreadState* thread, uint64_t i) {
  while (!thread->snapshot_queue.empty() &&
         i >= thread->snapshot_queue.front().first) {
    auto snap_state = thread->snapshot_queue.front().second;
    assert(snap_state.snapshot);
    // Note: this is unsafe as the cf might be dropped concurrently. But
    // it is ok since unclean cf drop is cunnrently not supported by write
    // prepared transactions.
    Status s = AssertSame(db_, column_families_[snap_state.cf_at], snap_state);
    db_->ReleaseSnapshot(snap_state.snapshot);
    delete snap_state.key_vec;
    thread->snapshot_queue.pop();
    if (!s.ok()) {
      return s;
    }
  }
  return Status::OK();
}

void StressTest::TestCompactRange(ThreadState* thread, int64_t rand_key,
                                  const Slice& start_key,
                                  ColumnFamilyHandle* column_family) {
  int64_t end_key_num;
  if (std::numeric_limits<int64_t>::max() - rand_key <
      FLAGS_compact_range_width) {
    end_key_num = std::numeric_limits<int64_t>::max();
  } else {
    end_key_num = FLAGS_compact_range_width + rand_key;
  }
  std::string end_key_buf = Key(end_key_num);
  Slice end_key(end_key_buf);

  CompactRangeOptions cro;
  cro.exclusive_manual_compaction = static_cast<bool>(thread->rand.Next() % 2);
  cro.change_level = static_cast<bool>(thread->rand.Next() % 2);
  std::vector<BottommostLevelCompaction> bottom_level_styles = {
      BottommostLevelCompaction::kSkip,
      BottommostLevelCompaction::kIfHaveCompactionFilter,
      BottommostLevelCompaction::kForce,
      BottommostLevelCompaction::kForceOptimized};
  cro.bottommost_level_compaction =
      bottom_level_styles[thread->rand.Next() %
                          static_cast<uint32_t>(bottom_level_styles.size())];
  cro.allow_write_stall = static_cast<bool>(thread->rand.Next() % 2);
  cro.max_subcompactions = static_cast<uint32_t>(thread->rand.Next() % 4);
  std::vector<BlobGarbageCollectionPolicy> blob_gc_policies = {
      BlobGarbageCollectionPolicy::kForce,
      BlobGarbageCollectionPolicy::kDisable,
      BlobGarbageCollectionPolicy::kUseDefault};
  cro.blob_garbage_collection_policy =
      blob_gc_policies[thread->rand.Next() %
                       static_cast<uint32_t>(blob_gc_policies.size())];
  cro.blob_garbage_collection_age_cutoff =
      static_cast<double>(thread->rand.Next() % 100) / 100.0;

  const Snapshot* pre_snapshot = nullptr;
  uint32_t pre_hash = 0;
  if (thread->rand.OneIn(2)) {
    // Do some validation by declaring a snapshot and compare the data before
    // and after the compaction
    pre_snapshot = db_->GetSnapshot();
    pre_hash =
        GetRangeHash(thread, pre_snapshot, column_family, start_key, end_key);
  }

  Status status = db_->CompactRange(cro, column_family, &start_key, &end_key);

  if (!status.ok()) {
    fprintf(stdout, "Unable to perform CompactRange(): %s\n",
            status.ToString().c_str());
  }

  if (pre_snapshot != nullptr) {
    uint32_t post_hash =
        GetRangeHash(thread, pre_snapshot, column_family, start_key, end_key);
    if (pre_hash != post_hash) {
      fprintf(stderr,
              "Data hash different before and after compact range "
              "start_key %s end_key %s\n",
              start_key.ToString(true).c_str(), end_key.ToString(true).c_str());
      thread->stats.AddErrors(1);
      // Fail fast to preserve the DB state.
      thread->shared->SetVerificationFailure();
    }
    db_->ReleaseSnapshot(pre_snapshot);
  }
}

uint32_t StressTest::GetRangeHash(ThreadState* thread, const Snapshot* snapshot,
                                  ColumnFamilyHandle* column_family,
                                  const Slice& start_key,
                                  const Slice& end_key) {
  // This `ReadOptions` is for validation purposes. Ignore
  // `FLAGS_rate_limit_user_ops` to avoid slowing any validation.
  ReadOptions ro;
  ro.snapshot = snapshot;
  ro.total_order_seek = true;
  std::string ts_str;
  Slice ts;
  if (FLAGS_user_timestamp_size > 0) {
    ts_str = GetNowNanos();
    ts = ts_str;
    ro.timestamp = &ts;
  }

  std::unique_ptr<Iterator> it(db_->NewIterator(ro, column_family));

  constexpr char kCrcCalculatorSepearator = ';';

  uint32_t crc = 0;

  for (it->Seek(start_key);
       it->Valid() && options_.comparator->Compare(it->key(), end_key) <= 0;
       it->Next()) {
    crc = crc32c::Extend(crc, it->key().data(), it->key().size());
    crc = crc32c::Extend(crc, &kCrcCalculatorSepearator, sizeof(char));
    crc = crc32c::Extend(crc, it->value().data(), it->value().size());
    crc = crc32c::Extend(crc, &kCrcCalculatorSepearator, sizeof(char));

    for (const auto& column : it->columns()) {
      crc = crc32c::Extend(crc, column.name().data(), column.name().size());
      crc = crc32c::Extend(crc, &kCrcCalculatorSepearator, sizeof(char));
      crc = crc32c::Extend(crc, column.value().data(), column.value().size());
      crc = crc32c::Extend(crc, &kCrcCalculatorSepearator, sizeof(char));
    }
  }

  if (!it->status().ok()) {
    fprintf(stderr, "Iterator non-OK when calculating range CRC: %s\n",
            it->status().ToString().c_str());
    thread->stats.AddErrors(1);
    // Fail fast to preserve the DB state.
    thread->shared->SetVerificationFailure();
  }

  return crc;
}

void StressTest::PrintEnv() const {
  fprintf(stdout, "RocksDB version           : %d.%d\n", kMajorVersion,
          kMinorVersion);
  fprintf(stdout, "Format version            : %d\n", FLAGS_format_version);
  fprintf(stdout, "TransactionDB             : %s\n",
          FLAGS_use_txn ? "true" : "false");
  if (FLAGS_use_txn) {
    fprintf(stdout, "TransactionDB Type        : %s\n",
            FLAGS_use_optimistic_txn ? "Optimistic" : "Pessimistic");
    if (FLAGS_use_optimistic_txn) {
      fprintf(stdout, "OCC Validation Type       : %d\n",
              static_cast<int>(FLAGS_occ_validation_policy));
      if (static_cast<uint64_t>(OccValidationPolicy::kValidateParallel) ==
          FLAGS_occ_validation_policy) {
        fprintf(stdout, "Share Lock Buckets        : %s\n",
                FLAGS_share_occ_lock_buckets ? "true" : "false");
        if (FLAGS_share_occ_lock_buckets) {
          fprintf(stdout, "Lock Bucket Count         : %d\n",
                  static_cast<int>(FLAGS_occ_lock_bucket_count));
        }
      }
    } else {
      fprintf(stdout, "Two write queues:         : %s\n",
              FLAGS_two_write_queues ? "true" : "false");
      fprintf(stdout, "Write policy              : %d\n",
              static_cast<int>(FLAGS_txn_write_policy));
      if (static_cast<uint64_t>(TxnDBWritePolicy::WRITE_PREPARED) ==
              FLAGS_txn_write_policy ||
          static_cast<uint64_t>(TxnDBWritePolicy::WRITE_UNPREPARED) ==
              FLAGS_txn_write_policy) {
        fprintf(stdout, "Snapshot cache bits       : %d\n",
                static_cast<int>(FLAGS_wp_snapshot_cache_bits));
        fprintf(stdout, "Commit cache bits         : %d\n",
                static_cast<int>(FLAGS_wp_commit_cache_bits));
      }
      fprintf(stdout, "last cwb for recovery    : %s\n",
              FLAGS_use_only_the_last_commit_time_batch_for_recovery ? "true"
                                                                     : "false");
    }
  }

  fprintf(stdout, "Stacked BlobDB            : %s\n",
          FLAGS_use_blob_db ? "true" : "false");
  fprintf(stdout, "Read only mode            : %s\n",
          FLAGS_read_only ? "true" : "false");
  fprintf(stdout, "Atomic flush              : %s\n",
          FLAGS_atomic_flush ? "true" : "false");
  fprintf(stdout, "Manual WAL flush          : %s\n",
          FLAGS_manual_wal_flush_one_in > 0 ? "true" : "false");
  fprintf(stdout, "Column families           : %d\n", FLAGS_column_families);
  if (!FLAGS_test_batches_snapshots) {
    fprintf(stdout, "Clear CFs one in          : %d\n",
            FLAGS_clear_column_family_one_in);
  }
  fprintf(stdout, "Number of threads         : %d\n", FLAGS_threads);
  fprintf(stdout, "Ops per thread            : %lu\n",
          (unsigned long)FLAGS_ops_per_thread);
  std::string ttl_state("unused");
  if (FLAGS_ttl > 0) {
    ttl_state = std::to_string(FLAGS_ttl);
  }
  fprintf(stdout, "Time to live(sec)         : %s\n", ttl_state.c_str());
  fprintf(stdout, "Read percentage           : %d%%\n", FLAGS_readpercent);
  fprintf(stdout, "Prefix percentage         : %d%%\n", FLAGS_prefixpercent);
  fprintf(stdout, "Write percentage          : %d%%\n", FLAGS_writepercent);
  fprintf(stdout, "Delete percentage         : %d%%\n", FLAGS_delpercent);
  fprintf(stdout, "Delete range percentage   : %d%%\n", FLAGS_delrangepercent);
  fprintf(stdout, "No overwrite percentage   : %d%%\n",
          FLAGS_nooverwritepercent);
  fprintf(stdout, "Iterate percentage        : %d%%\n", FLAGS_iterpercent);
  fprintf(stdout, "Custom ops percentage     : %d%%\n", FLAGS_customopspercent);
  fprintf(stdout, "DB-write-buffer-size      : %" PRIu64 "\n",
          FLAGS_db_write_buffer_size);
  fprintf(stdout, "Write-buffer-size         : %d\n", FLAGS_write_buffer_size);
  fprintf(stdout, "Iterations                : %lu\n",
          (unsigned long)FLAGS_num_iterations);
  fprintf(stdout, "Max key                   : %lu\n",
          (unsigned long)FLAGS_max_key);
  fprintf(stdout, "Ratio #ops/#keys          : %f\n",
          (1.0 * FLAGS_ops_per_thread * FLAGS_threads) / FLAGS_max_key);
  fprintf(stdout, "Num times DB reopens      : %d\n", FLAGS_reopen);
  fprintf(stdout, "Batches/snapshots         : %d\n",
          FLAGS_test_batches_snapshots);
  fprintf(stdout, "Do update in place        : %d\n", FLAGS_in_place_update);
  fprintf(stdout, "Num keys per lock         : %d\n",
          1 << FLAGS_log2_keys_per_lock);
  std::string compression = CompressionTypeToString(compression_type_e);
  fprintf(stdout, "Compression               : %s\n", compression.c_str());
  std::string bottommost_compression =
      CompressionTypeToString(bottommost_compression_type_e);
  fprintf(stdout, "Bottommost Compression    : %s\n",
          bottommost_compression.c_str());
  std::string checksum = ChecksumTypeToString(checksum_type_e);
  fprintf(stdout, "Checksum type             : %s\n", checksum.c_str());
  fprintf(stdout, "File checksum impl        : %s\n",
          FLAGS_file_checksum_impl.c_str());
  fprintf(stdout, "Bloom bits / key          : %s\n",
          FormatDoubleParam(FLAGS_bloom_bits).c_str());
  fprintf(stdout, "Max subcompactions        : %" PRIu64 "\n",
          FLAGS_subcompactions);
  fprintf(stdout, "Use MultiGet              : %s\n",
          FLAGS_use_multiget ? "true" : "false");
  fprintf(stdout, "Use GetEntity             : %s\n",
          FLAGS_use_get_entity ? "true" : "false");
  fprintf(stdout, "Use MultiGetEntity        : %s\n",
          FLAGS_use_multi_get_entity ? "true" : "false");
  fprintf(stdout, "Verification only         : %s\n",
          FLAGS_verification_only ? "true" : "false");

  const char* memtablerep = "";
  switch (FLAGS_rep_factory) {
    case kSkipList:
      memtablerep = "skip_list";
      break;
    case kHashSkipList:
      memtablerep = "prefix_hash";
      break;
    case kVectorRep:
      memtablerep = "vector";
      break;
  }

  fprintf(stdout, "Memtablerep               : %s\n", memtablerep);

#ifndef NDEBUG
  KillPoint* kp = KillPoint::GetInstance();
  fprintf(stdout, "Test kill odd             : %d\n", kp->rocksdb_kill_odds);
  if (!kp->rocksdb_kill_exclude_prefixes.empty()) {
    fprintf(stdout, "Skipping kill points prefixes:\n");
    for (auto& p : kp->rocksdb_kill_exclude_prefixes) {
      fprintf(stdout, "  %s\n", p.c_str());
    }
  }
#endif
  fprintf(stdout, "Periodic Compaction Secs  : %" PRIu64 "\n",
          FLAGS_periodic_compaction_seconds);
  fprintf(stdout, "Compaction TTL            : %" PRIu64 "\n",
          FLAGS_compaction_ttl);
  const char* compaction_pri = "";
  switch (FLAGS_compaction_pri) {
    case kByCompensatedSize:
      compaction_pri = "kByCompensatedSize";
      break;
    case kOldestLargestSeqFirst:
      compaction_pri = "kOldestLargestSeqFirst";
      break;
    case kOldestSmallestSeqFirst:
      compaction_pri = "kOldestSmallestSeqFirst";
      break;
    case kMinOverlappingRatio:
      compaction_pri = "kMinOverlappingRatio";
      break;
    case kRoundRobin:
      compaction_pri = "kRoundRobin";
      break;
  }
  fprintf(stdout, "Compaction Pri            : %s\n", compaction_pri);
  fprintf(stdout, "Background Purge          : %d\n",
          static_cast<int>(FLAGS_avoid_unnecessary_blocking_io));
  fprintf(stdout, "Write DB ID to manifest   : %d\n",
          static_cast<int>(FLAGS_write_dbid_to_manifest));
  fprintf(stdout, "Max Write Batch Group Size: %" PRIu64 "\n",
          FLAGS_max_write_batch_group_size_bytes);
  fprintf(stdout, "Use dynamic level         : %d\n",
          static_cast<int>(FLAGS_level_compaction_dynamic_level_bytes));
  fprintf(stdout, "Read fault one in         : %d\n", FLAGS_read_fault_one_in);
  fprintf(stdout, "Write fault one in        : %d\n", FLAGS_write_fault_one_in);
  fprintf(stdout, "Open metadata write fault one in:\n");
  fprintf(stdout, "                            %d\n",
          FLAGS_open_metadata_write_fault_one_in);
  fprintf(stdout, "Sync fault injection      : %d\n",
          FLAGS_sync_fault_injection);
  fprintf(stdout, "Best efforts recovery     : %d\n",
          static_cast<int>(FLAGS_best_efforts_recovery));
  fprintf(stdout, "Fail if OPTIONS file error: %d\n",
          static_cast<int>(FLAGS_fail_if_options_file_error));
  fprintf(stdout, "User timestamp size bytes : %d\n",
          static_cast<int>(FLAGS_user_timestamp_size));
  fprintf(stdout, "WAL compression           : %s\n",
          FLAGS_wal_compression.c_str());
  fprintf(stdout, "Try verify sst unique id  : %d\n",
          static_cast<int>(FLAGS_verify_sst_unique_id_in_manifest));

  fprintf(stdout, "------------------------------------------------\n");
}

void StressTest::Open(SharedState* shared, bool reopen) {
  assert(db_ == nullptr);
  assert(txn_db_ == nullptr);
  assert(optimistic_txn_db_ == nullptr);
  if (!InitializeOptionsFromFile(options_)) {
    InitializeOptionsFromFlags(cache_, filter_policy_, options_);
  }
  InitializeOptionsGeneral(cache_, filter_policy_, options_);

  if (FLAGS_prefix_size == 0 && FLAGS_rep_factory == kHashSkipList) {
    fprintf(stderr,
            "prefeix_size cannot be zero if memtablerep == prefix_hash\n");
    exit(1);
  }
  if (FLAGS_prefix_size != 0 && FLAGS_rep_factory != kHashSkipList) {
    fprintf(stderr,
            "WARNING: prefix_size is non-zero but "
            "memtablerep != prefix_hash\n");
  }

  if ((options_.enable_blob_files || options_.enable_blob_garbage_collection ||
       FLAGS_allow_setting_blob_options_dynamically) &&
      FLAGS_best_efforts_recovery) {
    fprintf(stderr,
            "Integrated BlobDB is currently incompatible with best-effort "
            "recovery\n");
    exit(1);
  }

  fprintf(stdout,
          "Integrated BlobDB: blob files enabled %d, min blob size %" PRIu64
          ", blob file size %" PRIu64
          ", blob compression type %s, blob GC enabled %d, cutoff %f, force "
          "threshold %f, blob compaction readahead size %" PRIu64
          ", blob file starting level %d\n",
          options_.enable_blob_files, options_.min_blob_size,
          options_.blob_file_size,
          CompressionTypeToString(options_.blob_compression_type).c_str(),
          options_.enable_blob_garbage_collection,
          options_.blob_garbage_collection_age_cutoff,
          options_.blob_garbage_collection_force_threshold,
          options_.blob_compaction_readahead_size,
          options_.blob_file_starting_level);

  if (FLAGS_use_blob_cache) {
    fprintf(stdout,
            "Integrated BlobDB: blob cache enabled"
            ", block and blob caches shared: %d",
            FLAGS_use_shared_block_and_blob_cache);
    if (!FLAGS_use_shared_block_and_blob_cache) {
      fprintf(stdout,
              ", blob cache size %" PRIu64 ", blob cache num shard bits: %d",
              FLAGS_blob_cache_size, FLAGS_blob_cache_numshardbits);
    }
    fprintf(stdout, ", blob cache prepopulated: %d\n",
            FLAGS_prepopulate_blob_cache);
  } else {
    fprintf(stdout, "Integrated BlobDB: blob cache disabled\n");
  }

  fprintf(stdout, "DB path: [%s]\n", FLAGS_db.c_str());

  Status s;

  if (FLAGS_ttl == -1) {
    std::vector<std::string> existing_column_families;
    s = DB::ListColumnFamilies(DBOptions(options_), FLAGS_db,
                               &existing_column_families);  // ignore errors
    if (!s.ok()) {
      // DB doesn't exist
      assert(existing_column_families.empty());
      assert(column_family_names_.empty());
      column_family_names_.push_back(kDefaultColumnFamilyName);
    } else if (column_family_names_.empty()) {
      // this is the first call to the function Open()
      column_family_names_ = existing_column_families;
    } else {
      // this is a reopen. just assert that existing column_family_names are
      // equivalent to what we remember
      auto sorted_cfn = column_family_names_;
      std::sort(sorted_cfn.begin(), sorted_cfn.end());
      std::sort(existing_column_families.begin(),
                existing_column_families.end());
      if (sorted_cfn != existing_column_families) {
        fprintf(stderr, "Expected column families differ from the existing:\n");
        fprintf(stderr, "Expected: {");
        for (auto cf : sorted_cfn) {
          fprintf(stderr, "%s ", cf.c_str());
        }
        fprintf(stderr, "}\n");
        fprintf(stderr, "Existing: {");
        for (auto cf : existing_column_families) {
          fprintf(stderr, "%s ", cf.c_str());
        }
        fprintf(stderr, "}\n");
      }
      assert(sorted_cfn == existing_column_families);
    }
    std::vector<ColumnFamilyDescriptor> cf_descriptors;
    for (auto name : column_family_names_) {
      if (name != kDefaultColumnFamilyName) {
        new_column_family_name_ =
            std::max(new_column_family_name_.load(), std::stoi(name) + 1);
      }
      cf_descriptors.emplace_back(name, ColumnFamilyOptions(options_));
    }
    while (cf_descriptors.size() < (size_t)FLAGS_column_families) {
      std::string name = std::to_string(new_column_family_name_.load());
      new_column_family_name_++;
      cf_descriptors.emplace_back(name, ColumnFamilyOptions(options_));
      column_family_names_.push_back(name);
    }

    options_.listeners.clear();
    options_.listeners.emplace_back(new DbStressListener(
        FLAGS_db, options_.db_paths, cf_descriptors, db_stress_listener_env));
    RegisterAdditionalListeners();

    // If this is for DB reopen, write error injection may have been enabled.
    // Disable it here in case there is no open fault injection.
    if (fault_fs_guard) {
      fault_fs_guard->DisableWriteErrorInjection();
    }
    if (!FLAGS_use_txn) {
      // Determine whether we need to inject file metadata write failures
      // during DB reopen. If it does, enable it.
      // Only inject metadata error if it is reopening, as initial open
      // failure doesn't need to be handled.
      // TODO cover transaction DB is not covered in this fault test too.
      bool inject_meta_error = false;
      bool inject_write_error = false;
      bool inject_read_error = false;
      if ((FLAGS_open_metadata_write_fault_one_in ||
           FLAGS_open_write_fault_one_in || FLAGS_open_read_fault_one_in) &&
          fault_fs_guard
              ->FileExists(FLAGS_db + "/CURRENT", IOOptions(), nullptr)
              .ok()) {
        if (!FLAGS_sync) {
          // When DB Stress is not sync mode, we expect all WAL writes to
          // WAL is durable. Buffering unsynced writes will cause false
          // positive in crash tests. Before we figure out a way to
          // solve it, skip WAL from failure injection.
          fault_fs_guard->SetDirectWritableTypes({kWalFile});
        }
        inject_meta_error = FLAGS_open_metadata_write_fault_one_in;
        inject_write_error = FLAGS_open_write_fault_one_in;
        inject_read_error = FLAGS_open_read_fault_one_in;
        if (inject_meta_error) {
          fault_fs_guard->EnableMetadataWriteErrorInjection();
          fault_fs_guard->SetRandomMetadataWriteError(
              FLAGS_open_metadata_write_fault_one_in);
        }
        if (inject_write_error) {
          fault_fs_guard->SetFilesystemDirectWritable(false);
          fault_fs_guard->EnableWriteErrorInjection();
          fault_fs_guard->SetRandomWriteError(
              static_cast<uint32_t>(FLAGS_seed), FLAGS_open_write_fault_one_in,
              IOStatus::IOError("Injected Open Write Error"),
              /*inject_for_all_file_types=*/true, /*types=*/{});
        }
        if (inject_read_error) {
          fault_fs_guard->SetRandomReadError(FLAGS_open_read_fault_one_in);
        }
      }
      while (true) {
        // StackableDB-based BlobDB
        if (FLAGS_use_blob_db) {
          blob_db::BlobDBOptions blob_db_options;
          blob_db_options.min_blob_size = FLAGS_blob_db_min_blob_size;
          blob_db_options.bytes_per_sync = FLAGS_blob_db_bytes_per_sync;
          blob_db_options.blob_file_size = FLAGS_blob_db_file_size;
          blob_db_options.enable_garbage_collection = FLAGS_blob_db_enable_gc;
          blob_db_options.garbage_collection_cutoff = FLAGS_blob_db_gc_cutoff;

          blob_db::BlobDB* blob_db = nullptr;
          s = blob_db::BlobDB::Open(options_, blob_db_options, FLAGS_db,
                                    cf_descriptors, &column_families_,
                                    &blob_db);
          if (s.ok()) {
            db_ = blob_db;
          }
        } else {
          if (db_preload_finished_.load() && FLAGS_read_only) {
            s = DB::OpenForReadOnly(DBOptions(options_), FLAGS_db,
                                    cf_descriptors, &column_families_, &db_);
          } else {
            s = DB::Open(DBOptions(options_), FLAGS_db, cf_descriptors,
                         &column_families_, &db_);
          }
        }

        if (inject_meta_error || inject_write_error || inject_read_error) {
          // TODO: re-enable write error injection after reopen. Same for
          //   sync fault injection.
          fault_fs_guard->SetFilesystemDirectWritable(true);
          fault_fs_guard->DisableMetadataWriteErrorInjection();
          fault_fs_guard->DisableWriteErrorInjection();
          fault_fs_guard->SetDirectWritableTypes({});
          fault_fs_guard->SetRandomReadError(0);
          if (s.ok()) {
            // Injected errors might happen in background compactions. We
            // wait for all compactions to finish to make sure DB is in
            // clean state before executing queries.
            s = db_->GetRootDB()->WaitForCompact(WaitForCompactOptions());
            if (!s.ok()) {
              for (auto cf : column_families_) {
                delete cf;
              }
              column_families_.clear();
              delete db_;
              db_ = nullptr;
            }
          }
          if (!s.ok()) {
            // After failure to opening a DB due to IO error, retry should
            // successfully open the DB with correct data if no IO error shows
            // up.
            inject_meta_error = false;
            inject_write_error = false;
            inject_read_error = false;

            // TODO: Unsynced data loss during DB reopen is not supported yet in
            //  stress test. Will need to recreate expected state if we decide
            //  to support unsynced data loss during DB reopen.
            if (!reopen) {
              Random rand(static_cast<uint32_t>(FLAGS_seed));
              if (rand.OneIn(2)) {
                fault_fs_guard->DeleteFilesCreatedAfterLastDirSync(IOOptions(),
                                                                   nullptr);
              }
              if (rand.OneIn(3)) {
                fault_fs_guard->DropUnsyncedFileData();
              } else if (rand.OneIn(2)) {
                fault_fs_guard->DropRandomUnsyncedFileData(&rand);
              }
            }
            continue;
          }
        }
        break;
      }
    } else {
      if (FLAGS_use_optimistic_txn) {
        OptimisticTransactionDBOptions optimistic_txn_db_options;
        optimistic_txn_db_options.validate_policy =
            static_cast<OccValidationPolicy>(FLAGS_occ_validation_policy);

        if (FLAGS_share_occ_lock_buckets) {
          optimistic_txn_db_options.shared_lock_buckets =
              MakeSharedOccLockBuckets(FLAGS_occ_lock_bucket_count);
        } else {
          optimistic_txn_db_options.occ_lock_buckets =
              FLAGS_occ_lock_bucket_count;
          optimistic_txn_db_options.shared_lock_buckets = nullptr;
        }
        s = OptimisticTransactionDB::Open(
            options_, optimistic_txn_db_options, FLAGS_db, cf_descriptors,
            &column_families_, &optimistic_txn_db_);
        if (!s.ok()) {
          fprintf(stderr, "Error in opening the OptimisticTransactionDB [%s]\n",
                  s.ToString().c_str());
          fflush(stderr);
        }
        assert(s.ok());
        {
          db_ = optimistic_txn_db_;
          db_aptr_.store(optimistic_txn_db_, std::memory_order_release);
        }
      } else {
        TransactionDBOptions txn_db_options;
        assert(FLAGS_txn_write_policy <= TxnDBWritePolicy::WRITE_UNPREPARED);
        txn_db_options.write_policy =
            static_cast<TxnDBWritePolicy>(FLAGS_txn_write_policy);
        if (FLAGS_unordered_write) {
          assert(txn_db_options.write_policy ==
                 TxnDBWritePolicy::WRITE_PREPARED);
          options_.unordered_write = true;
          options_.two_write_queues = true;
          txn_db_options.skip_concurrency_control = true;
        } else {
          options_.two_write_queues = FLAGS_two_write_queues;
        }
        txn_db_options.wp_snapshot_cache_bits =
            static_cast<size_t>(FLAGS_wp_snapshot_cache_bits);
        txn_db_options.wp_commit_cache_bits =
            static_cast<size_t>(FLAGS_wp_commit_cache_bits);
        PrepareTxnDbOptions(shared, txn_db_options);
        s = TransactionDB::Open(options_, txn_db_options, FLAGS_db,
                                cf_descriptors, &column_families_, &txn_db_);
        if (!s.ok()) {
          fprintf(stderr, "Error in opening the TransactionDB [%s]\n",
                  s.ToString().c_str());
          fflush(stderr);
        }
        assert(s.ok());

        // Do not swap the order of the following.
        {
          db_ = txn_db_;
          db_aptr_.store(txn_db_, std::memory_order_release);
        }
      }
    }
    if (!s.ok()) {
      fprintf(stderr, "Error in opening the DB [%s]\n", s.ToString().c_str());
      fflush(stderr);
    }
    assert(s.ok());
    assert(column_families_.size() ==
           static_cast<size_t>(FLAGS_column_families));

    // Secondary instance does not support write-prepared/write-unprepared
    // transactions, thus just disable secondary instance if we use
    // transaction.
    if (s.ok() && FLAGS_test_secondary && !FLAGS_use_txn) {
      Options tmp_opts;
      // TODO(yanqin) support max_open_files != -1 for secondary instance.
      tmp_opts.max_open_files = -1;
      tmp_opts.env = db_stress_env;
      const std::string& secondary_path = FLAGS_secondaries_base;
      s = DB::OpenAsSecondary(tmp_opts, FLAGS_db, secondary_path,
                              cf_descriptors, &cmp_cfhs_, &cmp_db_);
      assert(s.ok());
      assert(cmp_cfhs_.size() == static_cast<size_t>(FLAGS_column_families));
    }
  } else {
    DBWithTTL* db_with_ttl;
    s = DBWithTTL::Open(options_, FLAGS_db, &db_with_ttl, FLAGS_ttl);
    db_ = db_with_ttl;
  }

  if (FLAGS_preserve_unverified_changes) {
    // Up until now, no live file should have become obsolete due to these
    // options. After `DisableFileDeletions()` we can reenable auto compactions
    // since, even if live files become obsolete, they won't be deleted.
    assert(options_.avoid_flush_during_recovery);
    assert(options_.disable_auto_compactions);
    if (s.ok()) {
      s = db_->DisableFileDeletions();
    }
    if (s.ok()) {
      s = db_->EnableAutoCompaction(column_families_);
    }
  }

  if (!s.ok()) {
    fprintf(stderr, "open error: %s\n", s.ToString().c_str());
    exit(1);
  }
}

void StressTest::Reopen(ThreadState* thread) {
  // BG jobs in WritePrepared must be canceled first because i) they can access
  // the db via a callbac ii) they hold on to a snapshot and the upcoming
  // ::Close would complain about it.
  const bool write_prepared = FLAGS_use_txn && FLAGS_txn_write_policy != 0;
  bool bg_canceled __attribute__((unused)) = false;
  if (write_prepared || thread->rand.OneIn(2)) {
    const bool wait =
        write_prepared || static_cast<bool>(thread->rand.OneIn(2));
    CancelAllBackgroundWork(db_, wait);
    bg_canceled = wait;
  }
  assert(!write_prepared || bg_canceled);

  for (auto cf : column_families_) {
    delete cf;
  }
  column_families_.clear();

  if (thread->rand.OneIn(2)) {
    Status s = db_->Close();
    if (!s.ok()) {
      fprintf(stderr, "Non-ok close status: %s\n", s.ToString().c_str());
      fflush(stderr);
    }
    assert(s.ok());
  }
  assert((txn_db_ == nullptr && optimistic_txn_db_ == nullptr) ||
         (db_ == txn_db_ || db_ == optimistic_txn_db_));
  delete db_;
  db_ = nullptr;
  txn_db_ = nullptr;
  optimistic_txn_db_ = nullptr;

  num_times_reopened_++;
  auto now = clock_->NowMicros();
  fprintf(stdout, "%s Reopening database for the %dth time\n",
          clock_->TimeToString(now / 1000000).c_str(), num_times_reopened_);
  Open(thread->shared, /*reopen=*/true);

  if ((FLAGS_sync_fault_injection || FLAGS_disable_wal ||
       FLAGS_manual_wal_flush_one_in > 0) &&
      IsStateTracked()) {
    Status s = thread->shared->SaveAtAndAfter(db_);
    if (!s.ok()) {
      fprintf(stderr, "Error enabling history tracing: %s\n",
              s.ToString().c_str());
      exit(1);
    }
  }
}

bool StressTest::MaybeUseOlderTimestampForPointLookup(ThreadState* thread,
                                                      std::string& ts_str,
                                                      Slice& ts_slice,
                                                      ReadOptions& read_opts) {
  if (FLAGS_user_timestamp_size == 0) {
    return false;
  }

  assert(thread);
  if (!thread->rand.OneInOpt(3)) {
    return false;
  }

  const SharedState* const shared = thread->shared;
  assert(shared);
  const uint64_t start_ts = shared->GetStartTimestamp();

  uint64_t now = db_stress_env->NowNanos();

  assert(now > start_ts);
  uint64_t time_diff = now - start_ts;
  uint64_t ts = start_ts + (thread->rand.Next64() % time_diff);
  ts_str.clear();
  PutFixed64(&ts_str, ts);
  ts_slice = ts_str;
  read_opts.timestamp = &ts_slice;
  return true;
}

void StressTest::MaybeUseOlderTimestampForRangeScan(ThreadState* thread,
                                                    std::string& ts_str,
                                                    Slice& ts_slice,
                                                    ReadOptions& read_opts) {
  if (FLAGS_user_timestamp_size == 0) {
    return;
  }

  assert(thread);
  if (!thread->rand.OneInOpt(3)) {
    return;
  }

  const Slice* const saved_ts = read_opts.timestamp;
  assert(saved_ts != nullptr);

  const SharedState* const shared = thread->shared;
  assert(shared);
  const uint64_t start_ts = shared->GetStartTimestamp();

  uint64_t now = db_stress_env->NowNanos();

  assert(now > start_ts);
  uint64_t time_diff = now - start_ts;
  uint64_t ts = start_ts + (thread->rand.Next64() % time_diff);
  ts_str.clear();
  PutFixed64(&ts_str, ts);
  ts_slice = ts_str;
  read_opts.timestamp = &ts_slice;

  // TODO (yanqin): support Merge with iter_start_ts
  if (!thread->rand.OneInOpt(3) || FLAGS_use_merge || FLAGS_use_full_merge_v1) {
    return;
  }

  ts_str.clear();
  PutFixed64(&ts_str, start_ts);
  ts_slice = ts_str;
  read_opts.iter_start_ts = &ts_slice;
  read_opts.timestamp = saved_ts;
}

void CheckAndSetOptionsForUserTimestamp(Options& options) {
  assert(FLAGS_user_timestamp_size > 0);
  const Comparator* const cmp = test::BytewiseComparatorWithU64TsWrapper();
  assert(cmp);
  if (FLAGS_user_timestamp_size != cmp->timestamp_size()) {
    fprintf(stderr,
            "Only -user_timestamp_size=%d is supported in stress test.\n",
            static_cast<int>(cmp->timestamp_size()));
    exit(1);
  }
  if (FLAGS_use_txn) {
    fprintf(stderr, "TransactionDB does not support timestamp yet.\n");
    exit(1);
  }
  if (FLAGS_test_cf_consistency || FLAGS_test_batches_snapshots) {
    fprintf(stderr,
            "Due to per-key ts-seq ordering constraint, only the (default) "
            "non-batched test is supported with timestamp.\n");
    exit(1);
  }
  if (FLAGS_ingest_external_file_one_in > 0) {
    fprintf(stderr, "Bulk loading may not support timestamp yet.\n");
    exit(1);
  }
  options.comparator = cmp;
}

bool InitializeOptionsFromFile(Options& options) {
  DBOptions db_options;
  ConfigOptions config_options;
  config_options.ignore_unknown_options = false;
  config_options.input_strings_escaped = true;
  config_options.env = db_stress_env;
  std::vector<ColumnFamilyDescriptor> cf_descriptors;
  if (!FLAGS_options_file.empty()) {
    Status s = LoadOptionsFromFile(config_options, FLAGS_options_file,
                                   &db_options, &cf_descriptors);
    if (!s.ok()) {
      fprintf(stderr, "Unable to load options file %s --- %s\n",
              FLAGS_options_file.c_str(), s.ToString().c_str());
      exit(1);
    }
    db_options.env = new CompositeEnvWrapper(db_stress_env);
    options = Options(db_options, cf_descriptors[0].options);
    return true;
  }
  return false;
}

void InitializeOptionsFromFlags(
    const std::shared_ptr<Cache>& cache,
    const std::shared_ptr<const FilterPolicy>& filter_policy,
    Options& options) {
  BlockBasedTableOptions block_based_options;
  block_based_options.block_cache = cache;
  block_based_options.cache_index_and_filter_blocks =
      FLAGS_cache_index_and_filter_blocks;
  block_based_options.metadata_cache_options.top_level_index_pinning =
      static_cast<PinningTier>(FLAGS_top_level_index_pinning);
  block_based_options.metadata_cache_options.partition_pinning =
      static_cast<PinningTier>(FLAGS_partition_pinning);
  block_based_options.metadata_cache_options.unpartitioned_pinning =
      static_cast<PinningTier>(FLAGS_unpartitioned_pinning);
  block_based_options.checksum = checksum_type_e;
  block_based_options.block_size = FLAGS_block_size;
  block_based_options.cache_usage_options.options_overrides.insert(
      {CacheEntryRole::kCompressionDictionaryBuildingBuffer,
       {/*.charged = */ FLAGS_charge_compression_dictionary_building_buffer
            ? CacheEntryRoleOptions::Decision::kEnabled
            : CacheEntryRoleOptions::Decision::kDisabled}});
  block_based_options.cache_usage_options.options_overrides.insert(
      {CacheEntryRole::kFilterConstruction,
       {/*.charged = */ FLAGS_charge_filter_construction
            ? CacheEntryRoleOptions::Decision::kEnabled
            : CacheEntryRoleOptions::Decision::kDisabled}});
  block_based_options.cache_usage_options.options_overrides.insert(
      {CacheEntryRole::kBlockBasedTableReader,
       {/*.charged = */ FLAGS_charge_table_reader
            ? CacheEntryRoleOptions::Decision::kEnabled
            : CacheEntryRoleOptions::Decision::kDisabled}});
  block_based_options.cache_usage_options.options_overrides.insert(
      {CacheEntryRole::kFileMetadata,
       {/*.charged = */ FLAGS_charge_file_metadata
            ? CacheEntryRoleOptions::Decision::kEnabled
            : CacheEntryRoleOptions::Decision::kDisabled}});
  block_based_options.cache_usage_options.options_overrides.insert(
      {CacheEntryRole::kBlobCache,
       {/*.charged = */ FLAGS_charge_blob_cache
            ? CacheEntryRoleOptions::Decision::kEnabled
            : CacheEntryRoleOptions::Decision::kDisabled}});
  block_based_options.format_version =
      static_cast<uint32_t>(FLAGS_format_version);
  block_based_options.index_block_restart_interval =
      static_cast<int32_t>(FLAGS_index_block_restart_interval);
  block_based_options.filter_policy = filter_policy;
  block_based_options.partition_filters = FLAGS_partition_filters;
  block_based_options.optimize_filters_for_memory =
      FLAGS_optimize_filters_for_memory;
  block_based_options.detect_filter_construct_corruption =
      FLAGS_detect_filter_construct_corruption;
  block_based_options.index_type =
      static_cast<BlockBasedTableOptions::IndexType>(FLAGS_index_type);
  block_based_options.data_block_index_type =
      static_cast<BlockBasedTableOptions::DataBlockIndexType>(
          FLAGS_data_block_index_type);
  block_based_options.prepopulate_block_cache =
      static_cast<BlockBasedTableOptions::PrepopulateBlockCache>(
          FLAGS_prepopulate_block_cache);
  block_based_options.initial_auto_readahead_size =
      FLAGS_initial_auto_readahead_size;
  block_based_options.max_auto_readahead_size = FLAGS_max_auto_readahead_size;
  block_based_options.num_file_reads_for_auto_readahead =
      FLAGS_num_file_reads_for_auto_readahead;
  options.table_factory.reset(NewBlockBasedTableFactory(block_based_options));
  options.db_write_buffer_size = FLAGS_db_write_buffer_size;
  options.write_buffer_size = FLAGS_write_buffer_size;
  options.max_write_buffer_number = FLAGS_max_write_buffer_number;
  options.min_write_buffer_number_to_merge =
      FLAGS_min_write_buffer_number_to_merge;
  options.max_write_buffer_number_to_maintain =
      FLAGS_max_write_buffer_number_to_maintain;
  options.max_write_buffer_size_to_maintain =
      FLAGS_max_write_buffer_size_to_maintain;
  options.memtable_prefix_bloom_size_ratio =
      FLAGS_memtable_prefix_bloom_size_ratio;
  if (FLAGS_use_write_buffer_manager) {
    options.write_buffer_manager.reset(
        new WriteBufferManager(FLAGS_db_write_buffer_size, block_cache));
  }
  options.memtable_whole_key_filtering = FLAGS_memtable_whole_key_filtering;
  options.disable_auto_compactions = FLAGS_disable_auto_compactions;
  options.max_background_compactions = FLAGS_max_background_compactions;
  options.max_background_flushes = FLAGS_max_background_flushes;
  options.compaction_style =
      static_cast<ROCKSDB_NAMESPACE::CompactionStyle>(FLAGS_compaction_style);
  if (options.compaction_style ==
      ROCKSDB_NAMESPACE::CompactionStyle::kCompactionStyleFIFO) {
    options.compaction_options_fifo.allow_compaction =
        FLAGS_fifo_allow_compaction;
  }
  options.compaction_pri =
      static_cast<ROCKSDB_NAMESPACE::CompactionPri>(FLAGS_compaction_pri);
  options.num_levels = FLAGS_num_levels;
  if (FLAGS_prefix_size >= 0) {
    options.prefix_extractor.reset(NewFixedPrefixTransform(FLAGS_prefix_size));
  }
  options.max_open_files = FLAGS_open_files;
  options.statistics = dbstats;
  options.env = db_stress_env;
  options.use_fsync = FLAGS_use_fsync;
  options.compaction_readahead_size = FLAGS_compaction_readahead_size;
  options.allow_mmap_reads = FLAGS_mmap_read;
  options.allow_mmap_writes = FLAGS_mmap_write;
  options.use_direct_reads = FLAGS_use_direct_reads;
  options.use_direct_io_for_flush_and_compaction =
      FLAGS_use_direct_io_for_flush_and_compaction;
  options.recycle_log_file_num =
      static_cast<size_t>(FLAGS_recycle_log_file_num);
  options.target_file_size_base = FLAGS_target_file_size_base;
  options.target_file_size_multiplier = FLAGS_target_file_size_multiplier;
  options.max_bytes_for_level_base = FLAGS_max_bytes_for_level_base;
  options.max_bytes_for_level_multiplier = FLAGS_max_bytes_for_level_multiplier;
  options.level0_stop_writes_trigger = FLAGS_level0_stop_writes_trigger;
  options.level0_slowdown_writes_trigger = FLAGS_level0_slowdown_writes_trigger;
  options.level0_file_num_compaction_trigger =
      FLAGS_level0_file_num_compaction_trigger;
  options.compression = compression_type_e;
  options.bottommost_compression = bottommost_compression_type_e;
  options.compression_opts.max_dict_bytes = FLAGS_compression_max_dict_bytes;
  options.compression_opts.zstd_max_train_bytes =
      FLAGS_compression_zstd_max_train_bytes;
  options.compression_opts.parallel_threads =
      FLAGS_compression_parallel_threads;
  options.compression_opts.max_dict_buffer_bytes =
      FLAGS_compression_max_dict_buffer_bytes;
  if (ZSTD_FinalizeDictionarySupported()) {
    options.compression_opts.use_zstd_dict_trainer =
        FLAGS_compression_use_zstd_dict_trainer;
  } else if (!FLAGS_compression_use_zstd_dict_trainer) {
    fprintf(
        stderr,
        "WARNING: use_zstd_dict_trainer is false but zstd finalizeDictionary "
        "cannot be used because ZSTD 1.4.5+ is not linked with the binary."
        " zstd dictionary trainer will be used.\n");
  }
  if (FLAGS_compression_checksum) {
    options.compression_opts.checksum = true;
  }
  options.max_manifest_file_size = FLAGS_max_manifest_file_size;
  options.inplace_update_support = FLAGS_in_place_update;
  options.max_subcompactions = static_cast<uint32_t>(FLAGS_subcompactions);
  options.allow_concurrent_memtable_write =
      FLAGS_allow_concurrent_memtable_write;
  options.experimental_mempurge_threshold =
      FLAGS_experimental_mempurge_threshold;
  options.periodic_compaction_seconds = FLAGS_periodic_compaction_seconds;
  options.stats_dump_period_sec =
      static_cast<unsigned int>(FLAGS_stats_dump_period_sec);
  options.ttl = FLAGS_compaction_ttl;
  options.enable_pipelined_write = FLAGS_enable_pipelined_write;
  options.enable_write_thread_adaptive_yield =
      FLAGS_enable_write_thread_adaptive_yield;
  options.compaction_options_universal.size_ratio = FLAGS_universal_size_ratio;
  options.compaction_options_universal.min_merge_width =
      FLAGS_universal_min_merge_width;
  options.compaction_options_universal.max_merge_width =
      FLAGS_universal_max_merge_width;
  options.compaction_options_universal.max_size_amplification_percent =
      FLAGS_universal_max_size_amplification_percent;
  options.atomic_flush = FLAGS_atomic_flush;
  options.manual_wal_flush = FLAGS_manual_wal_flush_one_in > 0 ? true : false;
  options.avoid_unnecessary_blocking_io = FLAGS_avoid_unnecessary_blocking_io;
  options.write_dbid_to_manifest = FLAGS_write_dbid_to_manifest;
  options.avoid_flush_during_recovery = FLAGS_avoid_flush_during_recovery;
  options.max_write_batch_group_size_bytes =
      FLAGS_max_write_batch_group_size_bytes;
  options.level_compaction_dynamic_level_bytes =
      FLAGS_level_compaction_dynamic_level_bytes;
  options.track_and_verify_wals_in_manifest = true;
  options.verify_sst_unique_id_in_manifest =
      FLAGS_verify_sst_unique_id_in_manifest;
  options.memtable_protection_bytes_per_key =
      FLAGS_memtable_protection_bytes_per_key;
  options.block_protection_bytes_per_key = FLAGS_block_protection_bytes_per_key;

  // Integrated BlobDB
  options.enable_blob_files = FLAGS_enable_blob_files;
  options.min_blob_size = FLAGS_min_blob_size;
  options.blob_file_size = FLAGS_blob_file_size;
  options.blob_compression_type =
      StringToCompressionType(FLAGS_blob_compression_type.c_str());
  options.enable_blob_garbage_collection = FLAGS_enable_blob_garbage_collection;
  options.blob_garbage_collection_age_cutoff =
      FLAGS_blob_garbage_collection_age_cutoff;
  options.blob_garbage_collection_force_threshold =
      FLAGS_blob_garbage_collection_force_threshold;
  options.blob_compaction_readahead_size = FLAGS_blob_compaction_readahead_size;
  options.blob_file_starting_level = FLAGS_blob_file_starting_level;

  if (FLAGS_use_blob_cache) {
    if (FLAGS_use_shared_block_and_blob_cache) {
      options.blob_cache = cache;
    } else {
      if (FLAGS_blob_cache_size > 0) {
        LRUCacheOptions co;
        co.capacity = FLAGS_blob_cache_size;
        co.num_shard_bits = FLAGS_blob_cache_numshardbits;
        options.blob_cache = NewLRUCache(co);
      } else {
        fprintf(stderr,
                "Unable to create a standalone blob cache if blob_cache_size "
                "<= 0.\n");
        exit(1);
      }
    }
    switch (FLAGS_prepopulate_blob_cache) {
      case 0:
        options.prepopulate_blob_cache = PrepopulateBlobCache::kDisable;
        break;
      case 1:
        options.prepopulate_blob_cache = PrepopulateBlobCache::kFlushOnly;
        break;
      default:
        fprintf(stderr, "Unknown prepopulate blob cache mode\n");
        exit(1);
    }
  }

  options.wal_compression =
      StringToCompressionType(FLAGS_wal_compression.c_str());

  if (FLAGS_enable_tiered_storage) {
    options.bottommost_temperature = Temperature::kCold;
  }
  options.preclude_last_level_data_seconds =
      FLAGS_preclude_last_level_data_seconds;
  options.preserve_internal_time_seconds = FLAGS_preserve_internal_time_seconds;

  switch (FLAGS_rep_factory) {
    case kSkipList:
      // no need to do anything
      break;
    case kHashSkipList:
      options.memtable_factory.reset(NewHashSkipListRepFactory(10000));
      break;
    case kVectorRep:
      options.memtable_factory.reset(new VectorRepFactory());
      break;
  }

  InitializeMergeOperator(options);

  if (FLAGS_enable_compaction_filter) {
    options.compaction_filter_factory =
        std::make_shared<DbStressCompactionFilterFactory>();
  }

  options.best_efforts_recovery = FLAGS_best_efforts_recovery;
  options.paranoid_file_checks = FLAGS_paranoid_file_checks;
  options.fail_if_options_file_error = FLAGS_fail_if_options_file_error;

  if (FLAGS_user_timestamp_size > 0) {
    CheckAndSetOptionsForUserTimestamp(options);
  }

  options.allow_data_in_errors = FLAGS_allow_data_in_errors;

  options.enable_thread_tracking = FLAGS_enable_thread_tracking;

  options.memtable_max_range_deletions = FLAGS_memtable_max_range_deletions;

  options.bottommost_file_compaction_delay =
      FLAGS_bottommost_file_compaction_delay;
}

void InitializeOptionsGeneral(
    const std::shared_ptr<Cache>& cache,
    const std::shared_ptr<const FilterPolicy>& filter_policy,
    Options& options) {
  options.create_missing_column_families = true;
  options.create_if_missing = true;

  if (!options.statistics) {
    options.statistics = dbstats;
  }

  if (options.env == Options().env) {
    options.env = db_stress_env;
  }

  assert(options.table_factory);
  auto table_options =
      options.table_factory->GetOptions<BlockBasedTableOptions>();
  if (table_options) {
    if (FLAGS_cache_size > 0) {
      table_options->block_cache = cache;
    }
    if (!table_options->filter_policy) {
      table_options->filter_policy = filter_policy;
    }
  }

  // TODO: row_cache, thread-pool IO priority, CPU priority.

  if (!options.rate_limiter) {
    if (FLAGS_rate_limiter_bytes_per_sec > 0) {
      options.rate_limiter.reset(NewGenericRateLimiter(
          FLAGS_rate_limiter_bytes_per_sec, 1000 /* refill_period_us */,
          10 /* fairness */,
          FLAGS_rate_limit_bg_reads ? RateLimiter::Mode::kReadsOnly
                                    : RateLimiter::Mode::kWritesOnly));
    }
  }

  if (!options.file_checksum_gen_factory) {
    options.file_checksum_gen_factory =
        GetFileChecksumImpl(FLAGS_file_checksum_impl);
  }

  if (FLAGS_sst_file_manager_bytes_per_sec > 0 ||
      FLAGS_sst_file_manager_bytes_per_truncate > 0) {
    Status status;
    options.sst_file_manager.reset(NewSstFileManager(
        db_stress_env, options.info_log, "" /* trash_dir */,
        static_cast<int64_t>(FLAGS_sst_file_manager_bytes_per_sec),
        true /* delete_existing_trash */, &status,
        0.25 /* max_trash_db_ratio */,
        FLAGS_sst_file_manager_bytes_per_truncate));
    if (!status.ok()) {
      fprintf(stderr, "SstFileManager creation failed: %s\n",
              status.ToString().c_str());
      exit(1);
    }
  }

  if (FLAGS_preserve_unverified_changes) {
    if (!options.avoid_flush_during_recovery) {
      fprintf(stderr,
              "WARNING: flipping `avoid_flush_during_recovery` to true for "
              "`preserve_unverified_changes` to keep all files\n");
      options.avoid_flush_during_recovery = true;
    }
    // Together with `avoid_flush_during_recovery == true`, this will prevent
    // live files from becoming obsolete and deleted between `DB::Open()` and
    // `DisableFileDeletions()` due to flush or compaction. We do not need to
    // warn the user since we will reenable compaction soon.
    options.disable_auto_compactions = true;
  }

  options.table_properties_collector_factories.emplace_back(
      std::make_shared<DbStressTablePropertiesCollectorFactory>());
}

}  // namespace ROCKSDB_NAMESPACE
#endif  // GFLAGS<|MERGE_RESOLUTION|>--- conflicted
+++ resolved
@@ -162,14 +162,6 @@
   if (cache_type == "clock_cache") {
     fprintf(stderr, "Old clock cache implementation has been removed.\n");
     exit(1);
-<<<<<<< HEAD
-  } else if (FLAGS_cache_type == "hyper_clock_cache") {
-    return HyperClockCacheOptions(static_cast<size_t>(capacity),
-                                  FLAGS_block_size /*estimated_entry_charge*/,
-                                  num_shard_bits)
-        .MakeSharedCache();
-  } else if (FLAGS_cache_type == "lru_cache") {
-=======
   } else if (EndsWith(cache_type, "hyper_clock_cache")) {
     size_t estimated_entry_charge;
     if (cache_type == "fixed_hyper_clock_cache" ||
@@ -196,7 +188,6 @@
       block_cache = opts.MakeSharedCache();
     }
   } else if (EndsWith(cache_type, "lru_cache")) {
->>>>>>> 49ce8a10
     LRUCacheOptions opts;
     opts.capacity = capacity;
     opts.num_shard_bits = num_shard_bits;
@@ -585,38 +576,16 @@
         ts = GetNowNanos();
       }
 
-<<<<<<< HEAD
-      std::string ts;
-      if (FLAGS_user_timestamp_size > 0) {
-        ts = GetNowNanos();
-      }
-
-      if (FLAGS_use_merge) {
-=======
       if (FLAGS_use_put_entity_one_in > 0 &&
           (value_base % FLAGS_use_put_entity_one_in) == 0) {
         s = db_->PutEntity(write_opts, cfh, key,
                            GenerateWideColumns(value_base, v));
       } else if (FLAGS_use_merge) {
->>>>>>> 49ce8a10
         if (!FLAGS_use_txn) {
           if (FLAGS_user_timestamp_size > 0) {
             s = db_->Merge(write_opts, cfh, key, ts, v);
           } else {
             s = db_->Merge(write_opts, cfh, key, v);
-<<<<<<< HEAD
-          }
-        } else {
-#ifndef ROCKSDB_LITE
-          Transaction* txn;
-          s = NewTxn(write_opts, &txn);
-          if (s.ok()) {
-            s = txn->Merge(cfh, key, v);
-            if (s.ok()) {
-              s = CommitTxn(txn);
-            }
-=======
->>>>>>> 49ce8a10
           }
         } else {
           s = ExecuteTransaction(
@@ -1635,21 +1604,12 @@
   }
 
   if (!*diverged && iter->Valid()) {
-<<<<<<< HEAD
-    const WideColumns expected_columns =
-        GenerateExpectedWideColumns(GetValueBase(iter->value()), iter->value());
-    if (iter->columns() != expected_columns) {
-      fprintf(stderr, "Value and columns inconsistent for iterator: %s\n",
-              DebugString(iter->value(), iter->columns(), expected_columns)
-                  .c_str());
-=======
     if (!VerifyWideColumns(iter->value(), iter->columns())) {
       fprintf(stderr,
               "Value and columns inconsistent for iterator: value: %s, "
               "columns: %s\n",
               iter->value().ToString(/* hex */ true).c_str(),
               WideColumnsToHex(iter->columns()).c_str());
->>>>>>> 49ce8a10
 
       *diverged = true;
     }
