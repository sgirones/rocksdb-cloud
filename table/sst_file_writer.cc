--- conflicted
+++ resolved
@@ -319,18 +319,11 @@
   r->file_info.file_size = r->builder->FileSize();
 
   if (s.ok()) {
-<<<<<<< HEAD
     if (!r->unsafe_disable_sync) {
       s = r->file_writer->Sync(r->ioptions.use_fsync);
     }
     if (s.ok()) {
-      s = r->InvalidatePageCache(true /* closing */);
-    }
-=======
-    s = r->file_writer->Sync(r->ioptions.use_fsync);
-    r->InvalidatePageCache(true /* closing */).PermitUncheckedError();
->>>>>>> 51b54092
-    if (s.ok()) {
+      r->InvalidatePageCache(true /* closing */).PermitUncheckedError();
       s = r->file_writer->Close();
     }
   }
