--- conflicted
+++ resolved
@@ -58,11 +58,7 @@
   Status GetOrReadFilterBlock(bool no_io, GetContext* get_context,
                               BlockCacheLookupContext* lookup_context,
                               CachableEntry<TBlocklike>* filter_block,
-<<<<<<< HEAD
-                              Env::IOPriority rate_limiter_priority) const;
-=======
                               const ReadOptions& read_options) const;
->>>>>>> 49ce8a10
 
   size_t ApproximateFilterBlockMemoryUsage() const;
 
