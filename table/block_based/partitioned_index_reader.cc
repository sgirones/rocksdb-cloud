--- conflicted
+++ resolved
@@ -197,14 +197,9 @@
     // TODO: Support counter batch update for partitioned index and
     // filter blocks
     Status s = table()->MaybeReadBlockAndLoadToCache(
-<<<<<<< HEAD
-        prefetch_buffer.get(), ro, handle, UncompressionDict::GetEmptyDict(),
-        /*wait=*/true, /*for_compaction=*/false, &block.As<Block_kIndex>(),
-=======
         prefetch_buffer ? prefetch_buffer.get() : tail_prefetch_buffer, ro,
         handle, UncompressionDict::GetEmptyDict(),
         /*for_compaction=*/false, &block.As<Block_kIndex>(),
->>>>>>> 49ce8a10
         /*get_context=*/nullptr, &lookup_context, /*contents=*/nullptr,
         /*async_read=*/false, /*use_block_cache_for_lookup=*/true);
 
