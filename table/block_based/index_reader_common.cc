//  Copyright (c) 2011-present, Facebook, Inc.  All rights reserved.
//  This source code is licensed under both the GPLv2 (found in the
//  COPYING file in the root directory) and Apache 2.0 License
//  (found in the LICENSE.Apache file in the root directory).
//
// Copyright (c) 2011 The LevelDB Authors. All rights reserved.
// Use of this source code is governed by a BSD-style license that can be
// found in the LICENSE file. See the AUTHORS file for names of contributors.
#include "table/block_based/index_reader_common.h"

#include "block_cache.h"

namespace ROCKSDB_NAMESPACE {
Status BlockBasedTable::IndexReaderCommon::ReadIndexBlock(
    const BlockBasedTable* table, FilePrefetchBuffer* prefetch_buffer,
    const ReadOptions& read_options, bool use_cache, GetContext* get_context,
    BlockCacheLookupContext* lookup_context,
    CachableEntry<Block>* index_block) {
  PERF_TIMER_GUARD(read_index_block_nanos);

  assert(table != nullptr);
  assert(index_block != nullptr);
  assert(index_block->IsEmpty());

  const Rep* const rep = table->get_rep();
  assert(rep != nullptr);

  const Status s = table->RetrieveBlock(
<<<<<<< HEAD
      prefetch_buffer, read_options, rep->footer.index_handle(),
=======
      prefetch_buffer, read_options, rep->index_handle,
>>>>>>> 49ce8a10
      UncompressionDict::GetEmptyDict(), &index_block->As<Block_kIndex>(),
      get_context, lookup_context, /* for_compaction */ false, use_cache,
      /* async_read */ false, /* use_block_cache_for_lookup */ true);

  return s;
}

Status BlockBasedTable::IndexReaderCommon::GetOrReadIndexBlock(
    bool no_io, GetContext* get_context,
    BlockCacheLookupContext* lookup_context, CachableEntry<Block>* index_block,
    const ReadOptions& ro) const {
  assert(index_block != nullptr);

  if (!index_block_.IsEmpty()) {
    index_block->SetUnownedValue(index_block_.GetValue());
    return Status::OK();
  }

  ReadOptions read_options = ro;
  if (no_io) {
    read_options.read_tier = kBlockCacheTier;
  }

  return ReadIndexBlock(table_, /*prefetch_buffer=*/nullptr, read_options,
                        cache_index_blocks(), get_context, lookup_context,
                        index_block);
}
}  // namespace ROCKSDB_NAMESPACE<|MERGE_RESOLUTION|>--- conflicted
+++ resolved
@@ -26,11 +26,7 @@
   assert(rep != nullptr);
 
   const Status s = table->RetrieveBlock(
-<<<<<<< HEAD
-      prefetch_buffer, read_options, rep->footer.index_handle(),
-=======
       prefetch_buffer, read_options, rep->index_handle,
->>>>>>> 49ce8a10
       UncompressionDict::GetEmptyDict(), &index_block->As<Block_kIndex>(),
       get_context, lookup_context, /* for_compaction */ false, use_cache,
       /* async_read */ false, /* use_block_cache_for_lookup */ true);
