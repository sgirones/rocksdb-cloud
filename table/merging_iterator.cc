//  Copyright (c) 2011-present, Facebook, Inc.  All rights reserved.
//  This source code is licensed under both the GPLv2 (found in the
//  COPYING file in the root directory) and Apache 2.0 License
//  (found in the LICENSE.Apache file in the root directory).
//
// Copyright (c) 2011 The LevelDB Authors. All rights reserved.
// Use of this source code is governed by a BSD-style license that can be
// found in the LICENSE file. See the AUTHORS file for names of contributors.

#include "table/merging_iterator.h"

#include "db/arena_wrapped_db_iter.h"

namespace ROCKSDB_NAMESPACE {
// MergingIterator uses a min/max heap to combine data from point iterators.
// Range tombstones can be added and keys covered by range tombstones will be
// skipped.
//
<<<<<<< HEAD
// The HeapItem struct represents 3 types of elements in the minHeap/maxHeap:
// point key and the start and end keys of a range tombstone.
struct HeapItem {
  HeapItem() = default;

  enum Type { ITERATOR, DELETE_RANGE_START, DELETE_RANGE_END };
  IteratorWrapper iter;
  size_t level = 0;
  ParsedInternalKey parsed_ikey;
  // Will be overwritten before use, initialize here so compiler does not
  // complain.
  Type type = ITERATOR;

  explicit HeapItem(size_t _level, InternalIteratorBase<Slice>* _iter)
      : level(_level), type(Type::ITERATOR) {
    iter.Set(_iter);
  }

  void SetTombstoneKey(ParsedInternalKey&& pik) {
    // op_type is already initialized in MergingIterator::Finish().
    parsed_ikey.user_key = pik.user_key;
    parsed_ikey.sequence = pik.sequence;
  }

  Slice key() const {
    assert(type == ITERATOR);
    return iter.key();
  }

  bool IsDeleteRangeSentinelKey() const {
    if (type == Type::ITERATOR) {
      return iter.IsDeleteRangeSentinelKey();
    }
    return false;
  }
};

class MinHeapItemComparator {
 public:
  MinHeapItemComparator(const InternalKeyComparator* comparator)
      : comparator_(comparator) {}
  bool operator()(HeapItem* a, HeapItem* b) const {
    if (LIKELY(a->type == HeapItem::ITERATOR)) {
      if (LIKELY(b->type == HeapItem::ITERATOR)) {
        return comparator_->Compare(a->key(), b->key()) > 0;
      } else {
        return comparator_->Compare(a->key(), b->parsed_ikey) > 0;
      }
    } else {
      if (LIKELY(b->type == HeapItem::ITERATOR)) {
        return comparator_->Compare(a->parsed_ikey, b->key()) > 0;
      } else {
        return comparator_->Compare(a->parsed_ikey, b->parsed_ikey) > 0;
      }
    }
  }

 private:
  const InternalKeyComparator* comparator_;
};

class MaxHeapItemComparator {
 public:
  MaxHeapItemComparator(const InternalKeyComparator* comparator)
      : comparator_(comparator) {}
  bool operator()(HeapItem* a, HeapItem* b) const {
    if (LIKELY(a->type == HeapItem::ITERATOR)) {
      if (LIKELY(b->type == HeapItem::ITERATOR)) {
        return comparator_->Compare(a->key(), b->key()) < 0;
      } else {
        return comparator_->Compare(a->key(), b->parsed_ikey) < 0;
      }
    } else {
      if (LIKELY(b->type == HeapItem::ITERATOR)) {
        return comparator_->Compare(a->parsed_ikey, b->key()) < 0;
      } else {
        return comparator_->Compare(a->parsed_ikey, b->parsed_ikey) < 0;
      }
    }
  }

 private:
  const InternalKeyComparator* comparator_;
};
// Without anonymous namespace here, we fail the warning -Wmissing-prototypes
namespace {
using MergerMinIterHeap = BinaryHeap<HeapItem*, MinHeapItemComparator>;
using MergerMaxIterHeap = BinaryHeap<HeapItem*, MaxHeapItemComparator>;
}  // namespace

=======
// The following are implementation details and can be ignored by user.
// For merging iterator to process range tombstones, it treats the start and end
// keys of a range tombstone as two keys and put them into minHeap_ or maxHeap_
// together with regular point keys. Each range tombstone is active only within
// its internal key range [start_key, end_key). An `active_` set is used to
// track levels that have an active range tombstone. Take forward scanning
// for example. Level j is in active_ if its current range tombstone has its
// start_key popped from minHeap_ and its end_key in minHeap_. If the top of
// minHeap_ is a point key from level L, we can determine if the point key is
// covered by any range tombstone by checking if there is an l <= L in active_.
// The case of l == L also involves checking range tombstone's sequence number.
//
// The following (non-exhaustive) list of invariants are maintained by
// MergingIterator during forward scanning. After each InternalIterator API,
// i.e., Seek*() and Next(), and FindNextVisibleKey(), if minHeap_ is not empty:
// (1) minHeap_.top().type == ITERATOR
// (2) minHeap_.top()->key() is not covered by any range tombstone.
//
// After each call to SeekImpl() in addition to the functions mentioned above:
// (3) For all level i and j <= i, range_tombstone_iters_[j].prev.end_key() <
// children_[i].iter.key(). That is, range_tombstone_iters_[j] is at or before
// the first range tombstone from level j with end_key() >
// children_[i].iter.key().
// (4) For all level i and j <= i, if j in active_, then
// range_tombstone_iters_[j]->start_key() < children_[i].iter.key().
// - When range_tombstone_iters_[j] is !Valid(), we consider its `prev` to be
// the last range tombstone from that range tombstone iterator.
// - When referring to range tombstone start/end keys, assume it is the value of
// HeapItem::tombstone_pik. This value has op_type = kMaxValid, which makes
// range tombstone keys have distinct values from point keys.
//
// Applicable class variables have their own (forward scanning) invariants
// listed in the comments above their definition.
>>>>>>> 49ce8a10
class MergingIterator : public InternalIterator {
 public:
  MergingIterator(const InternalKeyComparator* comparator,
                  InternalIterator** children, int n, bool is_arena_mode,
                  bool prefix_seek_mode,
                  const Slice* iterate_upper_bound = nullptr)
      : is_arena_mode_(is_arena_mode),
        prefix_seek_mode_(prefix_seek_mode),
        direction_(kForward),
        comparator_(comparator),
        current_(nullptr),
<<<<<<< HEAD
        minHeap_(comparator_),
=======
        minHeap_(MinHeapItemComparator(comparator_)),
>>>>>>> 49ce8a10
        pinned_iters_mgr_(nullptr),
        iterate_upper_bound_(iterate_upper_bound) {
    children_.resize(n);
    for (int i = 0; i < n; i++) {
      children_[i].level = i;
      children_[i].iter.Set(children[i]);
    }
  }

  void considerStatus(Status s) {
    if (!s.ok() && status_.ok()) {
      status_ = s;
    }
  }

  virtual void AddIterator(InternalIterator* iter) {
    children_.emplace_back(children_.size(), iter);
    if (pinned_iters_mgr_) {
      iter->SetPinnedItersMgr(pinned_iters_mgr_);
    }
    // Invalidate to ensure `Seek*()` is called to construct the heaps before
    // use.
    current_ = nullptr;
  }

  // There must be either no range tombstone iterator or the same number of
  // range tombstone iterators as point iterators after all iters are added.
  // The i-th added range tombstone iterator and the i-th point iterator
  // must point to the same LSM level.
  // Merging iterator takes ownership of `iter` and is responsible for freeing
  // it. One exception to this is when a LevelIterator moves to a different SST
  // file or when Iterator::Refresh() is called, the range tombstone iterator
  // could be updated. In that case, this merging iterator is only responsible
  // for freeing the new range tombstone iterator that it has pointers to in
  // range_tombstone_iters_.
  void AddRangeTombstoneIterator(TruncatedRangeDelIterator* iter) {
    range_tombstone_iters_.emplace_back(iter);
  }

  // Called by MergingIteratorBuilder when all point iterators and range
  // tombstone iterators are added. Initializes HeapItems for range tombstone
  // iterators.
  void Finish() {
    if (!range_tombstone_iters_.empty()) {
      assert(range_tombstone_iters_.size() == children_.size());
      pinned_heap_item_.resize(range_tombstone_iters_.size());
      for (size_t i = 0; i < range_tombstone_iters_.size(); ++i) {
        pinned_heap_item_[i].level = i;
        // Range tombstone end key is exclusive. If a point internal key has the
        // same user key and sequence number as the start or end key of a range
        // tombstone, the order will be start < end key < internal key with the
        // following op_type change. This is helpful to ensure keys popped from
        // heap are in expected order since range tombstone start/end keys will
        // be distinct from point internal keys. Strictly speaking, this is only
        // needed for tombstone end points that are truncated in
        // TruncatedRangeDelIterator since untruncated tombstone end points
        // always have kMaxSequenceNumber and kTypeRangeDeletion (see
        // TruncatedRangeDelIterator::start_key()/end_key()).
<<<<<<< HEAD
        pinned_heap_item_[i].parsed_ikey.type = kTypeMaxValid;
=======
        pinned_heap_item_[i].tombstone_pik.type = kTypeMaxValid;
>>>>>>> 49ce8a10
      }
    }
  }

  ~MergingIterator() override {
    for (auto child : range_tombstone_iters_) {
      delete child;
    }

    for (auto& child : children_) {
      child.iter.DeleteIter(is_arena_mode_);
    }
    status_.PermitUncheckedError();
  }

  void SetRangeDelReadSeqno(SequenceNumber read_seqno) override {
    for (auto& child : children_) {
      // This should only be needed for LevelIterator (iterators from L1+).
      child.iter.SetRangeDelReadSeqno(read_seqno);
    }
    for (auto& child : range_tombstone_iters_) {
      if (child) {
        child->SetRangeDelReadSeqno(read_seqno);
      }
    }
  }

  bool Valid() const override { return current_ != nullptr && status_.ok(); }

  Status status() const override { return status_; }

  // Add range_tombstone_iters_[level] into min heap.
  // Updates active_ if the end key of a range tombstone is inserted.
  // pinned_heap_items_[level].type is updated based on `start_key`.
  //
  // If range_tombstone_iters_[level] is after iterate_upper_bound_,
  // it is removed from the heap.
  // @param start_key specifies which end point of the range tombstone to add.
  void InsertRangeTombstoneToMinHeap(size_t level, bool start_key = true,
                                     bool replace_top = false) {
    assert(!range_tombstone_iters_.empty() &&
           range_tombstone_iters_[level]->Valid());
    // Maintains Invariant(phi)
    if (start_key) {
<<<<<<< HEAD
=======
      pinned_heap_item_[level].type = HeapItem::Type::DELETE_RANGE_START;
>>>>>>> 49ce8a10
      ParsedInternalKey pik = range_tombstone_iters_[level]->start_key();
      // iterate_upper_bound does not have timestamp
      if (iterate_upper_bound_ &&
          comparator_->user_comparator()->CompareWithoutTimestamp(
              pik.user_key, true /* a_has_ts */, *iterate_upper_bound_,
              false /* b_has_ts */) >= 0) {
        if (replace_top) {
          // replace_top implies this range tombstone iterator is still in
          // minHeap_ and at the top.
          minHeap_.pop();
        }
        return;
      }
      pinned_heap_item_[level].SetTombstoneKey(std::move(pik));
<<<<<<< HEAD
      pinned_heap_item_[level].type = HeapItem::DELETE_RANGE_START;
=======
      // Checks Invariant(active_)
>>>>>>> 49ce8a10
      assert(active_.count(level) == 0);
    } else {
      // allow end key to go over upper bound (if present) since start key is
      // before upper bound and the range tombstone could still cover a
      // range before upper bound.
<<<<<<< HEAD
=======
      // Maintains Invariant(active_)
>>>>>>> 49ce8a10
      pinned_heap_item_[level].SetTombstoneKey(
          range_tombstone_iters_[level]->end_key());
      pinned_heap_item_[level].type = HeapItem::Type::DELETE_RANGE_END;
      active_.insert(level);
    }
    if (replace_top) {
      minHeap_.replace_top(&pinned_heap_item_[level]);
    } else {
      minHeap_.push(&pinned_heap_item_[level]);
    }
  }

  // Add range_tombstone_iters_[level] into max heap.
  // Updates active_ if the start key of a range tombstone is inserted.
  // @param end_key specifies which end point of the range tombstone to add.
  void InsertRangeTombstoneToMaxHeap(size_t level, bool end_key = true,
                                     bool replace_top = false) {
    assert(!range_tombstone_iters_.empty() &&
           range_tombstone_iters_[level]->Valid());
    if (end_key) {
      pinned_heap_item_[level].SetTombstoneKey(
          range_tombstone_iters_[level]->end_key());
      pinned_heap_item_[level].type = HeapItem::Type::DELETE_RANGE_END;
      assert(active_.count(level) == 0);
    } else {
      pinned_heap_item_[level].SetTombstoneKey(
          range_tombstone_iters_[level]->start_key());
      pinned_heap_item_[level].type = HeapItem::Type::DELETE_RANGE_START;
      active_.insert(level);
    }
    if (replace_top) {
      maxHeap_->replace_top(&pinned_heap_item_[level]);
    } else {
      maxHeap_->push(&pinned_heap_item_[level]);
    }
  }

  // Remove HeapItems from top of minHeap_ that are of type DELETE_RANGE_START
  // until minHeap_ is empty or the top of the minHeap_ is not of type
  // DELETE_RANGE_START. Each such item means a range tombstone becomes active,
  // so `active_` is updated accordingly.
  void PopDeleteRangeStart() {
    while (!minHeap_.empty() &&
<<<<<<< HEAD
           minHeap_.top()->type == HeapItem::DELETE_RANGE_START) {
      TEST_SYNC_POINT_CALLBACK("MergeIterator::PopDeleteRangeStart", nullptr);
      // insert end key of this range tombstone and updates active_
=======
           minHeap_.top()->type == HeapItem::Type::DELETE_RANGE_START) {
      TEST_SYNC_POINT_CALLBACK("MergeIterator::PopDeleteRangeStart", nullptr);
      // Invariant(rti) holds since
      // range_tombstone_iters_[minHeap_.top()->level] is still valid, and
      // parameter `replace_top` is set to true here to ensure only one such
      // HeapItem is in minHeap_.
>>>>>>> 49ce8a10
      InsertRangeTombstoneToMinHeap(
          minHeap_.top()->level, false /* start_key */, true /* replace_top */);
    }
  }

  // Remove HeapItems from top of maxHeap_ that are of type DELETE_RANGE_END
  // until maxHeap_ is empty or the top of the maxHeap_ is not of type
  // DELETE_RANGE_END. Each such item means a range tombstone becomes active,
  // so `active_` is updated accordingly.
  void PopDeleteRangeEnd() {
    while (!maxHeap_->empty() &&
<<<<<<< HEAD
           maxHeap_->top()->type == HeapItem::DELETE_RANGE_END) {
=======
           maxHeap_->top()->type == HeapItem::Type::DELETE_RANGE_END) {
>>>>>>> 49ce8a10
      // insert start key of this range tombstone and updates active_
      InsertRangeTombstoneToMaxHeap(maxHeap_->top()->level, false /* end_key */,
                                    true /* replace_top */);
    }
  }

  void SeekToFirst() override {
    ClearHeaps();
    status_ = Status::OK();
    for (auto& child : children_) {
      child.iter.SeekToFirst();
      AddToMinHeapOrCheckStatus(&child);
    }

    for (size_t i = 0; i < range_tombstone_iters_.size(); ++i) {
      if (range_tombstone_iters_[i]) {
        range_tombstone_iters_[i]->SeekToFirst();
        if (range_tombstone_iters_[i]->Valid()) {
          // It is possible to be invalid due to snapshots.
          InsertRangeTombstoneToMinHeap(i);
        }
      }
    }
    FindNextVisibleKey();
    direction_ = kForward;
    current_ = CurrentForward();
  }

  void SeekToLast() override {
    ClearHeaps();
    InitMaxHeap();
    status_ = Status::OK();
    for (auto& child : children_) {
      child.iter.SeekToLast();
      AddToMaxHeapOrCheckStatus(&child);
    }

    for (size_t i = 0; i < range_tombstone_iters_.size(); ++i) {
      if (range_tombstone_iters_[i]) {
        range_tombstone_iters_[i]->SeekToLast();
        if (range_tombstone_iters_[i]->Valid()) {
          // It is possible to be invalid due to snapshots.
          InsertRangeTombstoneToMaxHeap(i);
        }
      }
    }
    FindPrevVisibleKey();
    direction_ = kReverse;
    current_ = CurrentReverse();
  }

  // Position this merging iterator at the first key >= target (internal key).
  // If range tombstones are present, keys covered by range tombstones are
  // skipped, and this merging iter points to the first non-range-deleted key >=
  // target after Seek(). If !Valid() and status().ok() then this iterator
  // reaches the end.
  //
  // If range tombstones are present, cascading seeks may be called (an
  // optimization adapted from Pebble https://github.com/cockroachdb/pebble).
  // Roughly, if there is a range tombstone [start, end) that covers the
  // target user key at level L, then this range tombstone must cover the range
  // [target key, end) in all levels > L. So for all levels > L, we can pretend
  // the target key is `end`. This optimization is applied at each level and
  // hence the name "cascading seek".
  void Seek(const Slice& target) override {
    // Define LevelNextVisible(i, k) to be the first key >= k in level i that is
    // not covered by any range tombstone.
    // After SeekImpl(target, 0), invariants (3) and (4) hold.
    // For all level i, target <= children_[i].iter.key() <= LevelNextVisible(i,
    // target). By the contract of FindNextVisibleKey(), Invariants (1)-(4)
    // holds after this call, and minHeap_.top().iter points to the
    // first key >= target among children_ that is not covered by any range
    // tombstone.
    status_ = Status::OK();
    SeekImpl(target);
    FindNextVisibleKey();

    direction_ = kForward;
    {
      PERF_TIMER_GUARD(seek_min_heap_time);
      current_ = CurrentForward();
    }
  }

  void SeekForPrev(const Slice& target) override {
    assert(range_tombstone_iters_.empty() ||
           range_tombstone_iters_.size() == children_.size());
    status_ = Status::OK();
    SeekForPrevImpl(target);
    FindPrevVisibleKey();

    direction_ = kReverse;
    {
      PERF_TIMER_GUARD(seek_max_heap_time);
      current_ = CurrentReverse();
    }
  }

  void Next() override {
    assert(Valid());
    // Ensure that all children are positioned after key().
    // If we are moving in the forward direction, it is already
    // true for all the non-current children since current_ is
    // the smallest child and key() == current_->key().
    if (direction_ != kForward) {
      // The loop advanced all non-current children to be > key() so current_
      // should still be strictly the smallest key.
      SwitchToForward();
    }

    // For the heap modifications below to be correct, current_ must be the
    // current top of the heap.
    assert(current_ == CurrentForward());
    // as the current points to the current record. move the iterator forward.
    current_->Next();
    if (current_->Valid()) {
      // current is still valid after the Next() call above.  Call
      // replace_top() to restore the heap property.  When the same child
      // iterator yields a sequence of keys, this is cheap.
      assert(current_->status().ok());
      minHeap_.replace_top(minHeap_.top());
    } else {
      // current stopped being valid, remove it from the heap.
      considerStatus(current_->status());
      minHeap_.pop();
    }
    // Invariants (3) and (4) hold when after advancing current_.
    // Let k be the smallest key among children_[i].iter.key().
    // k <= children_[i].iter.key() <= LevelNextVisible(i, k) holds for all
    // level i. After FindNextVisible(), Invariants (1)-(4) hold and
    // minHeap_.top()->key() is the first key >= k from any children_ that is
    // not covered by any range tombstone.
    FindNextVisibleKey();
    current_ = CurrentForward();
  }

  bool NextAndGetResult(IterateResult* result) override {
    Next();
    bool is_valid = Valid();
    if (is_valid) {
      result->key = key();
      result->bound_check_result = UpperBoundCheckResult();
      result->value_prepared = current_->IsValuePrepared();
    }
    return is_valid;
  }

  void Prev() override {
    assert(Valid());
    // Ensure that all children are positioned before key().
    // If we are moving in the reverse direction, it is already
    // true for all the non-current children since current_ is
    // the largest child and key() == current_->key().
    if (direction_ != kReverse) {
      // Otherwise, retreat the non-current children.  We retreat current_
      // just after the if-block.
      SwitchToBackward();
    }

    // For the heap modifications below to be correct, current_ must be the
    // current top of the heap.
    assert(current_ == CurrentReverse());
    current_->Prev();
    if (current_->Valid()) {
      // current is still valid after the Prev() call above.  Call
      // replace_top() to restore the heap property.  When the same child
      // iterator yields a sequence of keys, this is cheap.
      assert(current_->status().ok());
      maxHeap_->replace_top(maxHeap_->top());
    } else {
      // current stopped being valid, remove it from the heap.
      considerStatus(current_->status());
      maxHeap_->pop();
    }
    FindPrevVisibleKey();
    current_ = CurrentReverse();
  }

  Slice key() const override {
    assert(Valid());
    return current_->key();
  }

  Slice value() const override {
    assert(Valid());
    return current_->value();
  }

  bool PrepareValue() override {
    assert(Valid());
    if (current_->PrepareValue()) {
      return true;
    }

    considerStatus(current_->status());
    assert(!status_.ok());
    return false;
  }

  // Here we simply relay MayBeOutOfLowerBound/MayBeOutOfUpperBound result
  // from current child iterator. Potentially as long as one of child iterator
  // report out of bound is not possible, we know current key is within bound.
  bool MayBeOutOfLowerBound() override {
    assert(Valid());
    return current_->MayBeOutOfLowerBound();
  }

  IterBoundCheck UpperBoundCheckResult() override {
    assert(Valid());
    return current_->UpperBoundCheckResult();
  }

  void SetPinnedItersMgr(PinnedIteratorsManager* pinned_iters_mgr) override {
    pinned_iters_mgr_ = pinned_iters_mgr;
    for (auto& child : children_) {
      child.iter.SetPinnedItersMgr(pinned_iters_mgr);
    }
  }

  bool IsKeyPinned() const override {
    assert(Valid());
    return pinned_iters_mgr_ && pinned_iters_mgr_->PinningEnabled() &&
           current_->IsKeyPinned();
  }

  bool IsValuePinned() const override {
    assert(Valid());
    return pinned_iters_mgr_ && pinned_iters_mgr_->PinningEnabled() &&
           current_->IsValuePinned();
  }

 private:
  // Represents an element in the min/max heap. Each HeapItem corresponds to a
  // point iterator or a range tombstone iterator, differentiated by
  // HeapItem::type.
  struct HeapItem {
    HeapItem() = default;

    // corresponding point iterator
    IteratorWrapper iter;
    size_t level = 0;
    // corresponding range tombstone iterator's start or end key value
    // depending on value of `type`.
    ParsedInternalKey tombstone_pik;
    // Will be overwritten before use, initialize here so compiler does not
    // complain.
    enum class Type { ITERATOR, DELETE_RANGE_START, DELETE_RANGE_END };
    Type type = Type::ITERATOR;

    explicit HeapItem(size_t _level, InternalIteratorBase<Slice>* _iter)
        : level(_level), type(Type::ITERATOR) {
      iter.Set(_iter);
    }

    void SetTombstoneKey(ParsedInternalKey&& pik) {
      // op_type is already initialized in MergingIterator::Finish().
      tombstone_pik.user_key = pik.user_key;
      tombstone_pik.sequence = pik.sequence;
    }
  };

  class MinHeapItemComparator {
   public:
    explicit MinHeapItemComparator(const InternalKeyComparator* comparator)
        : comparator_(comparator) {}

    bool operator()(HeapItem* a, HeapItem* b) const {
      if (LIKELY(a->type == HeapItem::Type::ITERATOR)) {
        if (LIKELY(b->type == HeapItem::Type::ITERATOR)) {
          return comparator_->Compare(a->iter.key(), b->iter.key()) > 0;
        } else {
          return comparator_->Compare(a->iter.key(), b->tombstone_pik) > 0;
        }
      } else {
        if (LIKELY(b->type == HeapItem::Type::ITERATOR)) {
          return comparator_->Compare(a->tombstone_pik, b->iter.key()) > 0;
        } else {
          return comparator_->Compare(a->tombstone_pik, b->tombstone_pik) > 0;
        }
      }
    }

   private:
    const InternalKeyComparator* comparator_;
  };

  class MaxHeapItemComparator {
   public:
    explicit MaxHeapItemComparator(const InternalKeyComparator* comparator)
        : comparator_(comparator) {}

    bool operator()(HeapItem* a, HeapItem* b) const {
      if (LIKELY(a->type == HeapItem::Type::ITERATOR)) {
        if (LIKELY(b->type == HeapItem::Type::ITERATOR)) {
          return comparator_->Compare(a->iter.key(), b->iter.key()) < 0;
        } else {
          return comparator_->Compare(a->iter.key(), b->tombstone_pik) < 0;
        }
      } else {
        if (LIKELY(b->type == HeapItem::Type::ITERATOR)) {
          return comparator_->Compare(a->tombstone_pik, b->iter.key()) < 0;
        } else {
          return comparator_->Compare(a->tombstone_pik, b->tombstone_pik) < 0;
        }
      }
    }

   private:
    const InternalKeyComparator* comparator_;
  };

  using MergerMinIterHeap = BinaryHeap<HeapItem*, MinHeapItemComparator>;
  using MergerMaxIterHeap = BinaryHeap<HeapItem*, MaxHeapItemComparator>;

  friend class MergeIteratorBuilder;
  // Clears heaps for both directions, used when changing direction or seeking
  void ClearHeaps(bool clear_active = true);
  // Ensures that maxHeap_ is initialized when starting to go in the reverse
  // direction
  void InitMaxHeap();
  // Advance this merging iterator until the current key (minHeap_.top()) is
  // from a point iterator and is not covered by any range tombstone,
  // or that there is no more keys (heap is empty). SeekImpl() may be called
  // to seek to the end of a range tombstone as an optimization.
  void FindNextVisibleKey();
  void FindPrevVisibleKey();

  // Advance this merging iterators to the first key >= `target` for all
  // components from levels >= starting_level. All iterators before
  // starting_level are untouched.
  //
  // @param range_tombstone_reseek Whether target is some range tombstone
  // end, i.e., whether this SeekImpl() call is a part of a "cascading seek".
  // This is used only for recoding relevant perf_context.
  void SeekImpl(const Slice& target, size_t starting_level = 0,
                bool range_tombstone_reseek = false);

  // Seek to fist key <= target key (internal key) for
  // children_[starting_level:].
  void SeekForPrevImpl(const Slice& target, size_t starting_level = 0,
                       bool range_tombstone_reseek = false);

  bool is_arena_mode_;
  bool prefix_seek_mode_;
  // Which direction is the iterator moving?
  enum Direction : uint8_t { kForward, kReverse };
  Direction direction_;
  const InternalKeyComparator* comparator_;
  // HeapItem for all child point iterators.
  // Invariant(children_): children_[i] is in minHeap_ iff
  // children_[i].iter.Valid(), and at most one children_[i] is in minHeap_.
  // TODO: We could use an autovector with a larger reserved size.
  std::vector<HeapItem> children_;
  // HeapItem for range tombstone start and end keys.
  // pinned_heap_item_[i] corresponds to range_tombstone_iters_[i].
  // Invariant(phi): If range_tombstone_iters_[i]->Valid(),
  // pinned_heap_item_[i].tombstone_pik is equal to
  // range_tombstone_iters_[i]->start_key() when
  // pinned_heap_item_[i].type is DELETE_RANGE_START and
  // range_tombstone_iters_[i]->end_key() when
  // pinned_heap_item_[i].type is DELETE_RANGE_END (ignoring op_type which is
  // kMaxValid for all pinned_heap_item_.tombstone_pik).
  // pinned_heap_item_[i].type is either DELETE_RANGE_START or DELETE_RANGE_END.
  std::vector<HeapItem> pinned_heap_item_;
  // range_tombstone_iters_[i] contains range tombstones in the sorted run that
  // corresponds to children_[i]. range_tombstone_iters_.empty() means not
  // handling range tombstones in merging iterator. range_tombstone_iters_[i] ==
  // nullptr means the sorted run of children_[i] does not have range
  // tombstones.
  // Invariant(rti): pinned_heap_item_[i] is in minHeap_ iff
  // range_tombstone_iters_[i]->Valid() and at most one pinned_heap_item_[i] is
  // in minHeap_.
  std::vector<TruncatedRangeDelIterator*> range_tombstone_iters_;

  // Levels (indices into range_tombstone_iters_/children_ ) that currently have
  // "active" range tombstones. See comments above MergingIterator for meaning
  // of "active".
  // Invariant(active_): i is in active_ iff range_tombstone_iters_[i]->Valid()
  // and pinned_heap_item_[i].type == DELETE_RANGE_END.
  std::set<size_t> active_;

  bool SkipNextDeleted();

  bool SkipPrevDeleted();

  // Invariant: at the end of each InternalIterator API,
  // current_ points to minHeap_.top().iter (maxHeap_ if backward scanning)
  // or nullptr if no child iterator is valid.
  // This follows from that current_ = CurrentForward()/CurrentReverse() is
  // called at the end of each InternalIterator API.
  IteratorWrapper* current_;
  // If any of the children have non-ok status, this is one of them.
  Status status_;
  // Invariant: min heap property is maintained (parent is always <= child).
  // This holds by using only BinaryHeap APIs to modify heap. One
  // exception is to modify heap top item directly (by caller iter->Next()), and
  // it should be followed by a call to replace_top() or pop().
  MergerMinIterHeap minHeap_;

  // Max heap is used for reverse iteration, which is way less common than
  // forward. Lazily initialize it to save memory.
  std::unique_ptr<MergerMaxIterHeap> maxHeap_;
  PinnedIteratorsManager* pinned_iters_mgr_;

  // Used to bound range tombstones. For point keys, DBIter and SSTable iterator
  // take care of boundary checking.
  const Slice* iterate_upper_bound_;

  // In forward direction, process a child that is not in the min heap.
  // If valid, add to the min heap. Otherwise, check status.
  void AddToMinHeapOrCheckStatus(HeapItem*);

  // In backward direction, process a child that is not in the max heap.
  // If valid, add to the min heap. Otherwise, check status.
  void AddToMaxHeapOrCheckStatus(HeapItem*);

  void SwitchToForward();

  // Switch the direction from forward to backward without changing the
  // position. Iterator should still be valid.
  void SwitchToBackward();

  IteratorWrapper* CurrentForward() const {
    assert(direction_ == kForward);
    assert(minHeap_.empty() ||
           minHeap_.top()->type == HeapItem::Type::ITERATOR);
    return !minHeap_.empty() ? &minHeap_.top()->iter : nullptr;
  }

  IteratorWrapper* CurrentReverse() const {
    assert(direction_ == kReverse);
    assert(maxHeap_);
    assert(maxHeap_->empty() ||
           maxHeap_->top()->type == HeapItem::Type::ITERATOR);
    return !maxHeap_->empty() ? &maxHeap_->top()->iter : nullptr;
  }
};

// Pre-condition:
// - Invariants (3) and (4) hold for i < starting_level
// - For i < starting_level, range_tombstone_iters_[i].prev.end_key() <
// `target`.
// - For i < starting_level, if i in active_, then
// range_tombstone_iters_[i]->start_key() < `target`.
//
// Post-condition:
// - Invariants (3) and (4) hold for all level i.
// - (*) target <= children_[i].iter.key() <= LevelNextVisible(i, target)
// for i >= starting_level
// - (**) target < pinned_heap_item_[i].tombstone_pik if
// range_tombstone_iters_[i].Valid() for i >= starting_level
//
// Proof sketch:
// Invariant (3) holds for all level i.
// For j <= i < starting_level, it follows from Pre-condition that (3) holds
// and that SeekImpl(-, starting_level) does not update children_[i] or
// range_tombstone_iters_[j].
// For j < starting_level and i >= starting_level, it follows from
// - Pre-condition that range_tombstone_iters_[j].prev.end_key() < `target`
// - range_tombstone_iters_[j] is not updated in SeekImpl(), and
// - children_[i].iter.Seek(current_search_key) is called with
// current_search_key >= target (shown below).
//   When current_search_key is updated, it is updated to some
//   range_tombstone_iter->end_key() after
//   range_tombstone_iter->SeekInternalKey(current_search_key) was called. So
//   current_search_key increases if updated and >= target.
// For starting_level <= j <= i:
// children_[i].iter.Seek(k1) and range_tombstone_iters_[j]->SeekInternalKey(k2)
// are called in SeekImpl(). Seek(k1) positions children_[i] at the first key >=
// k1 from level i. SeekInternalKey(k2) positions range_tombstone_iters_[j] at
// the first range tombstone from level j with end_key() > k2. It suffices to
// show that k1 >= k2. Since k1 and k2 are values of current_search_key where
// k1 = k2 or k1 is value of a later current_search_key than k2, so k1 >= k2.
//
// Invariant (4) holds for all level >= 0.
// By Pre-condition Invariant (4) holds for i < starting_level.
// Since children_[i], range_tombstone_iters_[i] and contents of active_ for
// i < starting_level do not change (4) holds for j <= i < starting_level.
// By Pre-condition: for all j < starting_level, if j in active_, then
// range_tombstone_iters_[j]->start_key() < target. For i >= starting_level,
// children_[i].iter.Seek(k) is called for k >= target. So
// children_[i].iter.key() >= target > range_tombstone_iters_[j]->start_key()
// for j < starting_level and i >= starting_level. So invariant (4) holds for
// j < starting_level and i >= starting_level.
// For starting_level <= j <= i, j is added to active_ only if
// - range_tombstone_iters_[j]->SeekInternalKey(k1) was called
// - range_tombstone_iters_[j]->start_key() <= k1
// Since children_[i].iter.Seek(k2) is called for some k2 >= k1 and for all
// starting_level <= j <= i, (4) also holds for all starting_level <= j <= i.
//
// Post-condition (*): target <= children_[i].iter.key() <= LevelNextVisible(i,
// target) for i >= starting_level.
// target <= children_[i].iter.key() follows from that Seek() is called on some
// current_search_key >= target for children_[i].iter. If current_search_key
// is updated from k1 to k2 when level = i, we show that the range [k1, k2) is
// not visible for children_[j] for any j > i. When current_search_key is
// updated from k1 to k2,
//  - range_tombstone_iters_[i]->SeekInternalKey(k1) was called
//  - range_tombstone_iters_[i]->Valid()
//  - range_tombstone_iters_[i]->start_key().user_key <= k1.user_key
//  - k2 = range_tombstone_iters_[i]->end_key()
// We assume that range_tombstone_iters_[i]->start_key() has a higher sequence
// number compared to any key from levels > i that has the same user key. So no
// point key from levels > i in range [k1, k2) is visible. So
// children_[i].iter.key() <= LevelNextVisible(i, target).
//
// Post-condition (**) target < pinned_heap_item_[i].tombstone_pik for i >=
// starting_level if range_tombstone_iters_[i].Valid(). This follows from that
// SeekInternalKey() being called for each range_tombstone_iters_ with some key
// >= `target` and that we pick start/end key that is > `target` to insert to
// minHeap_.
void MergingIterator::SeekImpl(const Slice& target, size_t starting_level,
                               bool range_tombstone_reseek) {
  // active range tombstones before `starting_level` remain active
  ClearHeaps(false /* clear_active */);
  ParsedInternalKey pik;
  if (!range_tombstone_iters_.empty()) {
    // pik is only used in InsertRangeTombstoneToMinHeap().
    ParseInternalKey(target, &pik, false).PermitUncheckedError();
  }

  // TODO: perhaps we could save some upheap cost by add all child iters first
  //  and then do a single heapify.
  // Invariant(children_) for level < starting_level
  for (size_t level = 0; level < starting_level; ++level) {
    PERF_TIMER_GUARD(seek_min_heap_time);
    AddToMinHeapOrCheckStatus(&children_[level]);
  }
  if (!range_tombstone_iters_.empty()) {
    // Add range tombstones from levels < starting_level. We can insert from
    // pinned_heap_item_ for the following reasons:
    // - pinned_heap_item_[level] is in minHeap_ iff
    // range_tombstone_iters[level]->Valid().
    // - If `level` is in active_, then range_tombstone_iters_[level]->Valid()
    // and pinned_heap_item_[level] is of type RANGE_DELETION_END.
    for (size_t level = 0; level < starting_level; ++level) {
      // Restores Invariants(rti), (phi) and (active_) for level <
      // starting_level
      if (range_tombstone_iters_[level] &&
          range_tombstone_iters_[level]->Valid()) {
        // use an iterator on active_ if performance becomes an issue here
        if (active_.count(level) > 0) {
<<<<<<< HEAD
          assert(pinned_heap_item_[level].type == HeapItem::DELETE_RANGE_END);
=======
          assert(pinned_heap_item_[level].type ==
                 HeapItem::Type::DELETE_RANGE_END);
>>>>>>> 49ce8a10
          // if it was active, then start key must be within upper_bound,
          // so we can add to minHeap_ directly.
          minHeap_.push(&pinned_heap_item_[level]);
        } else {
<<<<<<< HEAD
=======
          assert(pinned_heap_item_[level].type ==
                 HeapItem::Type::DELETE_RANGE_START);
>>>>>>> 49ce8a10
          // this takes care of checking iterate_upper_bound, but with an extra
          // key comparison if range_tombstone_iters_[level] was already out of
          // bound. Consider using a new HeapItem type or some flag to remember
          // boundary checking result.
          InsertRangeTombstoneToMinHeap(level);
        }
      } else {
        assert(!active_.count(level));
      }
    }
    // levels >= starting_level will be reseeked below, so clearing their active
    // state here.
    active_.erase(active_.lower_bound(starting_level), active_.end());
  }

  IterKey current_search_key;
  current_search_key.SetInternalKey(target, false /* copy */);
  // Seek target might change to some range tombstone end key, so
  // we need to remember them for async requests.
  // (level, target) pairs
  autovector<std::pair<size_t, std::string>> prefetched_target;
  for (auto level = starting_level; level < children_.size(); ++level) {
    {
      PERF_TIMER_GUARD(seek_child_seek_time);
      children_[level].iter.Seek(current_search_key.GetInternalKey());
    }

    PERF_COUNTER_ADD(seek_child_seek_count, 1);

    if (!range_tombstone_iters_.empty()) {
      if (range_tombstone_reseek) {
        // This seek is to some range tombstone end key.
        // Should only happen when there are range tombstones.
        PERF_COUNTER_ADD(internal_range_del_reseek_count, 1);
      }
      if (children_[level].iter.status().IsTryAgain()) {
        prefetched_target.emplace_back(
            level, current_search_key.GetInternalKey().ToString());
      }
      auto range_tombstone_iter = range_tombstone_iters_[level];
      if (range_tombstone_iter) {
        range_tombstone_iter->SeekInternalKey(
            current_search_key.GetInternalKey());
        // Invariants (rti) and (phi)
        if (range_tombstone_iter->Valid()) {
          // If range tombstone starts after `current_search_key`,
          // we should insert start key to heap as the range tombstone is not
          // active yet.
          InsertRangeTombstoneToMinHeap(
              level, comparator_->Compare(range_tombstone_iter->start_key(),
                                          pik) > 0 /* start_key */);
          // current_search_key < end_key guaranteed by the SeekInternalKey()
          // and Valid() calls above. Here we only need to compare user_key
          // since if target.user_key ==
          // range_tombstone_iter->start_key().user_key and target <
          // range_tombstone_iter->start_key(), no older level would have any
          // key in range [target, range_tombstone_iter->start_key()], so no
          // keys in range [target, range_tombstone_iter->end_key()) from older
          // level would be visible. So it is safe to seek to
          // range_tombstone_iter->end_key().
          //
          // TODO: range_tombstone_iter->Seek() finds the max covering
          //  sequence number, can make it cheaper by not looking for max.
          if (comparator_->user_comparator()->Compare(
                  range_tombstone_iter->start_key().user_key,
                  current_search_key.GetUserKey()) <= 0) {
            range_tombstone_reseek = true;
            // Note that for prefix seek case, it is possible that the prefix
            // is not the same as the original target, it should not affect
            // correctness. Besides, in most cases, range tombstone start and
            // end key should have the same prefix?
            current_search_key.SetInternalKey(range_tombstone_iter->end_key());
          }
        }
      }
    }
    // child.iter.status() is set to Status::TryAgain indicating asynchronous
    // request for retrieval of data blocks has been submitted. So it should
    // return at this point and Seek should be called again to retrieve the
    // requested block and add the child to min heap.
    if (children_[level].iter.status().IsTryAgain()) {
      continue;
    }
    {
      // Strictly, we timed slightly more than min heap operation,
      // but these operations are very cheap.
      PERF_TIMER_GUARD(seek_min_heap_time);
      AddToMinHeapOrCheckStatus(&children_[level]);
    }
  }

  if (range_tombstone_iters_.empty()) {
    for (auto& child : children_) {
      if (child.iter.status().IsTryAgain()) {
        child.iter.Seek(target);
        {
          PERF_TIMER_GUARD(seek_min_heap_time);
          AddToMinHeapOrCheckStatus(&child);
        }
        PERF_COUNTER_ADD(number_async_seek, 1);
      }
    }
  } else {
    for (auto& prefetch : prefetched_target) {
      // (level, target) pairs
      children_[prefetch.first].iter.Seek(prefetch.second);
      {
        PERF_TIMER_GUARD(seek_min_heap_time);
        AddToMinHeapOrCheckStatus(&children_[prefetch.first]);
      }
      PERF_COUNTER_ADD(number_async_seek, 1);
    }
  }
}

// Returns true iff the current key (min heap top) should not be returned
// to user (of the merging iterator). This can be because the current key
// is deleted by some range tombstone, the current key is some fake file
// boundary sentinel key, or the current key is an end point of a range
// tombstone. Advance the iterator at heap top if needed. Heap order is restored
// and `active_` is updated accordingly.
// See FindNextVisibleKey() for more detail on internal implementation
// of advancing child iters.
// When false is returned, if minHeap is not empty, then minHeap_.top().type
// == ITERATOR
//
// REQUIRES:
// - min heap is currently not empty, and iter is in kForward direction.
// - minHeap_ top is not DELETE_RANGE_START (so that `active_` is current).
bool MergingIterator::SkipNextDeleted() {
  // 3 types of keys:
  // - point key
  // - file boundary sentinel keys
  // - range deletion end key
  auto current = minHeap_.top();
<<<<<<< HEAD
  if (current->type == HeapItem::DELETE_RANGE_END) {
=======
  if (current->type == HeapItem::Type::DELETE_RANGE_END) {
    // Invariant(active_): range_tombstone_iters_[current->level] is about to
    // become !Valid() or that its start key is going to be added to minHeap_.
>>>>>>> 49ce8a10
    active_.erase(current->level);
    assert(range_tombstone_iters_[current->level] &&
           range_tombstone_iters_[current->level]->Valid());
    range_tombstone_iters_[current->level]->Next();
    // Maintain Invariants (rti) and (phi)
    if (range_tombstone_iters_[current->level]->Valid()) {
      InsertRangeTombstoneToMinHeap(current->level, true /* start_key */,
                                    true /* replace_top */);
    } else {
<<<<<<< HEAD
=======
      // TruncatedRangeDelIterator does not have status
>>>>>>> 49ce8a10
      minHeap_.pop();
    }
    return true /* current key deleted */;
  }
  if (current->iter.IsDeleteRangeSentinelKey()) {
    // If the file boundary is defined by a range deletion, the range
    // tombstone's end key must come before this sentinel key (see op_type in
    // SetTombstoneKey()).
    assert(ExtractValueType(current->iter.key()) != kTypeRangeDeletion ||
           active_.count(current->level) == 0);
<<<<<<< HEAD
    // When entering a new file, old range tombstone iter is freed,
    // but the last key from that range tombstone iter may still be in the heap.
    // We need to ensure the data underlying its corresponding key Slice is
    // still alive. We do so by popping the range tombstone key from heap before
    // calling iter->Next(). Technically, this change is not needed: if there is
    // a range tombstone end key that is after file boundary sentinel key in
    // minHeap_, the range tombstone end key must have been truncated at file
    // boundary. The underlying data of the range tombstone end key Slice is the
    // SST file's largest internal key stored as file metadata in Version.
    // However, since there are too many implicit assumptions made, it is safer
    // to just ensure range tombstone iter is still alive.
=======
    // When entering a new file, range tombstone iter from the old file is
    // freed, but the last key from that range tombstone iter may still be in
    // the heap. We need to ensure the data underlying its corresponding key
    // Slice is still alive. We do so by popping the range tombstone key from
    // heap before calling iter->Next(). Technically, this change is not needed:
    // if there is a range tombstone end key that is after file boundary
    // sentinel key in minHeap_, the range tombstone end key must have been
    // truncated at file boundary. The underlying data of the range tombstone
    // end key Slice is the SST file's largest internal key stored as file
    // metadata in Version. However, since there are too many implicit
    // assumptions made, it is safer to just ensure range tombstone iter is
    // still alive.
>>>>>>> 49ce8a10
    minHeap_.pop();
    // Remove last SST file's range tombstone end key if there is one.
    // This means file boundary is before range tombstone end key,
    // which could happen when a range tombstone and a user key
    // straddle two SST files. Note that in TruncatedRangeDelIterator
    // constructor, parsed_largest.sequence is decremented 1 in this case.
    // Maintains Invariant(rti) that at most one
    // pinned_heap_item_[current->level] is in minHeap_.
    if (range_tombstone_iters_[current->level] &&
        range_tombstone_iters_[current->level]->Valid()) {
      if (!minHeap_.empty() && minHeap_.top()->level == current->level) {
        assert(minHeap_.top()->type == HeapItem::Type::DELETE_RANGE_END);
        minHeap_.pop();
        // Invariant(active_): we are about to enter a new SST file with new
        // range_tombstone_iters[current->level]. Either it is !Valid() or its
        // start key is going to be added to minHeap_.
        active_.erase(current->level);
      } else {
        // range tombstone is still valid, but it is not on heap.
        // This should only happen if the range tombstone is over iterator
        // upper bound.
        assert(iterate_upper_bound_ &&
               comparator_->user_comparator()->CompareWithoutTimestamp(
                   range_tombstone_iters_[current->level]->start_key().user_key,
                   true /* a_has_ts */, *iterate_upper_bound_,
                   false /* b_has_ts */) >= 0);
      }
    }
    // LevelIterator enters a new SST file
    current->iter.Next();
<<<<<<< HEAD
    if (current->iter.Valid()) {
      assert(current->iter.status().ok());
      minHeap_.push(current);
    }
=======
    // Invariant(children_): current is popped from heap and added back only if
    // it is valid
    if (current->iter.Valid()) {
      assert(current->iter.status().ok());
      minHeap_.push(current);
    } else {
      // TODO(cbi): check status and early return if non-ok.
      considerStatus(current->iter.status());
    }
    // Invariants (rti) and (phi)
>>>>>>> 49ce8a10
    if (range_tombstone_iters_[current->level] &&
        range_tombstone_iters_[current->level]->Valid()) {
      InsertRangeTombstoneToMinHeap(current->level);
    }
    return true /* current key deleted */;
  }
  assert(current->type == HeapItem::Type::ITERATOR);
  // Point key case: check active_ for range tombstone coverage.
  ParsedInternalKey pik;
  ParseInternalKey(current->iter.key(), &pik, false).PermitUncheckedError();
  if (!active_.empty()) {
    auto i = *active_.begin();
    if (i < current->level) {
      // range tombstone is from a newer level, definitely covers
      assert(comparator_->Compare(range_tombstone_iters_[i]->start_key(),
                                  pik) <= 0);
      assert(comparator_->Compare(pik, range_tombstone_iters_[i]->end_key()) <
             0);
      std::string target;
      AppendInternalKey(&target, range_tombstone_iters_[i]->end_key());
      SeekImpl(target, current->level, true);
      return true /* current key deleted */;
    } else if (i == current->level) {
      // range tombstone is from the same level as current, check sequence
      // number. By `active_` we know current key is between start key and end
      // key.
      assert(comparator_->Compare(range_tombstone_iters_[i]->start_key(),
                                  pik) <= 0);
      assert(comparator_->Compare(pik, range_tombstone_iters_[i]->end_key()) <
             0);
      if (pik.sequence < range_tombstone_iters_[current->level]->seq()) {
        // covered by range tombstone
        current->iter.Next();
        // Invariant (children_)
        if (current->iter.Valid()) {
          minHeap_.replace_top(current);
        } else {
          considerStatus(current->iter.status());
          minHeap_.pop();
        }
        return true /* current key deleted */;
      } else {
        return false /* current key not deleted */;
      }
    } else {
      return false /* current key not deleted */;
      // range tombstone from an older sorted run with current key < end key.
      // current key is not deleted and the older sorted run will have its range
      // tombstone updated when the range tombstone's end key are popped from
      // minHeap_.
    }
  }
  // we can reach here only if active_ is empty
  assert(active_.empty());
  assert(minHeap_.top()->type == HeapItem::Type::ITERATOR);
  return false /* current key not deleted */;
}

void MergingIterator::SeekForPrevImpl(const Slice& target,
                                      size_t starting_level,
                                      bool range_tombstone_reseek) {
  // active range tombstones before `starting_level` remain active
  ClearHeaps(false /* clear_active */);
  InitMaxHeap();
  ParsedInternalKey pik;
  if (!range_tombstone_iters_.empty()) {
    ParseInternalKey(target, &pik, false).PermitUncheckedError();
  }
  for (size_t level = 0; level < starting_level; ++level) {
    PERF_TIMER_GUARD(seek_max_heap_time);
    AddToMaxHeapOrCheckStatus(&children_[level]);
  }
  if (!range_tombstone_iters_.empty()) {
    // Add range tombstones before starting_level.
    for (size_t level = 0; level < starting_level; ++level) {
      if (range_tombstone_iters_[level] &&
          range_tombstone_iters_[level]->Valid()) {
        assert(static_cast<bool>(active_.count(level)) ==
               (pinned_heap_item_[level].type ==
                HeapItem::Type::DELETE_RANGE_START));
        maxHeap_->push(&pinned_heap_item_[level]);
      } else {
        assert(!active_.count(level));
      }
    }
    // levels >= starting_level will be reseeked below,
    active_.erase(active_.lower_bound(starting_level), active_.end());
  }

  IterKey current_search_key;
  current_search_key.SetInternalKey(target, false /* copy */);
  // Seek target might change to some range tombstone end key, so
  // we need to remember them for async requests.
  // (level, target) pairs
  autovector<std::pair<size_t, std::string>> prefetched_target;
  for (auto level = starting_level; level < children_.size(); ++level) {
    {
      PERF_TIMER_GUARD(seek_child_seek_time);
      children_[level].iter.SeekForPrev(current_search_key.GetInternalKey());
    }

    PERF_COUNTER_ADD(seek_child_seek_count, 1);

    if (!range_tombstone_iters_.empty()) {
      if (range_tombstone_reseek) {
        // This seek is to some range tombstone end key.
        // Should only happen when there are range tombstones.
        PERF_COUNTER_ADD(internal_range_del_reseek_count, 1);
      }
      if (children_[level].iter.status().IsTryAgain()) {
        prefetched_target.emplace_back(
            level, current_search_key.GetInternalKey().ToString());
      }
      auto range_tombstone_iter = range_tombstone_iters_[level];
      if (range_tombstone_iter) {
        range_tombstone_iter->SeekForPrev(current_search_key.GetUserKey());
        if (range_tombstone_iter->Valid()) {
          InsertRangeTombstoneToMaxHeap(
              level, comparator_->Compare(range_tombstone_iter->end_key(),
                                          pik) <= 0 /* end_key */);
          // start key <= current_search_key guaranteed by the Seek() call above
          // Only interested in user key coverage since older sorted runs must
          // have smaller sequence numbers than this tombstone.
          if (comparator_->user_comparator()->Compare(
                  current_search_key.GetUserKey(),
                  range_tombstone_iter->end_key().user_key) < 0) {
            range_tombstone_reseek = true;
            current_search_key.SetInternalKey(
                range_tombstone_iter->start_key().user_key, kMaxSequenceNumber,
                kValueTypeForSeekForPrev);
          }
        }
      }
    }
    // child.iter.status() is set to Status::TryAgain indicating asynchronous
    // request for retrieval of data blocks has been submitted. So it should
    // return at this point and Seek should be called again to retrieve the
    // requested block and add the child to min heap.
    if (children_[level].iter.status().IsTryAgain()) {
      continue;
    }
    {
      // Strictly, we timed slightly more than min heap operation,
      // but these operations are very cheap.
      PERF_TIMER_GUARD(seek_max_heap_time);
      AddToMaxHeapOrCheckStatus(&children_[level]);
    }
  }

  if (range_tombstone_iters_.empty()) {
    for (auto& child : children_) {
      if (child.iter.status().IsTryAgain()) {
        child.iter.SeekForPrev(target);
        {
          PERF_TIMER_GUARD(seek_min_heap_time);
          AddToMaxHeapOrCheckStatus(&child);
        }
        PERF_COUNTER_ADD(number_async_seek, 1);
      }
    }
  } else {
    for (auto& prefetch : prefetched_target) {
      // (level, target) pairs
      children_[prefetch.first].iter.SeekForPrev(prefetch.second);
      {
        PERF_TIMER_GUARD(seek_max_heap_time);
        AddToMaxHeapOrCheckStatus(&children_[prefetch.first]);
      }
      PERF_COUNTER_ADD(number_async_seek, 1);
    }
  }
}

// See more in comments above SkipNextDeleted().
// REQUIRES:
// - max heap is currently not empty, and iter is in kReverse direction.
// - maxHeap_ top is not DELETE_RANGE_END (so that `active_` is current).
bool MergingIterator::SkipPrevDeleted() {
  // 3 types of keys:
  // - point key
  // - file boundary sentinel keys
  // - range deletion start key
  auto current = maxHeap_->top();
<<<<<<< HEAD
  if (current->type == HeapItem::DELETE_RANGE_START) {
=======
  if (current->type == HeapItem::Type::DELETE_RANGE_START) {
>>>>>>> 49ce8a10
    active_.erase(current->level);
    assert(range_tombstone_iters_[current->level] &&
           range_tombstone_iters_[current->level]->Valid());
    range_tombstone_iters_[current->level]->Prev();
    if (range_tombstone_iters_[current->level]->Valid()) {
      InsertRangeTombstoneToMaxHeap(current->level, true /* end_key */,
                                    true /* replace_top */);
    } else {
      maxHeap_->pop();
    }
    return true /* current key deleted */;
  }
  if (current->iter.IsDeleteRangeSentinelKey()) {
    // LevelIterator enters a new SST file
    maxHeap_->pop();
    // Remove last SST file's range tombstone key if there is one.
    if (!maxHeap_->empty() && maxHeap_->top()->level == current->level &&
<<<<<<< HEAD
        maxHeap_->top()->type == HeapItem::DELETE_RANGE_START) {
      maxHeap_->pop();
      active_.erase(current->level);
    }
    current->iter.Prev();
    if (current->iter.Valid()) {
      assert(current->iter.status().ok());
      maxHeap_->push(current);
    }
=======
        maxHeap_->top()->type == HeapItem::Type::DELETE_RANGE_START) {
      maxHeap_->pop();
      active_.erase(current->level);
    }
    current->iter.Prev();
    if (current->iter.Valid()) {
      assert(current->iter.status().ok());
      maxHeap_->push(current);
    } else {
      considerStatus(current->iter.status());
    }
>>>>>>> 49ce8a10

    if (range_tombstone_iters_[current->level] &&
        range_tombstone_iters_[current->level]->Valid()) {
      InsertRangeTombstoneToMaxHeap(current->level);
    }
    return true /* current key deleted */;
  }
  assert(current->type == HeapItem::Type::ITERATOR);
  // Point key case: check active_ for range tombstone coverage.
  ParsedInternalKey pik;
  ParseInternalKey(current->iter.key(), &pik, false).PermitUncheckedError();
  if (!active_.empty()) {
    auto i = *active_.begin();
    if (i < current->level) {
      // range tombstone is from a newer level, definitely covers
      assert(comparator_->Compare(range_tombstone_iters_[i]->start_key(),
                                  pik) <= 0);
      assert(comparator_->Compare(pik, range_tombstone_iters_[i]->end_key()) <
             0);
      std::string target;
      AppendInternalKey(&target, range_tombstone_iters_[i]->start_key());
      // This is different from SkipNextDeleted() which does reseek at sorted
      // runs >= level (instead of i+1 here). With min heap, if level L is at
      // top of the heap, then levels <L all have internal keys > level L's
      // current internal key, which means levels <L are already at a different
      // user key. With max heap, if level L is at top of the heap, then levels
      // <L all have internal keys smaller than level L's current internal key,
      // which might still be the same user key.
      SeekForPrevImpl(target, i + 1, true);
      return true /* current key deleted */;
    } else if (i == current->level) {
      // By `active_` we know current key is between start key and end key.
      assert(comparator_->Compare(range_tombstone_iters_[i]->start_key(),
                                  pik) <= 0);
      assert(comparator_->Compare(pik, range_tombstone_iters_[i]->end_key()) <
             0);
      if (pik.sequence < range_tombstone_iters_[current->level]->seq()) {
        current->iter.Prev();
        if (current->iter.Valid()) {
          maxHeap_->replace_top(current);
        } else {
          considerStatus(current->iter.status());
          maxHeap_->pop();
        }
        return true /* current key deleted */;
      } else {
        return false /* current key not deleted */;
      }
    } else {
      return false /* current key not deleted */;
    }
  }

  assert(active_.empty());
  assert(maxHeap_->top()->type == HeapItem::Type::ITERATOR);
  return false /* current key not deleted */;
}

void MergingIterator::AddToMinHeapOrCheckStatus(HeapItem* child) {
  // Invariant(children_)
  if (child->iter.Valid()) {
    assert(child->iter.status().ok());
    minHeap_.push(child);
  } else {
    considerStatus(child->iter.status());
  }
}

void MergingIterator::AddToMaxHeapOrCheckStatus(HeapItem* child) {
  if (child->iter.Valid()) {
    assert(child->iter.status().ok());
    maxHeap_->push(child);
  } else {
    considerStatus(child->iter.status());
  }
}

// Advance all non current_ child to > current_.key().
// We advance current_ after the this function call as it does not require
// Seek().
// Advance all range tombstones iters, including the one corresponding to
// current_, to the first tombstone with end_key > current_.key().
// TODO: potentially do cascading seek here too
// TODO: show that invariants hold
void MergingIterator::SwitchToForward() {
  ClearHeaps();
  Slice target = key();
  for (auto& child : children_) {
    if (&child.iter != current_) {
      child.iter.Seek(target);
      // child.iter.status() is set to Status::TryAgain indicating asynchronous
      // request for retrieval of data blocks has been submitted. So it should
      // return at this point and Seek should be called again to retrieve the
      // requested block and add the child to min heap.
      if (child.iter.status() == Status::TryAgain()) {
        continue;
      }
      if (child.iter.Valid() && comparator_->Equal(target, child.iter.key())) {
        assert(child.iter.status().ok());
        child.iter.Next();
      }
    }
    AddToMinHeapOrCheckStatus(&child);
  }

  for (auto& child : children_) {
    if (child.iter.status() == Status::TryAgain()) {
      child.iter.Seek(target);
      if (child.iter.Valid() && comparator_->Equal(target, child.iter.key())) {
        assert(child.iter.status().ok());
        child.iter.Next();
      }
      AddToMinHeapOrCheckStatus(&child);
    }
  }

  // Current range tombstone iter also needs to seek for the following case:
  // Previous direction is backward, so range tombstone iter may point to a
  // tombstone before current_. If there is no such tombstone, then the range
  // tombstone iter is !Valid(). Need to reseek here to make it valid again.
  if (!range_tombstone_iters_.empty()) {
    ParsedInternalKey pik;
    ParseInternalKey(target, &pik, false /* log_err_key */)
        .PermitUncheckedError();
    for (size_t i = 0; i < range_tombstone_iters_.size(); ++i) {
      auto iter = range_tombstone_iters_[i];
      if (iter) {
        iter->Seek(pik.user_key);
        // The while loop is needed as the Seek() call above is only for user
        // key. We could have a range tombstone with end_key covering user_key,
        // but still is smaller than target. This happens when the range
        // tombstone is truncated at iter.largest_.
        while (iter->Valid() &&
               comparator_->Compare(iter->end_key(), pik) <= 0) {
          iter->Next();
        }
        if (range_tombstone_iters_[i]->Valid()) {
          InsertRangeTombstoneToMinHeap(
              i, comparator_->Compare(range_tombstone_iters_[i]->start_key(),
                                      pik) > 0 /* start_key */);
        }
      }
    }
  }

  direction_ = kForward;
  assert(current_ == CurrentForward());
}

// Advance all range tombstones iters, including the one corresponding to
// current_, to the first tombstone with start_key <= current_.key().
void MergingIterator::SwitchToBackward() {
  ClearHeaps();
  InitMaxHeap();
  Slice target = key();
  for (auto& child : children_) {
    if (&child.iter != current_) {
      child.iter.SeekForPrev(target);
      TEST_SYNC_POINT_CALLBACK("MergeIterator::Prev:BeforePrev", &child);
      if (child.iter.Valid() && comparator_->Equal(target, child.iter.key())) {
        assert(child.iter.status().ok());
        child.iter.Prev();
      }
    }
    AddToMaxHeapOrCheckStatus(&child);
  }

  ParsedInternalKey pik;
  ParseInternalKey(target, &pik, false /* log_err_key */)
      .PermitUncheckedError();
  for (size_t i = 0; i < range_tombstone_iters_.size(); ++i) {
    auto iter = range_tombstone_iters_[i];
    if (iter) {
      iter->SeekForPrev(pik.user_key);
      // Since the SeekForPrev() call above is only for user key,
      // we may end up with some range tombstone with start key having the
      // same user key at current_, but with a smaller sequence number. This
      // makes current_ not at maxHeap_ top for the CurrentReverse() call
      // below. If there is a range tombstone start key with the same user
      // key and the same sequence number as current_.key(), it will be fine as
      // in InsertRangeTombstoneToMaxHeap() we change op_type to be the smallest
      // op_type.
      while (iter->Valid() &&
             comparator_->Compare(iter->start_key(), pik) > 0) {
        iter->Prev();
      }
      if (iter->Valid()) {
        InsertRangeTombstoneToMaxHeap(
            i, comparator_->Compare(range_tombstone_iters_[i]->end_key(),
                                    pik) <= 0 /* end_key */);
      }
    }
  }

  direction_ = kReverse;
  if (!prefix_seek_mode_) {
    // Note that we don't do assert(current_ == CurrentReverse()) here
    // because it is possible to have some keys larger than the seek-key
    // inserted between Seek() and SeekToLast(), which makes current_ not
    // equal to CurrentReverse().
    current_ = CurrentReverse();
  }
  assert(current_ == CurrentReverse());
}

void MergingIterator::ClearHeaps(bool clear_active) {
  minHeap_.clear();
  if (maxHeap_) {
    maxHeap_->clear();
  }
  if (clear_active) {
    active_.clear();
  }
}

void MergingIterator::InitMaxHeap() {
  if (!maxHeap_) {
    maxHeap_ =
        std::make_unique<MergerMaxIterHeap>(MaxHeapItemComparator(comparator_));
  }
}

// Assume there is a next key that is not covered by range tombstone.
// Pre-condition:
// - Invariants (3) and (4)
// - There is some k where k <= children_[i].iter.key() <= LevelNextVisible(i,
// k) for all levels i (LevelNextVisible() defined in Seek()).
//
// Define NextVisible(k) to be the first key >= k from among children_ that
// is not covered by any range tombstone.
// Post-condition:
// - Invariants (1)-(4) hold
// - (*): minHeap_->top()->key() == NextVisible(k)
//
// Loop invariants:
// - Invariants (3) and (4)
// - (*): k <= children_[i].iter.key() <= LevelNextVisible(i, k)
//
// Progress: minHeap_.top()->key() is non-decreasing and strictly increases in
// a finite number of iterations.
// TODO: it is possible to call SeekImpl(k2) after SeekImpl(k1) with
//  k2 < k1 in the same FindNextVisibleKey(). For example, l1 has a range
//  tombstone [2,3) and l2 has a range tombstone [1, 4). Point key 1 from l5
//  triggers SeekImpl(4 /* target */, 5). Then point key 2 from l3 triggers
//  SeekImpl(3 /* target */, 3).
//  Ideally we should only move iterators forward in SeekImpl(), and the
//  progress condition can be made simpler: iterator only moves forward.
//
// Proof sketch:
// Post-condition:
// Invariant (1) holds when this method returns:
// Ignoring the empty minHeap_ case, there are two cases:
// Case 1: active_ is empty and !minHeap_.top()->iter.IsDeleteRangeSentinelKey()
// By invariants (rti) and (active_), active_ being empty means if a
// pinned_heap_item_[i] is in minHeap_, it has type DELETE_RANGE_START. Note
// that PopDeleteRangeStart() was called right before the while loop condition,
// so minHeap_.top() is not of type DELETE_RANGE_START. So minHeap_.top() must
// be of type ITERATOR.
// Case 2: SkipNextDeleted() returns false. The method returns false only when
// minHeap_.top().type == ITERATOR.
//
// Invariant (2) holds when this method returns:
// From Invariant (1), minHeap_.top().type == ITERATOR. Suppose it is
// children_[i] for some i. Suppose that children_[i].iter.key() is covered by
// some range tombstone. This means there is a j <= i and a range tombstone from
// level j with start_key() < children_[i].iter.key() < end_key().
// - If range_tombstone_iters_[j]->Valid(), by Invariants (rti) and (phi),
// pinned_heap_item_[j] is in minHeap_, and pinned_heap_item_[j].tombstone_pik
// is either start or end key of this range tombstone. If
// pinned_heap_item_[j].tombstone_pik < children_[i].iter.key(), it would be at
// top of minHeap_ which would contradict Invariant (1). So
// pinned_heap_item_[j].tombstone_pik > children_[i].iter.key().
// By Invariant (3), range_tombstone_iters_[j].prev.end_key() <
// children_[i].iter.key(). We assume that in each level, range tombstones
// cover non-overlapping ranges. So range_tombstone_iters_[j] is at
// the range tombstone with start_key() < children_[i].iter.key() < end_key()
// and has its end_key() in minHeap_. By Invariants (phi) and (active_),
// j is in active_. From while loop condition, SkipNextDeleted() must have
// returned false for this method to return.
//   - If j < i, then SeekImpl(range_tombstone_iters_[j']->end_key(), i)
// was called for some j' < i and j' in active_. Note that since j' is in
// active_, pinned_heap_item_[j'] is in minHeap_ and has tombstone_pik =
// range_tombstone_iters_[j']->end_key(). So
// range_tombstone_iters_[j']->end_key() must be larger than
// children_[i].iter.key() to not be at top of minHeap_. This means after
// SeekImpl(), children_[i] would be at a key > children_[i].iter.key()
// -- contradiction.
//   - If j == i, children_[i]->Next() would have been called and children_[i]
// would be at a key > children_[i].iter.key() -- contradiction.
// - If !range_tombstone_iters_[j]->Valid(). Then range_tombstone_iters_[j]
// points to an SST file with all range tombstones from that file exhausted.
// The file must come before the file containing the first
// range tombstone with start_key() < children_[i].iter.key() < end_key().
// Assume files from same level have non-overlapping ranges, the current file's
// meta.largest is less than children_[i].iter.key(). So the file boundary key,
// which has value meta.largest must have been popped from minHeap_ before
// children_[i].iter.key(). So range_tombstone_iters_[j] would not point to
// this SST file -- contradiction.
// So it is impossible for children_[i].iter.key() to be covered by a range
// tombstone.
//
// Post-condition (*) holds when the function returns:
// From loop invariant (*) that k <= children_[i].iter.key() <=
// LevelNextVisible(i, k) and Invariant (2) above, when the function returns,
// minHeap_.top()->key() is the smallest LevelNextVisible(i, k) among all levels
// i. This is equal to NextVisible(k).
//
// Invariant (3) holds after each iteration:
// PopDeleteRangeStart() does not change range tombstone position.
// In SkipNextDeleted():
//   - If DELETE_RANGE_END is popped from minHeap_, it means the range
//   tombstone's end key is < all other point keys, so it is safe to advance to
//   next range tombstone.
//   - If file boundary is popped (current->iter.IsDeleteRangeSentinelKey()),
//   we assume that file's last range tombstone's
//   end_key <= file boundary key < all other point keys. So it is safe to
//   move to the first range tombstone in the next SST file.
//   - If children_[i]->Next() is called, then it is fine as it is advancing a
//   point iterator.
//   - If SeekImpl(target, l) is called, then (3) follows from SeekImpl()'s
//   post-condition if its pre-condition holds. First pre-condition follows
//   from loop invariant where Invariant (3) holds for all levels i.
//   Now we should second pre-condition holds. Since Invariant (3) holds for
//   all i, we have for all j <= l, range_tombstone_iters_[j].prev.end_key()
//   < children_[l].iter.key(). `target` is the value of
//   range_tombstone_iters_[j'].end_key() for some j' < l and j' in active_.
//   By Invariant (active_) and (rti), pinned_heap_item_[j'] is in minHeap_ and
//   pinned_heap_item_[j'].tombstone_pik = range_tombstone_iters_[j'].end_key().
//   This end_key must be larger than children_[l].key() since it was not at top
//   of minHeap_. So for all levels j <= l,
//   range_tombstone_iters_[j].prev.end_key() < children_[l].iter.key() < target
//
// Invariant (4) holds after each iteration:
// A level i is inserted into active_ during calls to PopDeleteRangeStart().
// In that case, range_tombstone_iters_[i].start_key() < all point keys
// by heap property and the assumption that point keys and range tombstone keys
// are distinct.
// If SeekImpl(target, l) is called, then there is a range_tombstone_iters_[j]
// where target = range_tombstone_iters_[j]->end_key() and children_[l]->key()
// < target. By loop invariants, (3) and (4) holds for levels.
// Since target > children_[l]->key(), it also holds that for j < l,
// range_tombstone_iters_[j].prev.end_key() < target and that if j in active_,
// range_tombstone_iters_[i]->start_key() < target. So all pre-conditions of
// SeekImpl(target, l) holds, and (4) follow from its post-condition.
// All other places either in this function either advance point iterators
// or remove some level from active_, so (4) still holds.
//
// Look Invariant (*): for all level i, k <= children_[i] <= LevelNextVisible(i,
// k).
// k <= children_[i] follows from loop `progress` condition.
// Consider when children_[i] is changed for any i. It is through
// children_[i].iter.Next() or SeekImpl() in SkipNextDeleted().
// If children_[i].iter.Next() is called, there is a range tombstone from level
// i where tombstone seqno > children_[i].iter.key()'s seqno and i in active_.
// By Invariant (4), tombstone's start_key < children_[i].iter.key(). By
// invariants (active_), (phi), and (rti), tombstone's end_key is in minHeap_
// and that children_[i].iter.key() < end_key. So children_[i].iter.key() is
// not visible, and it is safe to call Next().
// If SeekImpl(target, l) is called, by its contract, when SeekImpl() returns,
// target <= children_[i]->key() <= LevelNextVisible(i, target) for i >= l,
// and children_[<l] is not touched. We know `target` is
// range_tombstone_iters_[j]->end_key() for some j < i and j is in active_.
// By Invariant (4), range_tombstone_iters_[j]->start_key() <
// children_[i].iter.key() for all i >= l. So for each level i >= l, the range
// [children_[i].iter.key(), target) is not visible. So after SeekImpl(),
// children_[i].iter.key() <= LevelNextVisible(i, target) <=
// LevelNextVisible(i, k).
//
// `Progress` holds for each iteration:
// Very sloppy intuition:
// - in PopDeleteRangeStart(): the value of a pinned_heap_item_.tombstone_pik_
// is updated from the start key to the end key of the same range tombstone.
// We assume that start key <= end key for the same range tombstone.
// - in SkipNextDeleted()
//   - If the top of heap is DELETE_RANGE_END, the range tombstone is advanced
//     and the relevant pinned_heap_item_.tombstone_pik is increased or popped
//     from minHeap_.
//   - If the top of heap is a file boundary key, then both point iter and
//     range tombstone iter are advanced to the next file.
//   - If the top of heap is ITERATOR and current->iter.Next() is called, it
//     moves to a larger point key.
//   - If the top of heap is ITERATOR and SeekImpl(k, l) is called, then all
//     iterators from levels >= l are advanced to some key >= k by its contract.
//     And top of minHeap_ before SeekImpl(k, l) was less than k.
// There are special cases where different heap items have the same key,
// e.g. when two range tombstone end keys share the same value). In
// these cases, iterators are being advanced, so the minimum key should increase
// in a finite number of steps.
inline void MergingIterator::FindNextVisibleKey() {
  PopDeleteRangeStart();
  // PopDeleteRangeStart() implies heap top is not DELETE_RANGE_START
  // active_ being empty implies no DELETE_RANGE_END in heap.
  // So minHeap_->top() must be of type ITERATOR.
  while (
      !minHeap_.empty() &&
      (!active_.empty() || minHeap_.top()->iter.IsDeleteRangeSentinelKey()) &&
      SkipNextDeleted()) {
    PopDeleteRangeStart();
  }
  // Checks Invariant (1)
  assert(minHeap_.empty() || minHeap_.top()->type == HeapItem::Type::ITERATOR);
}

inline void MergingIterator::FindPrevVisibleKey() {
  PopDeleteRangeEnd();
  // PopDeleteRangeEnd() implies heap top is not DELETE_RANGE_END
  // active_ being empty implies no DELETE_RANGE_START in heap.
  // So maxHeap_->top() must be of type ITERATOR.
  while (
      !maxHeap_->empty() &&
      (!active_.empty() || maxHeap_->top()->iter.IsDeleteRangeSentinelKey()) &&
      SkipPrevDeleted()) {
    PopDeleteRangeEnd();
  }
}

InternalIterator* NewMergingIterator(const InternalKeyComparator* cmp,
                                     InternalIterator** list, int n,
                                     Arena* arena, bool prefix_seek_mode) {
  assert(n >= 0);
  if (n == 0) {
    return NewEmptyInternalIterator<Slice>(arena);
  } else if (n == 1) {
    return list[0];
  } else {
    if (arena == nullptr) {
      return new MergingIterator(cmp, list, n, false, prefix_seek_mode);
    } else {
      auto mem = arena->AllocateAligned(sizeof(MergingIterator));
      return new (mem) MergingIterator(cmp, list, n, true, prefix_seek_mode);
    }
  }
}

MergeIteratorBuilder::MergeIteratorBuilder(
    const InternalKeyComparator* comparator, Arena* a, bool prefix_seek_mode,
    const Slice* iterate_upper_bound)
    : first_iter(nullptr), use_merging_iter(false), arena(a) {
  auto mem = arena->AllocateAligned(sizeof(MergingIterator));
  merge_iter = new (mem) MergingIterator(comparator, nullptr, 0, true,
                                         prefix_seek_mode, iterate_upper_bound);
}

MergeIteratorBuilder::~MergeIteratorBuilder() {
  if (first_iter != nullptr) {
    first_iter->~InternalIterator();
  }
  if (merge_iter != nullptr) {
    merge_iter->~MergingIterator();
  }
}

void MergeIteratorBuilder::AddIterator(InternalIterator* iter) {
  if (!use_merging_iter && first_iter != nullptr) {
    merge_iter->AddIterator(first_iter);
    use_merging_iter = true;
    first_iter = nullptr;
  }
  if (use_merging_iter) {
    merge_iter->AddIterator(iter);
  } else {
    first_iter = iter;
  }
}

void MergeIteratorBuilder::AddPointAndTombstoneIterator(
    InternalIterator* point_iter, TruncatedRangeDelIterator* tombstone_iter,
    TruncatedRangeDelIterator*** tombstone_iter_ptr) {
  // tombstone_iter_ptr != nullptr means point_iter is a LevelIterator.
  bool add_range_tombstone = tombstone_iter ||
                             !merge_iter->range_tombstone_iters_.empty() ||
                             tombstone_iter_ptr;
  if (!use_merging_iter && (add_range_tombstone || first_iter)) {
    use_merging_iter = true;
    if (first_iter) {
      merge_iter->AddIterator(first_iter);
      first_iter = nullptr;
    }
  }
  if (use_merging_iter) {
    merge_iter->AddIterator(point_iter);
    if (add_range_tombstone) {
      // If there was a gap, fill in nullptr as empty range tombstone iterators.
      while (merge_iter->range_tombstone_iters_.size() <
             merge_iter->children_.size() - 1) {
        merge_iter->AddRangeTombstoneIterator(nullptr);
      }
      merge_iter->AddRangeTombstoneIterator(tombstone_iter);
    }

    if (tombstone_iter_ptr) {
      // This is needed instead of setting to &range_tombstone_iters_[i]
      // directly here since the memory address of range_tombstone_iters_[i]
      // might change during vector resizing.
      range_del_iter_ptrs_.emplace_back(
          merge_iter->range_tombstone_iters_.size() - 1, tombstone_iter_ptr);
    }
  } else {
    first_iter = point_iter;
  }
}

InternalIterator* MergeIteratorBuilder::Finish(ArenaWrappedDBIter* db_iter) {
  InternalIterator* ret = nullptr;
  if (!use_merging_iter) {
    ret = first_iter;
    first_iter = nullptr;
  } else {
    for (auto& p : range_del_iter_ptrs_) {
      *(p.second) = &(merge_iter->range_tombstone_iters_[p.first]);
    }
    if (db_iter && !merge_iter->range_tombstone_iters_.empty()) {
      // memtable is always the first level
      db_iter->SetMemtableRangetombstoneIter(
          &merge_iter->range_tombstone_iters_.front());
    }
    merge_iter->Finish();
    ret = merge_iter;
    merge_iter = nullptr;
  }
  return ret;
}

}  // namespace ROCKSDB_NAMESPACE<|MERGE_RESOLUTION|>--- conflicted
+++ resolved
@@ -16,98 +16,6 @@
 // Range tombstones can be added and keys covered by range tombstones will be
 // skipped.
 //
-<<<<<<< HEAD
-// The HeapItem struct represents 3 types of elements in the minHeap/maxHeap:
-// point key and the start and end keys of a range tombstone.
-struct HeapItem {
-  HeapItem() = default;
-
-  enum Type { ITERATOR, DELETE_RANGE_START, DELETE_RANGE_END };
-  IteratorWrapper iter;
-  size_t level = 0;
-  ParsedInternalKey parsed_ikey;
-  // Will be overwritten before use, initialize here so compiler does not
-  // complain.
-  Type type = ITERATOR;
-
-  explicit HeapItem(size_t _level, InternalIteratorBase<Slice>* _iter)
-      : level(_level), type(Type::ITERATOR) {
-    iter.Set(_iter);
-  }
-
-  void SetTombstoneKey(ParsedInternalKey&& pik) {
-    // op_type is already initialized in MergingIterator::Finish().
-    parsed_ikey.user_key = pik.user_key;
-    parsed_ikey.sequence = pik.sequence;
-  }
-
-  Slice key() const {
-    assert(type == ITERATOR);
-    return iter.key();
-  }
-
-  bool IsDeleteRangeSentinelKey() const {
-    if (type == Type::ITERATOR) {
-      return iter.IsDeleteRangeSentinelKey();
-    }
-    return false;
-  }
-};
-
-class MinHeapItemComparator {
- public:
-  MinHeapItemComparator(const InternalKeyComparator* comparator)
-      : comparator_(comparator) {}
-  bool operator()(HeapItem* a, HeapItem* b) const {
-    if (LIKELY(a->type == HeapItem::ITERATOR)) {
-      if (LIKELY(b->type == HeapItem::ITERATOR)) {
-        return comparator_->Compare(a->key(), b->key()) > 0;
-      } else {
-        return comparator_->Compare(a->key(), b->parsed_ikey) > 0;
-      }
-    } else {
-      if (LIKELY(b->type == HeapItem::ITERATOR)) {
-        return comparator_->Compare(a->parsed_ikey, b->key()) > 0;
-      } else {
-        return comparator_->Compare(a->parsed_ikey, b->parsed_ikey) > 0;
-      }
-    }
-  }
-
- private:
-  const InternalKeyComparator* comparator_;
-};
-
-class MaxHeapItemComparator {
- public:
-  MaxHeapItemComparator(const InternalKeyComparator* comparator)
-      : comparator_(comparator) {}
-  bool operator()(HeapItem* a, HeapItem* b) const {
-    if (LIKELY(a->type == HeapItem::ITERATOR)) {
-      if (LIKELY(b->type == HeapItem::ITERATOR)) {
-        return comparator_->Compare(a->key(), b->key()) < 0;
-      } else {
-        return comparator_->Compare(a->key(), b->parsed_ikey) < 0;
-      }
-    } else {
-      if (LIKELY(b->type == HeapItem::ITERATOR)) {
-        return comparator_->Compare(a->parsed_ikey, b->key()) < 0;
-      } else {
-        return comparator_->Compare(a->parsed_ikey, b->parsed_ikey) < 0;
-      }
-    }
-  }
-
- private:
-  const InternalKeyComparator* comparator_;
-};
-// Without anonymous namespace here, we fail the warning -Wmissing-prototypes
-namespace {
-using MergerMinIterHeap = BinaryHeap<HeapItem*, MinHeapItemComparator>;
-using MergerMaxIterHeap = BinaryHeap<HeapItem*, MaxHeapItemComparator>;
-}  // namespace
-
-=======
 // The following are implementation details and can be ignored by user.
 // For merging iterator to process range tombstones, it treats the start and end
 // keys of a range tombstone as two keys and put them into minHeap_ or maxHeap_
@@ -141,7 +49,6 @@
 //
 // Applicable class variables have their own (forward scanning) invariants
 // listed in the comments above their definition.
->>>>>>> 49ce8a10
 class MergingIterator : public InternalIterator {
  public:
   MergingIterator(const InternalKeyComparator* comparator,
@@ -153,11 +60,7 @@
         direction_(kForward),
         comparator_(comparator),
         current_(nullptr),
-<<<<<<< HEAD
-        minHeap_(comparator_),
-=======
         minHeap_(MinHeapItemComparator(comparator_)),
->>>>>>> 49ce8a10
         pinned_iters_mgr_(nullptr),
         iterate_upper_bound_(iterate_upper_bound) {
     children_.resize(n);
@@ -216,11 +119,7 @@
         // TruncatedRangeDelIterator since untruncated tombstone end points
         // always have kMaxSequenceNumber and kTypeRangeDeletion (see
         // TruncatedRangeDelIterator::start_key()/end_key()).
-<<<<<<< HEAD
-        pinned_heap_item_[i].parsed_ikey.type = kTypeMaxValid;
-=======
         pinned_heap_item_[i].tombstone_pik.type = kTypeMaxValid;
->>>>>>> 49ce8a10
       }
     }
   }
@@ -265,10 +164,7 @@
            range_tombstone_iters_[level]->Valid());
     // Maintains Invariant(phi)
     if (start_key) {
-<<<<<<< HEAD
-=======
       pinned_heap_item_[level].type = HeapItem::Type::DELETE_RANGE_START;
->>>>>>> 49ce8a10
       ParsedInternalKey pik = range_tombstone_iters_[level]->start_key();
       // iterate_upper_bound does not have timestamp
       if (iterate_upper_bound_ &&
@@ -283,20 +179,13 @@
         return;
       }
       pinned_heap_item_[level].SetTombstoneKey(std::move(pik));
-<<<<<<< HEAD
-      pinned_heap_item_[level].type = HeapItem::DELETE_RANGE_START;
-=======
       // Checks Invariant(active_)
->>>>>>> 49ce8a10
       assert(active_.count(level) == 0);
     } else {
       // allow end key to go over upper bound (if present) since start key is
       // before upper bound and the range tombstone could still cover a
       // range before upper bound.
-<<<<<<< HEAD
-=======
       // Maintains Invariant(active_)
->>>>>>> 49ce8a10
       pinned_heap_item_[level].SetTombstoneKey(
           range_tombstone_iters_[level]->end_key());
       pinned_heap_item_[level].type = HeapItem::Type::DELETE_RANGE_END;
@@ -340,18 +229,12 @@
   // so `active_` is updated accordingly.
   void PopDeleteRangeStart() {
     while (!minHeap_.empty() &&
-<<<<<<< HEAD
-           minHeap_.top()->type == HeapItem::DELETE_RANGE_START) {
-      TEST_SYNC_POINT_CALLBACK("MergeIterator::PopDeleteRangeStart", nullptr);
-      // insert end key of this range tombstone and updates active_
-=======
            minHeap_.top()->type == HeapItem::Type::DELETE_RANGE_START) {
       TEST_SYNC_POINT_CALLBACK("MergeIterator::PopDeleteRangeStart", nullptr);
       // Invariant(rti) holds since
       // range_tombstone_iters_[minHeap_.top()->level] is still valid, and
       // parameter `replace_top` is set to true here to ensure only one such
       // HeapItem is in minHeap_.
->>>>>>> 49ce8a10
       InsertRangeTombstoneToMinHeap(
           minHeap_.top()->level, false /* start_key */, true /* replace_top */);
     }
@@ -363,11 +246,7 @@
   // so `active_` is updated accordingly.
   void PopDeleteRangeEnd() {
     while (!maxHeap_->empty() &&
-<<<<<<< HEAD
-           maxHeap_->top()->type == HeapItem::DELETE_RANGE_END) {
-=======
            maxHeap_->top()->type == HeapItem::Type::DELETE_RANGE_END) {
->>>>>>> 49ce8a10
       // insert start key of this range tombstone and updates active_
       InsertRangeTombstoneToMaxHeap(maxHeap_->top()->level, false /* end_key */,
                                     true /* replace_top */);
@@ -910,21 +789,14 @@
           range_tombstone_iters_[level]->Valid()) {
         // use an iterator on active_ if performance becomes an issue here
         if (active_.count(level) > 0) {
-<<<<<<< HEAD
-          assert(pinned_heap_item_[level].type == HeapItem::DELETE_RANGE_END);
-=======
           assert(pinned_heap_item_[level].type ==
                  HeapItem::Type::DELETE_RANGE_END);
->>>>>>> 49ce8a10
           // if it was active, then start key must be within upper_bound,
           // so we can add to minHeap_ directly.
           minHeap_.push(&pinned_heap_item_[level]);
         } else {
-<<<<<<< HEAD
-=======
           assert(pinned_heap_item_[level].type ==
                  HeapItem::Type::DELETE_RANGE_START);
->>>>>>> 49ce8a10
           // this takes care of checking iterate_upper_bound, but with an extra
           // key comparison if range_tombstone_iters_[level] was already out of
           // bound. Consider using a new HeapItem type or some flag to remember
@@ -1060,13 +932,9 @@
   // - file boundary sentinel keys
   // - range deletion end key
   auto current = minHeap_.top();
-<<<<<<< HEAD
-  if (current->type == HeapItem::DELETE_RANGE_END) {
-=======
   if (current->type == HeapItem::Type::DELETE_RANGE_END) {
     // Invariant(active_): range_tombstone_iters_[current->level] is about to
     // become !Valid() or that its start key is going to be added to minHeap_.
->>>>>>> 49ce8a10
     active_.erase(current->level);
     assert(range_tombstone_iters_[current->level] &&
            range_tombstone_iters_[current->level]->Valid());
@@ -1076,10 +944,7 @@
       InsertRangeTombstoneToMinHeap(current->level, true /* start_key */,
                                     true /* replace_top */);
     } else {
-<<<<<<< HEAD
-=======
       // TruncatedRangeDelIterator does not have status
->>>>>>> 49ce8a10
       minHeap_.pop();
     }
     return true /* current key deleted */;
@@ -1090,19 +955,6 @@
     // SetTombstoneKey()).
     assert(ExtractValueType(current->iter.key()) != kTypeRangeDeletion ||
            active_.count(current->level) == 0);
-<<<<<<< HEAD
-    // When entering a new file, old range tombstone iter is freed,
-    // but the last key from that range tombstone iter may still be in the heap.
-    // We need to ensure the data underlying its corresponding key Slice is
-    // still alive. We do so by popping the range tombstone key from heap before
-    // calling iter->Next(). Technically, this change is not needed: if there is
-    // a range tombstone end key that is after file boundary sentinel key in
-    // minHeap_, the range tombstone end key must have been truncated at file
-    // boundary. The underlying data of the range tombstone end key Slice is the
-    // SST file's largest internal key stored as file metadata in Version.
-    // However, since there are too many implicit assumptions made, it is safer
-    // to just ensure range tombstone iter is still alive.
-=======
     // When entering a new file, range tombstone iter from the old file is
     // freed, but the last key from that range tombstone iter may still be in
     // the heap. We need to ensure the data underlying its corresponding key
@@ -1115,7 +967,6 @@
     // metadata in Version. However, since there are too many implicit
     // assumptions made, it is safer to just ensure range tombstone iter is
     // still alive.
->>>>>>> 49ce8a10
     minHeap_.pop();
     // Remove last SST file's range tombstone end key if there is one.
     // This means file boundary is before range tombstone end key,
@@ -1146,12 +997,6 @@
     }
     // LevelIterator enters a new SST file
     current->iter.Next();
-<<<<<<< HEAD
-    if (current->iter.Valid()) {
-      assert(current->iter.status().ok());
-      minHeap_.push(current);
-    }
-=======
     // Invariant(children_): current is popped from heap and added back only if
     // it is valid
     if (current->iter.Valid()) {
@@ -1162,7 +1007,6 @@
       considerStatus(current->iter.status());
     }
     // Invariants (rti) and (phi)
->>>>>>> 49ce8a10
     if (range_tombstone_iters_[current->level] &&
         range_tombstone_iters_[current->level]->Valid()) {
       InsertRangeTombstoneToMinHeap(current->level);
@@ -1346,11 +1190,7 @@
   // - file boundary sentinel keys
   // - range deletion start key
   auto current = maxHeap_->top();
-<<<<<<< HEAD
-  if (current->type == HeapItem::DELETE_RANGE_START) {
-=======
   if (current->type == HeapItem::Type::DELETE_RANGE_START) {
->>>>>>> 49ce8a10
     active_.erase(current->level);
     assert(range_tombstone_iters_[current->level] &&
            range_tombstone_iters_[current->level]->Valid());
@@ -1368,17 +1208,6 @@
     maxHeap_->pop();
     // Remove last SST file's range tombstone key if there is one.
     if (!maxHeap_->empty() && maxHeap_->top()->level == current->level &&
-<<<<<<< HEAD
-        maxHeap_->top()->type == HeapItem::DELETE_RANGE_START) {
-      maxHeap_->pop();
-      active_.erase(current->level);
-    }
-    current->iter.Prev();
-    if (current->iter.Valid()) {
-      assert(current->iter.status().ok());
-      maxHeap_->push(current);
-    }
-=======
         maxHeap_->top()->type == HeapItem::Type::DELETE_RANGE_START) {
       maxHeap_->pop();
       active_.erase(current->level);
@@ -1390,7 +1219,6 @@
     } else {
       considerStatus(current->iter.status());
     }
->>>>>>> 49ce8a10
 
     if (range_tombstone_iters_[current->level] &&
         range_tombstone_iters_[current->level]->Valid()) {
