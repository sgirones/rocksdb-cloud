//  Copyright (c) 2011-present, Facebook, Inc.  All rights reserved.
//  This source code is licensed under both the GPLv2 (found in the
//  COPYING file in the root directory) and Apache 2.0 License
//  (found in the LICENSE.Apache file in the root directory).
//
#ifndef ROCKSDB_LITE
#include "rocksdb/ldb_tool.h"
#include "rocksdb/utilities/ldb_cmd.h"
#include "tools/ldb_cmd_impl.h"

namespace ROCKSDB_NAMESPACE {

LDBOptions::LDBOptions() {}

void LDBCommandRunner::PrintHelp(const LDBOptions& ldb_options,
                                 const char* /*exec_name*/, bool to_stderr) {
  std::string ret;

  ret.append(ldb_options.print_help_header);
  ret.append("\n\n");
  ret.append("commands MUST specify --" + LDBCommand::ARG_DB +
             "=<full_path_to_db_directory> when necessary\n");
  ret.append("\n");
  ret.append("commands can optionally specify --" + LDBCommand::ARG_ENV_URI +
             "=<uri_of_environment> if necessary\n\n");
  ret.append(
      "The following optional parameters control if keys/values are "
      "input/output as hex or as plain strings:\n");
  ret.append("  --" + LDBCommand::ARG_KEY_HEX +
             " : Keys are input/output as hex\n");
  ret.append("  --" + LDBCommand::ARG_VALUE_HEX +
             " : Values are input/output as hex\n");
  ret.append("  --" + LDBCommand::ARG_HEX +
             " : Both keys and values are input/output as hex\n");
  ret.append("\n");

  ret.append(
      "The following optional parameters control the database "
      "internals:\n");
  ret.append(
      "  --" + LDBCommand::ARG_CF_NAME +
      "=<string> : name of the column family to operate on. default: default "
      "column family\n");
  ret.append("  --" + LDBCommand::ARG_TTL +
             " with 'put','get','scan','dump','query','batchput'"
             " : DB supports ttl and value is internally timestamp-suffixed\n");
  ret.append("  --" + LDBCommand::ARG_TRY_LOAD_OPTIONS +
             " : Try to load option file from DB.\n");
  ret.append("  --" + LDBCommand::ARG_DISABLE_CONSISTENCY_CHECKS +
             " : Set options.force_consistency_checks = false.\n");
  ret.append("  --" + LDBCommand::ARG_IGNORE_UNKNOWN_OPTIONS +
             " : Ignore unknown options when loading option file.\n");
  ret.append("  --" + LDBCommand::ARG_BLOOM_BITS + "=<int,e.g.:14>\n");
  ret.append("  --" + LDBCommand::ARG_FIX_PREFIX_LEN + "=<int,e.g.:14>\n");
  ret.append("  --" + LDBCommand::ARG_COMPRESSION_TYPE +
             "=<no|snappy|zlib|bzip2|lz4|lz4hc|xpress|zstd>\n");
  ret.append("  --" + LDBCommand::ARG_COMPRESSION_MAX_DICT_BYTES +
             "=<int,e.g.:16384>\n");
  ret.append("  --" + LDBCommand::ARG_BLOCK_SIZE + "=<block_size_in_bytes>\n");
  ret.append("  --" + LDBCommand::ARG_AUTO_COMPACTION + "=<true|false>\n");
  ret.append("  --" + LDBCommand::ARG_DB_WRITE_BUFFER_SIZE +
             "=<int,e.g.:16777216>\n");
  ret.append("  --" + LDBCommand::ARG_WRITE_BUFFER_SIZE +
             "=<int,e.g.:4194304>\n");
  ret.append("  --" + LDBCommand::ARG_FILE_SIZE + "=<int,e.g.:2097152>\n");

  ret.append("\n\n");
  ret.append("Data Access Commands:\n");
  PutCommand::Help(ret);
  GetCommand::Help(ret);
  BatchPutCommand::Help(ret);
  ScanCommand::Help(ret);
  DeleteCommand::Help(ret);
  DeleteRangeCommand::Help(ret);
  DBQuerierCommand::Help(ret);
  ApproxSizeCommand::Help(ret);
  CheckConsistencyCommand::Help(ret);
  ListFileRangeDeletesCommand::Help(ret);

  ret.append("\n\n");
  ret.append("Admin Commands:\n");
  WALDumperCommand::Help(ret);
  CompactorCommand::Help(ret);
  ReduceDBLevelsCommand::Help(ret);
  ChangeCompactionStyleCommand::Help(ret);
  DBDumperCommand::Help(ret);
  DBLoaderCommand::Help(ret);
  ManifestDumpCommand::Help(ret);
  FileChecksumDumpCommand::Help(ret);
  ListColumnFamiliesCommand::Help(ret);
  CreateColumnFamilyCommand::Help(ret);
  DropColumnFamilyCommand::Help(ret);
  DBFileDumperCommand::Help(ret);
  InternalDumpCommand::Help(ret);
  RepairCommand::Help(ret);
  BackupCommand::Help(ret);
  RestoreCommand::Help(ret);
  CheckPointCommand::Help(ret);
  WriteExternalSstFilesCommand::Help(ret);
  IngestExternalSstFilesCommand::Help(ret);
  UnsafeRemoveSstFileCommand::Help(ret);

  fprintf(to_stderr ? stderr : stdout, "%s\n", ret.c_str());
}

int LDBCommandRunner::RunCommand(
    int argc, char const* const* argv, Options options,
    const LDBOptions& ldb_options,
    const std::vector<ColumnFamilyDescriptor>* column_families) {
  if (argc <= 2) {
<<<<<<< HEAD
    if (std::string(argv[1]) == "--version") {
=======
    if (argc <= 1) {
      PrintHelp(ldb_options, argv[0], /*to_stderr*/ true);
      return 1;
    } else if (std::string(argv[1]) == "--version") {
>>>>>>> ed431616
      printf("ldb from RocksDB %d.%d.%d\n", ROCKSDB_MAJOR, ROCKSDB_MINOR,
             ROCKSDB_PATCH);
      return 0;
    } else if (std::string(argv[1]) == "--help") {
      PrintHelp(ldb_options, argv[0], /*to_stderr*/ false);
      return 0;
    } else {
      PrintHelp(ldb_options, argv[0], /*to_stderr*/ true);
      return 1;
    }
  }

  LDBCommand* cmdObj = LDBCommand::InitFromCmdLineArgs(
      argc, argv, options, ldb_options, column_families);
  if (cmdObj == nullptr) {
    fprintf(stderr, "Unknown command\n");
    PrintHelp(ldb_options, argv[0], /*to_stderr*/ true);
    return 1;
  }

  if (!cmdObj->ValidateCmdLineOptions()) {
    return 1;
  }

  cmdObj->Run();
  LDBCommandExecuteResult ret = cmdObj->GetExecuteState();
  if (!ret.ToString().empty()) {
    fprintf(stderr, "%s\n", ret.ToString().c_str());
  }
  delete cmdObj;

  return ret.IsFailed() ? 1 : 0;
}

void LDBTool::Run(int argc, char** argv, Options options,
                  const LDBOptions& ldb_options,
                  const std::vector<ColumnFamilyDescriptor>* column_families) {
  int error_code = LDBCommandRunner::RunCommand(argc, argv, options,
                                                ldb_options, column_families);
  exit(error_code);
}
}  // namespace ROCKSDB_NAMESPACE

#endif  // ROCKSDB_LITE<|MERGE_RESOLUTION|>--- conflicted
+++ resolved
@@ -108,14 +108,10 @@
     const LDBOptions& ldb_options,
     const std::vector<ColumnFamilyDescriptor>* column_families) {
   if (argc <= 2) {
-<<<<<<< HEAD
-    if (std::string(argv[1]) == "--version") {
-=======
     if (argc <= 1) {
       PrintHelp(ldb_options, argv[0], /*to_stderr*/ true);
       return 1;
     } else if (std::string(argv[1]) == "--version") {
->>>>>>> ed431616
       printf("ldb from RocksDB %d.%d.%d\n", ROCKSDB_MAJOR, ROCKSDB_MINOR,
              ROCKSDB_PATCH);
       return 0;
