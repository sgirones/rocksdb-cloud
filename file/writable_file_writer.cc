//  Copyright (c) 2011-present, Facebook, Inc.  All rights reserved.
//  This source code is licensed under both the GPLv2 (found in the
//  COPYING file in the root directory) and Apache 2.0 License
//  (found in the LICENSE.Apache file in the root directory).
//
// Copyright (c) 2011 The LevelDB Authors. All rights reserved.
// Use of this source code is governed by a BSD-style license that can be
// found in the LICENSE file. See the AUTHORS file for names of contributors.

#include "file/writable_file_writer.h"

#include <algorithm>
#include <mutex>

#include "db/version_edit.h"
#include "monitoring/histogram.h"
#include "monitoring/iostats_context_imp.h"
#include "port/port.h"
#include "rocksdb/io_status.h"
#include "rocksdb/system_clock.h"
#include "test_util/sync_point.h"
#include "util/crc32c.h"
#include "util/random.h"
#include "util/rate_limiter.h"

namespace ROCKSDB_NAMESPACE {
IOStatus WritableFileWriter::Create(const std::shared_ptr<FileSystem>& fs,
                                    const std::string& fname,
                                    const FileOptions& file_opts,
                                    std::unique_ptr<WritableFileWriter>* writer,
                                    IODebugContext* dbg) {
  if (file_opts.use_direct_writes &&
      0 == file_opts.writable_file_max_buffer_size) {
    return IOStatus::InvalidArgument(
        "Direct write requires writable_file_max_buffer_size > 0");
  }
  std::unique_ptr<FSWritableFile> file;
  IOStatus io_s = fs->NewWritableFile(fname, file_opts, &file, dbg);
  if (io_s.ok()) {
    writer->reset(new WritableFileWriter(std::move(file), fname, file_opts));
  }
  return io_s;
}

IOStatus WritableFileWriter::Append(const Slice& data, uint32_t crc32c_checksum,
                                    Env::IOPriority op_rate_limiter_priority) {
  if (seen_error()) {
    return AssertFalseAndGetStatusForPrevError();
  }

  const char* src = data.data();
  size_t left = data.size();
  IOStatus s;
  pending_sync_ = true;

  TEST_KILL_RANDOM_WITH_WEIGHT("WritableFileWriter::Append:0", REDUCE_ODDS2);

  // Calculate the checksum of appended data
  UpdateFileChecksum(data);

  {
    IOOptions io_options;
    io_options.rate_limiter_priority =
        WritableFileWriter::DecideRateLimiterPriority(
            writable_file_->GetIOPriority(), op_rate_limiter_priority);
    IOSTATS_TIMER_GUARD(prepare_write_nanos);
    TEST_SYNC_POINT("WritableFileWriter::Append:BeforePrepareWrite");
    writable_file_->PrepareWrite(static_cast<size_t>(GetFileSize()), left,
                                 io_options, nullptr);
  }

  // See whether we need to enlarge the buffer to avoid the flush
  if (buf_.Capacity() - buf_.CurrentSize() < left) {
    for (size_t cap = buf_.Capacity();
         cap < max_buffer_size_;  // There is still room to increase
         cap *= 2) {
      // See whether the next available size is large enough.
      // Buffer will never be increased to more than max_buffer_size_.
      size_t desired_capacity = std::min(cap * 2, max_buffer_size_);
      if (desired_capacity - buf_.CurrentSize() >= left ||
          (use_direct_io() && desired_capacity == max_buffer_size_)) {
        buf_.AllocateNewBuffer(desired_capacity, true);
        break;
      }
    }
  }

  // Flush only when buffered I/O
  if (!use_direct_io() && (buf_.Capacity() - buf_.CurrentSize()) < left) {
    if (buf_.CurrentSize() > 0) {
      s = Flush(op_rate_limiter_priority);
      if (!s.ok()) {
        set_seen_error();
        return s;
      }
    }
    assert(buf_.CurrentSize() == 0);
  }

  if (perform_data_verification_ && buffered_data_with_checksum_ &&
      crc32c_checksum != 0) {
    // Since we want to use the checksum of the input data, we cannot break it
    // into several pieces. We will only write them in the buffer when buffer
    // size is enough. Otherwise, we will directly write it down.
    if (use_direct_io() || (buf_.Capacity() - buf_.CurrentSize()) >= left) {
      if ((buf_.Capacity() - buf_.CurrentSize()) >= left) {
        size_t appended = buf_.Append(src, left);
        if (appended != left) {
          s = IOStatus::Corruption("Write buffer append failure");
        }
        buffered_data_crc32c_checksum_ = crc32c::Crc32cCombine(
            buffered_data_crc32c_checksum_, crc32c_checksum, appended);
      } else {
        while (left > 0) {
          size_t appended = buf_.Append(src, left);
          buffered_data_crc32c_checksum_ =
              crc32c::Extend(buffered_data_crc32c_checksum_, src, appended);
          left -= appended;
          src += appended;

          if (left > 0) {
            s = Flush(op_rate_limiter_priority);
            if (!s.ok()) {
              break;
            }
          }
        }
      }
    } else {
      assert(buf_.CurrentSize() == 0);
      buffered_data_crc32c_checksum_ = crc32c_checksum;
      s = WriteBufferedWithChecksum(src, left, op_rate_limiter_priority);
    }
  } else {
    // In this case, either we do not need to do the data verification or
    // caller does not provide the checksum of the data (crc32c_checksum = 0).
    //
    // We never write directly to disk with direct I/O on.
    // or we simply use it for its original purpose to accumulate many small
    // chunks
    if (use_direct_io() || (buf_.Capacity() >= left)) {
      while (left > 0) {
        size_t appended = buf_.Append(src, left);
        if (perform_data_verification_ && buffered_data_with_checksum_) {
          buffered_data_crc32c_checksum_ =
              crc32c::Extend(buffered_data_crc32c_checksum_, src, appended);
        }
        left -= appended;
        src += appended;

        if (left > 0) {
          s = Flush(op_rate_limiter_priority);
          if (!s.ok()) {
            break;
          }
        }
      }
    } else {
      // Writing directly to file bypassing the buffer
      assert(buf_.CurrentSize() == 0);
      if (perform_data_verification_ && buffered_data_with_checksum_) {
        buffered_data_crc32c_checksum_ = crc32c::Value(src, left);
        s = WriteBufferedWithChecksum(src, left, op_rate_limiter_priority);
      } else {
        s = WriteBuffered(src, left, op_rate_limiter_priority);
      }
    }
  }

  TEST_KILL_RANDOM("WritableFileWriter::Append:1");
  if (s.ok()) {
    uint64_t cur_size = filesize_.load(std::memory_order_acquire);
    filesize_.store(cur_size + data.size(), std::memory_order_release);
<<<<<<< HEAD
=======
  } else {
    set_seen_error();
>>>>>>> bf2c3351
  }
  return s;
}

IOStatus WritableFileWriter::Pad(const size_t pad_bytes,
                                 Env::IOPriority op_rate_limiter_priority) {
  if (seen_error()) {
    return AssertFalseAndGetStatusForPrevError();
  }
  assert(pad_bytes < kDefaultPageSize);
  size_t left = pad_bytes;
  size_t cap = buf_.Capacity() - buf_.CurrentSize();
  size_t pad_start = buf_.CurrentSize();

  // Assume pad_bytes is small compared to buf_ capacity. So we always
  // use buf_ rather than write directly to file in certain cases like
  // Append() does.
  while (left) {
    size_t append_bytes = std::min(cap, left);
    buf_.PadWith(append_bytes, 0);
    left -= append_bytes;
    if (left > 0) {
      IOStatus s = Flush(op_rate_limiter_priority);
      if (!s.ok()) {
        set_seen_error();
        return s;
      }
    }
    cap = buf_.Capacity() - buf_.CurrentSize();
  }
  pending_sync_ = true;
  uint64_t cur_size = filesize_.load(std::memory_order_acquire);
  filesize_.store(cur_size + pad_bytes, std::memory_order_release);
  if (perform_data_verification_) {
    buffered_data_crc32c_checksum_ =
        crc32c::Extend(buffered_data_crc32c_checksum_,
                       buf_.BufferStart() + pad_start, pad_bytes);
  }
  return IOStatus::OK();
}

IOStatus WritableFileWriter::Close() {
  if (seen_error()) {
    IOStatus interim;
    if (writable_file_.get() != nullptr) {
      interim = writable_file_->Close(IOOptions(), nullptr);
      writable_file_.reset();
    }
    if (interim.ok()) {
      return IOStatus::IOError(
          "File is closed but data not flushed as writer has previous error.");
    } else {
      return interim;
    }
  }

  // Do not quit immediately on failure the file MUST be closed

  // Possible to close it twice now as we MUST close
  // in __dtor, simply flushing is not enough
  // Windows when pre-allocating does not fill with zeros
  // also with unbuffered access we also set the end of data.
  if (writable_file_.get() == nullptr) {
    return IOStatus::OK();
  }

  IOStatus s;
  s = Flush();  // flush cache to OS

  IOStatus interim;
  IOOptions io_options;
  io_options.rate_limiter_priority = writable_file_->GetIOPriority();
  // In direct I/O mode we write whole pages so
  // we need to let the file know where data ends.
  if (use_direct_io()) {
    {
#ifndef ROCKSDB_LITE
      FileOperationInfo::StartTimePoint start_ts;
      if (ShouldNotifyListeners()) {
        start_ts = FileOperationInfo::StartNow();
      }
#endif
      uint64_t filesz = filesize_.load(std::memory_order_acquire);
      interim = writable_file_->Truncate(filesz, io_options, nullptr);
#ifndef ROCKSDB_LITE
      if (ShouldNotifyListeners()) {
        auto finish_ts = FileOperationInfo::FinishNow();
        NotifyOnFileTruncateFinish(start_ts, finish_ts, s);
        if (!interim.ok()) {
          NotifyOnIOError(interim, FileOperationType::kTruncate, file_name(),
                          filesz);
        }
      }
#endif
    }
    if (interim.ok()) {
      {
#ifndef ROCKSDB_LITE
        FileOperationInfo::StartTimePoint start_ts;
        if (ShouldNotifyListeners()) {
          start_ts = FileOperationInfo::StartNow();
        }
#endif
        interim = writable_file_->Fsync(io_options, nullptr);
#ifndef ROCKSDB_LITE
        if (ShouldNotifyListeners()) {
          auto finish_ts = FileOperationInfo::FinishNow();
          NotifyOnFileSyncFinish(start_ts, finish_ts, s,
                                 FileOperationType::kFsync);
          if (!interim.ok()) {
            NotifyOnIOError(interim, FileOperationType::kFsync, file_name());
          }
        }
#endif
      }
    }
    if (!interim.ok() && s.ok()) {
      s = interim;
    }
  }

  TEST_KILL_RANDOM("WritableFileWriter::Close:0");
  {
#ifndef ROCKSDB_LITE
    FileOperationInfo::StartTimePoint start_ts;
    if (ShouldNotifyListeners()) {
      start_ts = FileOperationInfo::StartNow();
    }
#endif
    interim = writable_file_->Close(io_options, nullptr);
#ifndef ROCKSDB_LITE
    if (ShouldNotifyListeners()) {
      auto finish_ts = FileOperationInfo::FinishNow();
      NotifyOnFileCloseFinish(start_ts, finish_ts, s);
      if (!interim.ok()) {
        NotifyOnIOError(interim, FileOperationType::kClose, file_name());
      }
    }
#endif
  }
  if (!interim.ok() && s.ok()) {
    s = interim;
  }

  writable_file_.reset();
  TEST_KILL_RANDOM("WritableFileWriter::Close:1");

  if (s.ok()) {
    if (checksum_generator_ != nullptr && !checksum_finalized_) {
      checksum_generator_->Finalize();
      checksum_finalized_ = true;
    }
  } else {
    set_seen_error();
  }

  return s;
}

// write out the cached data to the OS cache or storage if direct I/O
// enabled
IOStatus WritableFileWriter::Flush(Env::IOPriority op_rate_limiter_priority) {
  if (seen_error()) {
    return AssertFalseAndGetStatusForPrevError();
  }

  IOStatus s;
  TEST_KILL_RANDOM_WITH_WEIGHT("WritableFileWriter::Flush:0", REDUCE_ODDS2);

  if (buf_.CurrentSize() > 0) {
    if (use_direct_io()) {
#ifndef ROCKSDB_LITE
      if (pending_sync_) {
        if (perform_data_verification_ && buffered_data_with_checksum_) {
          s = WriteDirectWithChecksum(op_rate_limiter_priority);
        } else {
          s = WriteDirect(op_rate_limiter_priority);
        }
      }
#endif  // !ROCKSDB_LITE
    } else {
      if (perform_data_verification_ && buffered_data_with_checksum_) {
        s = WriteBufferedWithChecksum(buf_.BufferStart(), buf_.CurrentSize(),
                                      op_rate_limiter_priority);
      } else {
        s = WriteBuffered(buf_.BufferStart(), buf_.CurrentSize(),
                          op_rate_limiter_priority);
      }
    }
    if (!s.ok()) {
      set_seen_error();
      return s;
    }
  }

  {
#ifndef ROCKSDB_LITE
    FileOperationInfo::StartTimePoint start_ts;
    if (ShouldNotifyListeners()) {
      start_ts = FileOperationInfo::StartNow();
    }
#endif
    IOOptions io_options;
    io_options.rate_limiter_priority =
        WritableFileWriter::DecideRateLimiterPriority(
            writable_file_->GetIOPriority(), op_rate_limiter_priority);
    s = writable_file_->Flush(io_options, nullptr);
#ifndef ROCKSDB_LITE
    if (ShouldNotifyListeners()) {
      auto finish_ts = std::chrono::steady_clock::now();
      NotifyOnFileFlushFinish(start_ts, finish_ts, s);
      if (!s.ok()) {
        NotifyOnIOError(s, FileOperationType::kFlush, file_name());
      }
    }
#endif
  }

  if (!s.ok()) {
    set_seen_error();
    return s;
  }

  // sync OS cache to disk for every bytes_per_sync_
  // TODO: give log file and sst file different options (log
  // files could be potentially cached in OS for their whole
  // life time, thus we might not want to flush at all).

  // We try to avoid sync to the last 1MB of data. For two reasons:
  // (1) avoid rewrite the same page that is modified later.
  // (2) for older version of OS, write can block while writing out
  //     the page.
  // Xfs does neighbor page flushing outside of the specified ranges. We
  // need to make sure sync range is far from the write offset.
  if (!use_direct_io() && bytes_per_sync_) {
    const uint64_t kBytesNotSyncRange =
        1024 * 1024;                                // recent 1MB is not synced.
    const uint64_t kBytesAlignWhenSync = 4 * 1024;  // Align 4KB.
    uint64_t cur_size = filesize_.load(std::memory_order_acquire);
    if (cur_size > kBytesNotSyncRange) {
      uint64_t offset_sync_to = cur_size - kBytesNotSyncRange;
      offset_sync_to -= offset_sync_to % kBytesAlignWhenSync;
      assert(offset_sync_to >= last_sync_size_);
      if (offset_sync_to > 0 &&
          offset_sync_to - last_sync_size_ >= bytes_per_sync_) {
        s = RangeSync(last_sync_size_, offset_sync_to - last_sync_size_);
        if (!s.ok()) {
          set_seen_error();
        }
        last_sync_size_ = offset_sync_to;
      }
    }
  }

  return s;
}

std::string WritableFileWriter::GetFileChecksum() {
  if (checksum_generator_ != nullptr) {
    assert(checksum_finalized_);
    return checksum_generator_->GetChecksum();
  } else {
    return kUnknownFileChecksum;
  }
}

const char* WritableFileWriter::GetFileChecksumFuncName() const {
  if (checksum_generator_ != nullptr) {
    return checksum_generator_->Name();
  } else {
    return kUnknownFileChecksumFuncName;
  }
}

IOStatus WritableFileWriter::Sync(bool use_fsync) {
  if (seen_error()) {
    return AssertFalseAndGetStatusForPrevError();
  }

  IOStatus s = Flush();
  if (!s.ok()) {
    set_seen_error();
    return s;
  }
  TEST_KILL_RANDOM("WritableFileWriter::Sync:0");
  if (!use_direct_io() && pending_sync_) {
    s = SyncInternal(use_fsync);
    if (!s.ok()) {
      set_seen_error();
      return s;
    }
  }
  TEST_KILL_RANDOM("WritableFileWriter::Sync:1");
  pending_sync_ = false;
  return IOStatus::OK();
}

IOStatus WritableFileWriter::SyncWithoutFlush(bool use_fsync) {
  if (seen_error()) {
    return AssertFalseAndGetStatusForPrevError();
  }
  if (!writable_file_->IsSyncThreadSafe()) {
    return IOStatus::NotSupported(
        "Can't WritableFileWriter::SyncWithoutFlush() because "
        "WritableFile::IsSyncThreadSafe() is false");
  }
  TEST_SYNC_POINT("WritableFileWriter::SyncWithoutFlush:1");
  IOStatus s = SyncInternal(use_fsync);
  TEST_SYNC_POINT("WritableFileWriter::SyncWithoutFlush:2");
  if (!s.ok()) {
#ifndef NDEBUG
    sync_without_flush_called_ = true;
#endif  // NDEBUG
    set_seen_error();
  }
  return s;
}

IOStatus WritableFileWriter::SyncInternal(bool use_fsync) {
  // Caller is supposed to check seen_error_
  IOStatus s;
  IOSTATS_TIMER_GUARD(fsync_nanos);
  TEST_SYNC_POINT("WritableFileWriter::SyncInternal:0");
  auto prev_perf_level = GetPerfLevel();

  IOSTATS_CPU_TIMER_GUARD(cpu_write_nanos, clock_);

#ifndef ROCKSDB_LITE
  FileOperationInfo::StartTimePoint start_ts;
  if (ShouldNotifyListeners()) {
    start_ts = FileOperationInfo::StartNow();
  }
#endif

  IOOptions io_options;
  io_options.rate_limiter_priority = writable_file_->GetIOPriority();
  if (use_fsync) {
    s = writable_file_->Fsync(io_options, nullptr);
  } else {
    s = writable_file_->Sync(io_options, nullptr);
  }
#ifndef ROCKSDB_LITE
  if (ShouldNotifyListeners()) {
    auto finish_ts = std::chrono::steady_clock::now();
    NotifyOnFileSyncFinish(
        start_ts, finish_ts, s,
        use_fsync ? FileOperationType::kFsync : FileOperationType::kSync);
    if (!s.ok()) {
      NotifyOnIOError(
          s, (use_fsync ? FileOperationType::kFsync : FileOperationType::kSync),
          file_name());
    }
  }
#endif
  SetPerfLevel(prev_perf_level);

  // The caller will be responsible to call set_seen_error() if s is not OK.
  return s;
}

IOStatus WritableFileWriter::RangeSync(uint64_t offset, uint64_t nbytes) {
  if (seen_error()) {
    return AssertFalseAndGetStatusForPrevError();
  }

  IOSTATS_TIMER_GUARD(range_sync_nanos);
  TEST_SYNC_POINT("WritableFileWriter::RangeSync:0");
#ifndef ROCKSDB_LITE
  FileOperationInfo::StartTimePoint start_ts;
  if (ShouldNotifyListeners()) {
    start_ts = FileOperationInfo::StartNow();
  }
#endif
  IOOptions io_options;
  io_options.rate_limiter_priority = writable_file_->GetIOPriority();
  IOStatus s = writable_file_->RangeSync(offset, nbytes, io_options, nullptr);
  if (!s.ok()) {
    set_seen_error();
  }
#ifndef ROCKSDB_LITE
  if (ShouldNotifyListeners()) {
    auto finish_ts = std::chrono::steady_clock::now();
    NotifyOnFileRangeSyncFinish(offset, nbytes, start_ts, finish_ts, s);
    if (!s.ok()) {
      NotifyOnIOError(s, FileOperationType::kRangeSync, file_name(), nbytes,
                      offset);
    }
  }
#endif
  return s;
}

// This method writes to disk the specified data and makes use of the rate
// limiter if available
IOStatus WritableFileWriter::WriteBuffered(
    const char* data, size_t size, Env::IOPriority op_rate_limiter_priority) {
  if (seen_error()) {
    return AssertFalseAndGetStatusForPrevError();
  }

  IOStatus s;
  assert(!use_direct_io());
  const char* src = data;
  size_t left = size;
  DataVerificationInfo v_info;
  char checksum_buf[sizeof(uint32_t)];
  Env::IOPriority rate_limiter_priority_used =
      WritableFileWriter::DecideRateLimiterPriority(
          writable_file_->GetIOPriority(), op_rate_limiter_priority);
  IOOptions io_options;
  io_options.rate_limiter_priority = rate_limiter_priority_used;

  while (left > 0) {
    size_t allowed = left;
    if (rate_limiter_ != nullptr &&
        rate_limiter_priority_used != Env::IO_TOTAL) {
      allowed = rate_limiter_->RequestToken(left, 0 /* alignment */,
                                            rate_limiter_priority_used, stats_,
                                            RateLimiter::OpType::kWrite);
    }

    {
      IOSTATS_TIMER_GUARD(write_nanos);
      TEST_SYNC_POINT("WritableFileWriter::Flush:BeforeAppend");

#ifndef ROCKSDB_LITE
      FileOperationInfo::StartTimePoint start_ts;
      uint64_t old_size = writable_file_->GetFileSize(io_options, nullptr);
      if (ShouldNotifyListeners()) {
        start_ts = FileOperationInfo::StartNow();
        old_size = next_write_offset_;
      }
#endif
      {
        auto prev_perf_level = GetPerfLevel();

        IOSTATS_CPU_TIMER_GUARD(cpu_write_nanos, clock_);
        if (perform_data_verification_) {
          Crc32cHandoffChecksumCalculation(src, allowed, checksum_buf);
          v_info.checksum = Slice(checksum_buf, sizeof(uint32_t));
          s = writable_file_->Append(Slice(src, allowed), io_options, v_info,
                                     nullptr);
        } else {
          s = writable_file_->Append(Slice(src, allowed), io_options, nullptr);
        }
        if (!s.ok()) {
          // If writable_file_->Append() failed, then the data may or may not
          // exist in the underlying memory buffer, OS page cache, remote file
          // system's buffer, etc. If WritableFileWriter keeps the data in
          // buf_, then a future Close() or write retry may send the data to
          // the underlying file again. If the data does exist in the
          // underlying buffer and gets written to the file eventually despite
          // returning error, the file may end up with two duplicate pieces of
          // data. Therefore, clear the buf_ at the WritableFileWriter layer
          // and let caller determine error handling.
          buf_.Size(0);
          buffered_data_crc32c_checksum_ = 0;
        }
        SetPerfLevel(prev_perf_level);
      }
#ifndef ROCKSDB_LITE
      if (ShouldNotifyListeners()) {
        auto finish_ts = std::chrono::steady_clock::now();
        NotifyOnFileWriteFinish(old_size, allowed, start_ts, finish_ts, s);
        if (!s.ok()) {
          NotifyOnIOError(s, FileOperationType::kAppend, file_name(), allowed,
                          old_size);
        }
      }
#endif
      if (!s.ok()) {
        set_seen_error();
        return s;
      }
    }

    IOSTATS_ADD(bytes_written, allowed);
    TEST_KILL_RANDOM("WritableFileWriter::WriteBuffered:0");

    left -= allowed;
    src += allowed;
    uint64_t cur_size = flushed_size_.load(std::memory_order_acquire);
    flushed_size_.store(cur_size + allowed, std::memory_order_release);
  }
  buf_.Size(0);
  buffered_data_crc32c_checksum_ = 0;
  if (!s.ok()) {
    set_seen_error();
  }
  return s;
}

IOStatus WritableFileWriter::WriteBufferedWithChecksum(
    const char* data, size_t size, Env::IOPriority op_rate_limiter_priority) {
  if (seen_error()) {
    return AssertFalseAndGetStatusForPrevError();
  }

  IOStatus s;
  assert(!use_direct_io());
  assert(perform_data_verification_ && buffered_data_with_checksum_);
  const char* src = data;
  size_t left = size;
  DataVerificationInfo v_info;
  char checksum_buf[sizeof(uint32_t)];
  Env::IOPriority rate_limiter_priority_used =
      WritableFileWriter::DecideRateLimiterPriority(
          writable_file_->GetIOPriority(), op_rate_limiter_priority);
  IOOptions io_options;
  io_options.rate_limiter_priority = rate_limiter_priority_used;
  // Check how much is allowed. Here, we loop until the rate limiter allows to
  // write the entire buffer.
  // TODO: need to be improved since it sort of defeats the purpose of the rate
  // limiter
  size_t data_size = left;
  if (rate_limiter_ != nullptr && rate_limiter_priority_used != Env::IO_TOTAL) {
    while (data_size > 0) {
      size_t tmp_size;
      tmp_size = rate_limiter_->RequestToken(data_size, buf_.Alignment(),
                                             rate_limiter_priority_used, stats_,
                                             RateLimiter::OpType::kWrite);
      data_size -= tmp_size;
    }
  }

  {
    IOSTATS_TIMER_GUARD(write_nanos);
    TEST_SYNC_POINT("WritableFileWriter::Flush:BeforeAppend");

#ifndef ROCKSDB_LITE
    FileOperationInfo::StartTimePoint start_ts;
    uint64_t old_size = writable_file_->GetFileSize(io_options, nullptr);
    if (ShouldNotifyListeners()) {
      start_ts = FileOperationInfo::StartNow();
      old_size = next_write_offset_;
    }
#endif
    {
      auto prev_perf_level = GetPerfLevel();

      IOSTATS_CPU_TIMER_GUARD(cpu_write_nanos, clock_);

      EncodeFixed32(checksum_buf, buffered_data_crc32c_checksum_);
      v_info.checksum = Slice(checksum_buf, sizeof(uint32_t));
      s = writable_file_->Append(Slice(src, left), io_options, v_info, nullptr);
      SetPerfLevel(prev_perf_level);
    }
#ifndef ROCKSDB_LITE
    if (ShouldNotifyListeners()) {
      auto finish_ts = std::chrono::steady_clock::now();
      NotifyOnFileWriteFinish(old_size, left, start_ts, finish_ts, s);
      if (!s.ok()) {
        NotifyOnIOError(s, FileOperationType::kAppend, file_name(), left,
                        old_size);
      }
    }
#endif
    if (!s.ok()) {
      // If writable_file_->Append() failed, then the data may or may not
      // exist in the underlying memory buffer, OS page cache, remote file
      // system's buffer, etc. If WritableFileWriter keeps the data in
      // buf_, then a future Close() or write retry may send the data to
      // the underlying file again. If the data does exist in the
      // underlying buffer and gets written to the file eventually despite
      // returning error, the file may end up with two duplicate pieces of
      // data. Therefore, clear the buf_ at the WritableFileWriter layer
      // and let caller determine error handling.
      buf_.Size(0);
      buffered_data_crc32c_checksum_ = 0;
      set_seen_error();
      return s;
    }
  }

  IOSTATS_ADD(bytes_written, left);
  TEST_KILL_RANDOM("WritableFileWriter::WriteBuffered:0");

  // Buffer write is successful, reset the buffer current size to 0 and reset
  // the corresponding checksum value
  buf_.Size(0);
  buffered_data_crc32c_checksum_ = 0;
  uint64_t cur_size = flushed_size_.load(std::memory_order_acquire);
  flushed_size_.store(cur_size + left, std::memory_order_release);
  if (!s.ok()) {
    set_seen_error();
  }
  return s;
}

void WritableFileWriter::UpdateFileChecksum(const Slice& data) {
  if (checksum_generator_ != nullptr) {
    checksum_generator_->Update(data.data(), data.size());
  }
}

// Currently, crc32c checksum is used to calculate the checksum value of the
// content in the input buffer for handoff. In the future, the checksum might be
// calculated from the existing crc32c checksums of the in WAl and Manifest
// records, or even SST file blocks.
// TODO: effectively use the existing checksum of the data being writing to
// generate the crc32c checksum instead of a raw calculation.
void WritableFileWriter::Crc32cHandoffChecksumCalculation(const char* data,
                                                          size_t size,
                                                          char* buf) {
  uint32_t v_crc32c = crc32c::Extend(0, data, size);
  EncodeFixed32(buf, v_crc32c);
}

// This flushes the accumulated data in the buffer. We pad data with zeros if
// necessary to the whole page.
// However, during automatic flushes padding would not be necessary.
// We always use RateLimiter if available. We move (Refit) any buffer bytes
// that are left over the
// whole number of pages to be written again on the next flush because we can
// only write on aligned
// offsets.
#ifndef ROCKSDB_LITE
IOStatus WritableFileWriter::WriteDirect(
    Env::IOPriority op_rate_limiter_priority) {
  if (seen_error()) {
    assert(false);

    return IOStatus::IOError("Writer has previous error.");
  }

  assert(use_direct_io());
  IOStatus s;
  const size_t alignment = buf_.Alignment();
  assert((next_write_offset_ % alignment) == 0);

  // Calculate whole page final file advance if all writes succeed
  const size_t file_advance =
      TruncateToPageBoundary(alignment, buf_.CurrentSize());

  // Calculate the leftover tail, we write it here padded with zeros BUT we
  // will write it again in the future either on Close() OR when the current
  // whole page fills out.
  const size_t leftover_tail = buf_.CurrentSize() - file_advance;

  // Round up and pad
  buf_.PadToAlignmentWith(0);

  const char* src = buf_.BufferStart();
  uint64_t write_offset = next_write_offset_;
  size_t left = buf_.CurrentSize();
  DataVerificationInfo v_info;
  char checksum_buf[sizeof(uint32_t)];
  Env::IOPriority rate_limiter_priority_used =
      WritableFileWriter::DecideRateLimiterPriority(
          writable_file_->GetIOPriority(), op_rate_limiter_priority);
  IOOptions io_options;
  io_options.rate_limiter_priority = rate_limiter_priority_used;

  while (left > 0) {
    // Check how much is allowed
    size_t size = left;
    if (rate_limiter_ != nullptr &&
        rate_limiter_priority_used != Env::IO_TOTAL) {
      size = rate_limiter_->RequestToken(left, buf_.Alignment(),
                                         rate_limiter_priority_used, stats_,
                                         RateLimiter::OpType::kWrite);
    }

    {
      IOSTATS_TIMER_GUARD(write_nanos);
      TEST_SYNC_POINT("WritableFileWriter::Flush:BeforeAppend");
      FileOperationInfo::StartTimePoint start_ts;
      if (ShouldNotifyListeners()) {
        start_ts = FileOperationInfo::StartNow();
      }
      // direct writes must be positional
      if (perform_data_verification_) {
        Crc32cHandoffChecksumCalculation(src, size, checksum_buf);
        v_info.checksum = Slice(checksum_buf, sizeof(uint32_t));
        s = writable_file_->PositionedAppend(Slice(src, size), write_offset,
                                             io_options, v_info, nullptr);
      } else {
        s = writable_file_->PositionedAppend(Slice(src, size), write_offset,
                                             io_options, nullptr);
      }

      if (ShouldNotifyListeners()) {
        auto finish_ts = std::chrono::steady_clock::now();
        NotifyOnFileWriteFinish(write_offset, size, start_ts, finish_ts, s);
        if (!s.ok()) {
          NotifyOnIOError(s, FileOperationType::kPositionedAppend, file_name(),
                          size, write_offset);
        }
      }
      if (!s.ok()) {
        buf_.Size(file_advance + leftover_tail);
        set_seen_error();
        return s;
      }
    }

    IOSTATS_ADD(bytes_written, size);
    left -= size;
    src += size;
    write_offset += size;
    uint64_t cur_size = flushed_size_.load(std::memory_order_acquire);
    flushed_size_.store(cur_size + size, std::memory_order_release);
    assert((next_write_offset_ % alignment) == 0);
  }

  if (s.ok()) {
    // Move the tail to the beginning of the buffer
    // This never happens during normal Append but rather during
    // explicit call to Flush()/Sync() or Close()
    buf_.RefitTail(file_advance, leftover_tail);
    // This is where we start writing next time which may or not be
    // the actual file size on disk. They match if the buffer size
    // is a multiple of whole pages otherwise filesize_ is leftover_tail
    // behind
    next_write_offset_ += file_advance;
  } else {
    set_seen_error();
  }
  return s;
}

IOStatus WritableFileWriter::WriteDirectWithChecksum(
    Env::IOPriority op_rate_limiter_priority) {
  if (seen_error()) {
    return AssertFalseAndGetStatusForPrevError();
  }

  assert(use_direct_io());
  assert(perform_data_verification_ && buffered_data_with_checksum_);
  IOStatus s;
  const size_t alignment = buf_.Alignment();
  assert((next_write_offset_ % alignment) == 0);

  // Calculate whole page final file advance if all writes succeed
  const size_t file_advance =
      TruncateToPageBoundary(alignment, buf_.CurrentSize());

  // Calculate the leftover tail, we write it here padded with zeros BUT we
  // will write it again in the future either on Close() OR when the current
  // whole page fills out.
  const size_t leftover_tail = buf_.CurrentSize() - file_advance;

  // Round up, pad, and combine the checksum.
  size_t last_cur_size = buf_.CurrentSize();
  buf_.PadToAlignmentWith(0);
  size_t padded_size = buf_.CurrentSize() - last_cur_size;
  const char* padded_start = buf_.BufferStart() + last_cur_size;
  uint32_t padded_checksum = crc32c::Value(padded_start, padded_size);
  buffered_data_crc32c_checksum_ = crc32c::Crc32cCombine(
      buffered_data_crc32c_checksum_, padded_checksum, padded_size);

  const char* src = buf_.BufferStart();
  uint64_t write_offset = next_write_offset_;
  size_t left = buf_.CurrentSize();
  DataVerificationInfo v_info;
  char checksum_buf[sizeof(uint32_t)];

  Env::IOPriority rate_limiter_priority_used =
      WritableFileWriter::DecideRateLimiterPriority(
          writable_file_->GetIOPriority(), op_rate_limiter_priority);
  IOOptions io_options;
  io_options.rate_limiter_priority = rate_limiter_priority_used;
  // Check how much is allowed. Here, we loop until the rate limiter allows to
  // write the entire buffer.
  // TODO: need to be improved since it sort of defeats the purpose of the rate
  // limiter
  size_t data_size = left;
  if (rate_limiter_ != nullptr && rate_limiter_priority_used != Env::IO_TOTAL) {
    while (data_size > 0) {
      size_t size;
      size = rate_limiter_->RequestToken(data_size, buf_.Alignment(),
                                         rate_limiter_priority_used, stats_,
                                         RateLimiter::OpType::kWrite);
      data_size -= size;
    }
  }

  {
    IOSTATS_TIMER_GUARD(write_nanos);
    TEST_SYNC_POINT("WritableFileWriter::Flush:BeforeAppend");
    FileOperationInfo::StartTimePoint start_ts;
    if (ShouldNotifyListeners()) {
      start_ts = FileOperationInfo::StartNow();
    }
    // direct writes must be positional
    EncodeFixed32(checksum_buf, buffered_data_crc32c_checksum_);
    v_info.checksum = Slice(checksum_buf, sizeof(uint32_t));
    s = writable_file_->PositionedAppend(Slice(src, left), write_offset,
                                         io_options, v_info, nullptr);

    if (ShouldNotifyListeners()) {
      auto finish_ts = std::chrono::steady_clock::now();
      NotifyOnFileWriteFinish(write_offset, left, start_ts, finish_ts, s);
      if (!s.ok()) {
        NotifyOnIOError(s, FileOperationType::kPositionedAppend, file_name(),
                        left, write_offset);
      }
    }
    if (!s.ok()) {
      // In this case, we do not change buffered_data_crc32c_checksum_ because
      // it still aligns with the data in the buffer.
      buf_.Size(file_advance + leftover_tail);
      buffered_data_crc32c_checksum_ =
          crc32c::Value(buf_.BufferStart(), buf_.CurrentSize());
      set_seen_error();
      return s;
    }
  }

  IOSTATS_ADD(bytes_written, left);
  assert((next_write_offset_ % alignment) == 0);
  uint64_t cur_size = flushed_size_.load(std::memory_order_acquire);
  flushed_size_.store(cur_size + left, std::memory_order_release);

  if (s.ok()) {
    // Move the tail to the beginning of the buffer
    // This never happens during normal Append but rather during
    // explicit call to Flush()/Sync() or Close(). Also the buffer checksum will
    // recalculated accordingly.
    buf_.RefitTail(file_advance, leftover_tail);
    // Adjust the checksum value to align with the data in the buffer
    buffered_data_crc32c_checksum_ =
        crc32c::Value(buf_.BufferStart(), buf_.CurrentSize());
    // This is where we start writing next time which may or not be
    // the actual file size on disk. They match if the buffer size
    // is a multiple of whole pages otherwise filesize_ is leftover_tail
    // behind
    next_write_offset_ += file_advance;
  } else {
    set_seen_error();
  }
  return s;
}
#endif  // !ROCKSDB_LITE
Env::IOPriority WritableFileWriter::DecideRateLimiterPriority(
    Env::IOPriority writable_file_io_priority,
    Env::IOPriority op_rate_limiter_priority) {
  if (writable_file_io_priority == Env::IO_TOTAL &&
      op_rate_limiter_priority == Env::IO_TOTAL) {
    return Env::IO_TOTAL;
  } else if (writable_file_io_priority == Env::IO_TOTAL) {
    return op_rate_limiter_priority;
  } else if (op_rate_limiter_priority == Env::IO_TOTAL) {
    return writable_file_io_priority;
  } else {
    return op_rate_limiter_priority;
  }
}

}  // namespace ROCKSDB_NAMESPACE<|MERGE_RESOLUTION|>--- conflicted
+++ resolved
@@ -171,11 +171,8 @@
   if (s.ok()) {
     uint64_t cur_size = filesize_.load(std::memory_order_acquire);
     filesize_.store(cur_size + data.size(), std::memory_order_release);
-<<<<<<< HEAD
-=======
   } else {
     set_seen_error();
->>>>>>> bf2c3351
   }
   return s;
 }
