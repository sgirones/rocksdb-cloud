--- conflicted
+++ resolved
@@ -70,11 +70,8 @@
   uint64_t block_read_count;           // total number of block reads (with IO)
   uint64_t block_read_byte;            // total number of bytes from block reads
   uint64_t block_read_time;            // total nanos spent on block reads
-<<<<<<< HEAD
-=======
   // total cpu time in nanos spent on block reads
   uint64_t block_read_cpu_time;
->>>>>>> 49ce8a10
   uint64_t block_cache_index_hit_count;  // total number of index block hits
   // total number of standalone handles lookup from secondary cache
   uint64_t block_cache_standalone_handle_count;
@@ -86,7 +83,7 @@
   uint64_t filter_block_read_count;       // total number of filter block reads
   uint64_t compression_dict_block_read_count;  // total number of compression
                                                // dictionary block reads
-  
+
   // RocksDB-Cloud contribution begin
 
   // Total number of files read in MultiGet operations
