// Copyright (c) 2011-present, Facebook, Inc.  All rights reserved.
//  This source code is licensed under both the GPLv2 (found in the
//  COPYING file in the root directory) and Apache 2.0 License
//  (found in the LICENSE.Apache file in the root directory).

package org.rocksdb;

/**
 * The logical mapping of tickers defined in rocksdb::Tickers.
 *
 * Java byte value mappings don't align 1:1 to the c++ values. c++ rocksdb::Tickers enumeration type
 * is uint32_t and java org.rocksdb.TickerType is byte, this causes mapping issues when
 * rocksdb::Tickers value is greater then 127 (0x7F) for jbyte jni interface as range greater is not
 * available. Without breaking interface in minor versions, value mappings for
 * org.rocksdb.TickerType leverage full byte range [-128 (-0x80), (0x7F)]. Newer tickers added
 * should descend into negative values until TICKER_ENUM_MAX reaches -128 (-0x80).
 */
public enum TickerType {

    /**
     * total block cache misses
     *
     * REQUIRES: BLOCK_CACHE_MISS == BLOCK_CACHE_INDEX_MISS +
     *     BLOCK_CACHE_FILTER_MISS +
     *     BLOCK_CACHE_DATA_MISS;
     */
    BLOCK_CACHE_MISS((byte) 0x0),

    /**
     * total block cache hit
     *
     * REQUIRES: BLOCK_CACHE_HIT == BLOCK_CACHE_INDEX_HIT +
     *     BLOCK_CACHE_FILTER_HIT +
     *     BLOCK_CACHE_DATA_HIT;
     */
    BLOCK_CACHE_HIT((byte) 0x1),

    BLOCK_CACHE_ADD((byte) 0x2),

    /**
     * # of failures when adding blocks to block cache.
     */
    BLOCK_CACHE_ADD_FAILURES((byte) 0x3),

    /**
     * # of times cache miss when accessing index block from block cache.
     */
    BLOCK_CACHE_INDEX_MISS((byte) 0x4),

    /**
     * # of times cache hit when accessing index block from block cache.
     */
    BLOCK_CACHE_INDEX_HIT((byte) 0x5),

    /**
     * # of index blocks added to block cache.
     */
    BLOCK_CACHE_INDEX_ADD((byte) 0x6),

    /**
     * # of bytes of index blocks inserted into cache
     */
    BLOCK_CACHE_INDEX_BYTES_INSERT((byte) 0x7),

    /**
     * # of bytes of index block erased from cache
     */
    BLOCK_CACHE_INDEX_BYTES_EVICT((byte) 0x8),

    /**
     * # of times cache miss when accessing filter block from block cache.
     */
    BLOCK_CACHE_FILTER_MISS((byte) 0x9),

    /**
     * # of times cache hit when accessing filter block from block cache.
     */
    BLOCK_CACHE_FILTER_HIT((byte) 0xA),

    /**
     * # of filter blocks added to block cache.
     */
    BLOCK_CACHE_FILTER_ADD((byte) 0xB),

    /**
     * # of bytes of bloom filter blocks inserted into cache
     */
    BLOCK_CACHE_FILTER_BYTES_INSERT((byte) 0xC),

    /**
     * # of bytes of bloom filter block erased from cache
     */
    BLOCK_CACHE_FILTER_BYTES_EVICT((byte) 0xD),

    /**
     * # of times cache miss when accessing data block from block cache.
     */
    BLOCK_CACHE_DATA_MISS((byte) 0xE),

    /**
     * # of times cache hit when accessing data block from block cache.
     */
    BLOCK_CACHE_DATA_HIT((byte) 0xF),

    /**
     * # of data blocks added to block cache.
     */
    BLOCK_CACHE_DATA_ADD((byte) 0x10),

    /**
     * # of bytes of data blocks inserted into cache
     */
    BLOCK_CACHE_DATA_BYTES_INSERT((byte) 0x11),

    /**
     * # of bytes read from cache.
     */
    BLOCK_CACHE_BYTES_READ((byte) 0x12),

    /**
     * # of bytes written into cache.
     */
    BLOCK_CACHE_BYTES_WRITE((byte) 0x13),

    /**
     * # of times bloom filter has avoided file reads.
     */
    BLOOM_FILTER_USEFUL((byte) 0x14),

    /**
     * # persistent cache hit
     */
    PERSISTENT_CACHE_HIT((byte) 0x15),

    /**
     * # persistent cache miss
     */
    PERSISTENT_CACHE_MISS((byte) 0x16),

    /**
     * # total simulation block cache hits
     */
    SIM_BLOCK_CACHE_HIT((byte) 0x17),

    /**
     * # total simulation block cache misses
     */
    SIM_BLOCK_CACHE_MISS((byte) 0x18),

    /**
     * # of memtable hits.
     */
    MEMTABLE_HIT((byte) 0x19),

    /**
     * # of memtable misses.
     */
    MEMTABLE_MISS((byte) 0x1A),

    /**
     * # of Get() queries served by L0
     */
    GET_HIT_L0((byte) 0x1B),

    /**
     * # of Get() queries served by L1
     */
    GET_HIT_L1((byte) 0x1C),

    /**
     * # of Get() queries served by L2 and up
     */
    GET_HIT_L2_AND_UP((byte) 0x1D),

    /**
     * COMPACTION_KEY_DROP_* count the reasons for key drop during compaction
     * There are 4 reasons currently.
     */

    /**
     * key was written with a newer value.
     */
    COMPACTION_KEY_DROP_NEWER_ENTRY((byte) 0x1E),

    /**
     * Also includes keys dropped for range del.
     * The key is obsolete.
     */
    COMPACTION_KEY_DROP_OBSOLETE((byte) 0x1F),

    /**
     * key was covered by a range tombstone.
     */
    COMPACTION_KEY_DROP_RANGE_DEL((byte) 0x20),

    /**
     * User compaction function has dropped the key.
     */
    COMPACTION_KEY_DROP_USER((byte) 0x21),

    /**
     * all keys in range were deleted.
     */
    COMPACTION_RANGE_DEL_DROP_OBSOLETE((byte) 0x22),

    /**
     * Number of keys written to the database via the Put and Write call's.
     */
    NUMBER_KEYS_WRITTEN((byte) 0x23),

    /**
     * Number of Keys read.
     */
    NUMBER_KEYS_READ((byte) 0x24),

    /**
     * Number keys updated, if inplace update is enabled
     */
    NUMBER_KEYS_UPDATED((byte) 0x25),

    /**
     * The number of uncompressed bytes issued by DB::Put(), DB::Delete(),\
     * DB::Merge(), and DB::Write().
     */
    BYTES_WRITTEN((byte) 0x26),

    /**
     * The number of uncompressed bytes read from DB::Get().  It could be
     * either from memtables, cache, or table files.
     *
     * For the number of logical bytes read from DB::MultiGet(),
     * please use {@link #NUMBER_MULTIGET_BYTES_READ}.
     */
    BYTES_READ((byte) 0x27),

    /**
     * The number of calls to seek.
     */
    NUMBER_DB_SEEK((byte) 0x28),

    /**
     * The number of calls to next.
     */
    NUMBER_DB_NEXT((byte) 0x29),

    /**
     * The number of calls to prev.
     */
    NUMBER_DB_PREV((byte) 0x2A),

    /**
     * The number of calls to seek that returned data.
     */
    NUMBER_DB_SEEK_FOUND((byte) 0x2B),

    /**
     * The number of calls to next that returned data.
     */
    NUMBER_DB_NEXT_FOUND((byte) 0x2C),

    /**
     * The number of calls to prev that returned data.
     */
    NUMBER_DB_PREV_FOUND((byte) 0x2D),

    /**
     * The number of uncompressed bytes read from an iterator.
     * Includes size of key and value.
     */
    ITER_BYTES_READ((byte) 0x2E),

    NO_FILE_CLOSES((byte) 0x2F),

    NO_FILE_OPENS((byte) 0x30),

    NO_FILE_ERRORS((byte) 0x31),

    /**
     * Time system had to wait to do LO-L1 compactions.
     *
     * @deprecated
     */
    @Deprecated
    STALL_L0_SLOWDOWN_MICROS((byte) 0x32),

    /**
     * Time system had to wait to move memtable to L1.
     *
     * @deprecated
     */
    @Deprecated
    STALL_MEMTABLE_COMPACTION_MICROS((byte) 0x33),

    /**
     * write throttle because of too many files in L0.
     *
     * @deprecated
     */
    @Deprecated
    STALL_L0_NUM_FILES_MICROS((byte) 0x34),

    /**
     * Writer has to wait for compaction or flush to finish.
     */
    STALL_MICROS((byte) 0x35),

    /**
     * The wait time for db mutex.
     *
     * Disabled by default. To enable it set stats level to {@link StatsLevel#ALL}
     */
    DB_MUTEX_WAIT_MICROS((byte) 0x36),

    RATE_LIMIT_DELAY_MILLIS((byte) 0x37),

    /**
     * Number of iterators created.
     *
     */
    NO_ITERATORS((byte) 0x38),

    /**
     * Number of MultiGet calls.
     */
    NUMBER_MULTIGET_CALLS((byte) 0x39),

    /**
     * Number of MultiGet keys read.
     */
    NUMBER_MULTIGET_KEYS_READ((byte) 0x3A),

    /**
     * Number of MultiGet bytes read.
     */
    NUMBER_MULTIGET_BYTES_READ((byte) 0x3B),

    /**
     * Number of deletes records that were not required to be
     * written to storage because key does not exist.
     */
    NUMBER_FILTERED_DELETES((byte) 0x3C),
    NUMBER_MERGE_FAILURES((byte) 0x3D),

    /**
     * Number of times bloom was checked before creating iterator on a
     * file, and the number of times the check was useful in avoiding
     * iterator creation (and thus likely IOPs).
     */
    BLOOM_FILTER_PREFIX_CHECKED((byte) 0x3E),
    BLOOM_FILTER_PREFIX_USEFUL((byte) 0x3F),

    /**
     * Number of times we had to reseek inside an iteration to skip
     * over large number of keys with same userkey.
     */
    NUMBER_OF_RESEEKS_IN_ITERATION((byte) 0x40),

    /**
     * Record the number of calls to {@link RocksDB#getUpdatesSince(long)}. Useful to keep track of
     * transaction log iterator refreshes.
     */
    GET_UPDATES_SINCE_CALLS((byte) 0x41),

    /**
     * Miss in the compressed block cache.
     */
    BLOCK_CACHE_COMPRESSED_MISS((byte) 0x42),

    /**
     * Hit in the compressed block cache.
     */
    BLOCK_CACHE_COMPRESSED_HIT((byte) 0x43),

    /**
     * Number of blocks added to compressed block cache.
     */
    BLOCK_CACHE_COMPRESSED_ADD((byte) 0x44),

    /**
     * Number of failures when adding blocks to compressed block cache.
     */
    BLOCK_CACHE_COMPRESSED_ADD_FAILURES((byte) 0x45),

    /**
     * Number of times WAL sync is done.
     */
    WAL_FILE_SYNCED((byte) 0x46),

    /**
     * Number of bytes written to WAL.
     */
    WAL_FILE_BYTES((byte) 0x47),

    /**
     * Writes can be processed by requesting thread or by the thread at the
     * head of the writers queue.
     */
    WRITE_DONE_BY_SELF((byte) 0x48),

    /**
     * Equivalent to writes done for others.
     */
    WRITE_DONE_BY_OTHER((byte) 0x49),

    /**
     * Number of writes ending up with timed-out.
     */
    WRITE_TIMEDOUT((byte) 0x4A),

    /**
     * Number of Write calls that request WAL.
     */
    WRITE_WITH_WAL((byte) 0x4B),

    /**
     * Bytes read during compaction.
     */
    COMPACT_READ_BYTES((byte) 0x4C),

    /**
     * Bytes written during compaction.
     */
    COMPACT_WRITE_BYTES((byte) 0x4D),

    /**
     * Bytes written during flush.
     */
    FLUSH_WRITE_BYTES((byte) 0x4E),

    /**
     * Number of table's properties loaded directly from file, without creating
     * table reader object.
     */
    NUMBER_DIRECT_LOAD_TABLE_PROPERTIES((byte) 0x4F),
    NUMBER_SUPERVERSION_ACQUIRES((byte) 0x50),
    NUMBER_SUPERVERSION_RELEASES((byte) 0x51),
    NUMBER_SUPERVERSION_CLEANUPS((byte) 0x52),

    /**
     * # of compressions/decompressions executed
     */
    NUMBER_BLOCK_COMPRESSED((byte) 0x53),
    NUMBER_BLOCK_DECOMPRESSED((byte) 0x54),

    NUMBER_BLOCK_NOT_COMPRESSED((byte) 0x55),
    MERGE_OPERATION_TOTAL_TIME((byte) 0x56),
    FILTER_OPERATION_TOTAL_TIME((byte) 0x57),

    /**
     * Row cache.
     */
    ROW_CACHE_HIT((byte) 0x58),
    ROW_CACHE_MISS((byte) 0x59),

    /**
     * Read amplification statistics.
     *
     * Read amplification can be calculated using this formula
     * (READ_AMP_TOTAL_READ_BYTES / READ_AMP_ESTIMATE_USEFUL_BYTES)
     *
     * REQUIRES: ReadOptions::read_amp_bytes_per_bit to be enabled
     */

    /**
     * Estimate of total bytes actually used.
     */
    READ_AMP_ESTIMATE_USEFUL_BYTES((byte) 0x5A),

    /**
     * Total size of loaded data blocks.
     */
    READ_AMP_TOTAL_READ_BYTES((byte) 0x5B),

    /**
     * Number of refill intervals where rate limiter's bytes are fully consumed.
     */
    NUMBER_RATE_LIMITER_DRAINS((byte) 0x5C),

    /**
     * Number of internal skipped during iteration
     */
    NUMBER_ITER_SKIP((byte) 0x5D),

    /**
     * Number of MultiGet keys found (vs number requested)
     */
    NUMBER_MULTIGET_KEYS_FOUND((byte) 0x5E),

    // -0x01 to fixate the new value that incorrectly changed TICKER_ENUM_MAX
    /**
     * Number of iterators created.
     */
    NO_ITERATOR_CREATED((byte) -0x01),

    /**
     * Number of iterators deleted.
     */
    NO_ITERATOR_DELETED((byte) 0x60),

    /**
     * Deletions obsoleted before bottom level due to file gap optimization.
     */
    COMPACTION_OPTIMIZED_DEL_DROP_OBSOLETE((byte) 0x61),

    /**
     * If a compaction was cancelled in sfm to prevent ENOSPC
     */
    COMPACTION_CANCELLED((byte) 0x62),

    /**
     * # of times bloom FullFilter has not avoided the reads.
     */
    BLOOM_FILTER_FULL_POSITIVE((byte) 0x63),

    /**
     * # of times bloom FullFilter has not avoided the reads and data actually
     * exist.
     */
    BLOOM_FILTER_FULL_TRUE_POSITIVE((byte) 0x64),

    /**
     * BlobDB specific stats
     * # of Put/PutTTL/PutUntil to BlobDB.
     */
    BLOB_DB_NUM_PUT((byte) 0x65),

    /**
     * # of Write to BlobDB.
     */
    BLOB_DB_NUM_WRITE((byte) 0x66),

    /**
     * # of Get to BlobDB.
     */
    BLOB_DB_NUM_GET((byte) 0x67),

    /**
     * # of MultiGet to BlobDB.
     */
    BLOB_DB_NUM_MULTIGET((byte) 0x68),

    /**
     * # of Seek/SeekToFirst/SeekToLast/SeekForPrev to BlobDB iterator.
     */
    BLOB_DB_NUM_SEEK((byte) 0x69),

    /**
     * # of Next to BlobDB iterator.
     */
    BLOB_DB_NUM_NEXT((byte) 0x6A),

    /**
     * # of Prev to BlobDB iterator.
     */
    BLOB_DB_NUM_PREV((byte) 0x6B),

    /**
     * # of keys written to BlobDB.
     */
    BLOB_DB_NUM_KEYS_WRITTEN((byte) 0x6C),

    /**
     * # of keys read from BlobDB.
     */
    BLOB_DB_NUM_KEYS_READ((byte) 0x6D),

    /**
     * # of bytes (key + value) written to BlobDB.
     */
    BLOB_DB_BYTES_WRITTEN((byte) 0x6E),

    /**
     * # of bytes (keys + value) read from BlobDB.
     */
    BLOB_DB_BYTES_READ((byte) 0x6F),

    /**
     * # of keys written by BlobDB as non-TTL inlined value.
     */
    BLOB_DB_WRITE_INLINED((byte) 0x70),

    /**
     * # of keys written by BlobDB as TTL inlined value.
     */
    BLOB_DB_WRITE_INLINED_TTL((byte) 0x71),

    /**
     * # of keys written by BlobDB as non-TTL blob value.
     */
    BLOB_DB_WRITE_BLOB((byte) 0x72),

    /**
     * # of keys written by BlobDB as TTL blob value.
     */
    BLOB_DB_WRITE_BLOB_TTL((byte) 0x73),

    /**
     * # of bytes written to blob file.
     */
    BLOB_DB_BLOB_FILE_BYTES_WRITTEN((byte) 0x74),

    /**
     * # of bytes read from blob file.
     */
    BLOB_DB_BLOB_FILE_BYTES_READ((byte) 0x75),

    /**
     * # of times a blob files being synced.
     */
    BLOB_DB_BLOB_FILE_SYNCED((byte) 0x76),

    /**
     * # of blob index evicted from base DB by BlobDB compaction filter because
     * of expiration.
     */
    BLOB_DB_BLOB_INDEX_EXPIRED_COUNT((byte) 0x77),

    /**
     * Size of blob index evicted from base DB by BlobDB compaction filter
     * because of expiration.
     */
    BLOB_DB_BLOB_INDEX_EXPIRED_SIZE((byte) 0x78),

    /**
     * # of blob index evicted from base DB by BlobDB compaction filter because
     * of corresponding file deleted.
     */
    BLOB_DB_BLOB_INDEX_EVICTED_COUNT((byte) 0x79),

    /**
     * Size of blob index evicted from base DB by BlobDB compaction filter
     * because of corresponding file deleted.
     */
    BLOB_DB_BLOB_INDEX_EVICTED_SIZE((byte) 0x7A),

    /**
     * # of blob files being garbage collected.
     */
    BLOB_DB_GC_NUM_FILES((byte) 0x7B),

    /**
     * # of blob files generated by garbage collection.
     */
    BLOB_DB_GC_NUM_NEW_FILES((byte) 0x7C),

    /**
     * # of BlobDB garbage collection failures.
     */
    BLOB_DB_GC_FAILURES((byte) 0x7D),

    /**
     * # of keys drop by BlobDB garbage collection because they had been
     * overwritten.
     */
    BLOB_DB_GC_NUM_KEYS_OVERWRITTEN((byte) 0x7E),

    /**
     * # of keys drop by BlobDB garbage collection because of expiration.
     */
    BLOB_DB_GC_NUM_KEYS_EXPIRED((byte) 0x7F),

    /**
     * # of keys relocated to new blob file by garbage collection.
     */
    BLOB_DB_GC_NUM_KEYS_RELOCATED((byte) -0x02),

    /**
     * # of bytes drop by BlobDB garbage collection because they had been
     * overwritten.
     */
    BLOB_DB_GC_BYTES_OVERWRITTEN((byte) -0x03),

    /**
     * # of bytes drop by BlobDB garbage collection because of expiration.
     */
    BLOB_DB_GC_BYTES_EXPIRED((byte) -0x04),

    /**
     * # of bytes relocated to new blob file by garbage collection.
     */
    BLOB_DB_GC_BYTES_RELOCATED((byte) -0x05),

    /**
     * # of blob files evicted because of BlobDB is full.
     */
    BLOB_DB_FIFO_NUM_FILES_EVICTED((byte) -0x06),

    /**
     * # of keys in the blob files evicted because of BlobDB is full.
     */
    BLOB_DB_FIFO_NUM_KEYS_EVICTED((byte) -0x07),

    /**
     * # of bytes in the blob files evicted because of BlobDB is full.
     */
    BLOB_DB_FIFO_BYTES_EVICTED((byte) -0x08),

    /**
     * These counters indicate a performance issue in WritePrepared transactions.
     * We should not seem them ticking them much.
     * # of times prepare_mutex_ is acquired in the fast path.
     */
    TXN_PREPARE_MUTEX_OVERHEAD((byte) -0x09),

    /**
     * # of times old_commit_map_mutex_ is acquired in the fast path.
     */
    TXN_OLD_COMMIT_MAP_MUTEX_OVERHEAD((byte) -0x0A),

    /**
     * # of times we checked a batch for duplicate keys.
     */
    TXN_DUPLICATE_KEY_OVERHEAD((byte) -0x0B),

    /**
     * # of times snapshot_mutex_ is acquired in the fast path.
     */
    TXN_SNAPSHOT_MUTEX_OVERHEAD((byte) -0x0C),

    /**
     * # of times ::Get returned TryAgain due to expired snapshot seq
     */
    TXN_GET_TRY_AGAIN((byte) -0x0D),

    /**
     * # of files marked as trash by delete scheduler
     */
    FILES_MARKED_TRASH((byte) -0x0E),

    /**
     * # of files deleted immediately by delete scheduler
     */
    FILES_DELETED_IMMEDIATELY((byte) -0x0f),

<<<<<<< HEAD
=======
    /**
     * Compaction read and write statistics broken down by CompactionReason
     */
    COMPACT_READ_BYTES_MARKED((byte) -0x10),
    COMPACT_READ_BYTES_PERIODIC((byte) -0x11),
    COMPACT_READ_BYTES_TTL((byte) -0x12),
    COMPACT_WRITE_BYTES_MARKED((byte) -0x13),
    COMPACT_WRITE_BYTES_PERIODIC((byte) -0x14),
    COMPACT_WRITE_BYTES_TTL((byte) -0x15),

>>>>>>> ed431616
    TICKER_ENUM_MAX((byte) 0x5F);

    private final byte value;

    TickerType(final byte value) {
        this.value = value;
    }

    /**
     * Returns the byte value of the enumerations value
     *
     * @return byte representation
     */
    public byte getValue() {
        return value;
    }

    /**
     * Get Ticker type by byte value.
     *
     * @param value byte representation of TickerType.
     *
     * @return {@link org.rocksdb.TickerType} instance.
     * @throws java.lang.IllegalArgumentException if an invalid
     *     value is provided.
     */
    public static TickerType getTickerType(final byte value) {
        for (final TickerType tickerType : TickerType.values()) {
            if (tickerType.getValue() == value) {
                return tickerType;
            }
        }
        throw new IllegalArgumentException(
            "Illegal value provided for TickerType.");
    }
}<|MERGE_RESOLUTION|>--- conflicted
+++ resolved
@@ -732,8 +732,6 @@
      */
     FILES_DELETED_IMMEDIATELY((byte) -0x0f),
 
-<<<<<<< HEAD
-=======
     /**
      * Compaction read and write statistics broken down by CompactionReason
      */
@@ -744,7 +742,6 @@
     COMPACT_WRITE_BYTES_PERIODIC((byte) -0x14),
     COMPACT_WRITE_BYTES_TTL((byte) -0x15),
 
->>>>>>> ed431616
     TICKER_ENUM_MAX((byte) 0x5F);
 
     private final byte value;
